/*
 * Copyright (c) 2013-2019 dresden elektronik ingenieurtechnik gmbh.
 * All rights reserved.
 *
 * The software in this package is published under the terms of the BSD
 * style license a copy of which has been included with this distribution in
 * the LICENSE.txt file.
 *
 */

#include <QString>
#include <QTextCodec>
#include <QTcpSocket>
#include <QUrlQuery>
#include <QVariantMap>
#include "de_web_plugin.h"
#include "de_web_plugin_private.h"
#include "json.h"
#include "connectivity.h"
#include "colorspace.h"
#include "product_match.h"

/*! Lights REST API broker.
    \param req - request data
    \param rsp - response data
    \return REQ_READY_SEND
            REQ_NOT_HANDLED
 */
int DeRestPluginPrivate::handleLightsApi(const ApiRequest &req, ApiResponse &rsp)
{
    if (req.path[2] != QLatin1String("lights"))
    {
        return REQ_NOT_HANDLED;
    }

    // GET /api/<apikey>/lights
    if ((req.path.size() == 3) && (req.hdr.method() == "GET"))
    {
        return getAllLights(req, rsp);
    }
    // POST /api/<apikey>/lights
    else if ((req.path.size() == 3) && (req.hdr.method() == "POST"))
    {
        return searchNewLights(req, rsp);
    }
    // GET /api/<apikey>/lights/new
    else if ((req.path.size() == 4) && (req.hdr.method() == "GET") && (req.path[3] == "new"))
    {
        return getNewLights(req, rsp);
    }
    // GET /api/<apikey>/lights/<id>
    else if ((req.path.size() == 4) && (req.hdr.method() == "GET"))
    {
        return getLightState(req, rsp);
    }
    // GET /api/<apikey>/lights/<id>/data?maxrecords=<maxrecords>&fromtime=<ISO 8601>
    else if ((req.path.size() == 5) && (req.hdr.method() == "GET") && (req.path[4] == "data"))
    {
        return getLightData(req, rsp);
    }
    // PUT, PATCH /api/<apikey>/lights/<id>/state
    else if ((req.path.size() == 5) && (req.hdr.method() == "PUT" || req.hdr.method() == "PATCH") && (req.path[4] == "state"))
    {
        return setLightState(req, rsp);
    }
    // PUT, PATCH /api/<apikey>/lights/<id>
    else if ((req.path.size() == 4) && (req.hdr.method() == "PUT" || req.hdr.method() == "PATCH"))
    {
        return setLightAttributes(req, rsp);
    }
    // GET /api/<apikey>/lights/<id>/connectivity
    if ((req.path.size() == 5) && (req.hdr.method() == "GET") && (req.path[4] == "connectivity"))
    {
        return getConnectivity(req, rsp, false);
    }
    // GET /api/<apikey>/lights/<id>/connectivity
    if ((req.path.size() == 5) && (req.hdr.method() == "GET") && (req.path[4] == "connectivity2"))
    {
        return getConnectivity(req, rsp, true);
    }
    // DELETE /api/<apikey>/lights/<id>
    else if ((req.path.size() == 4) && (req.hdr.method() == "DELETE"))
    {
        return deleteLight(req, rsp);
    }
    // DELETE /api/<apikey>/lights/<id>/scenes
    else if ((req.path.size() == 5) && (req.path[4] == "scenes") && (req.hdr.method() == "DELETE"))
    {
        return removeAllScenes(req, rsp);
    }
    // DELETE /api/<apikey>/lights/<id>/groups
    else if ((req.path.size() == 5) && (req.path[4] == "groups") && (req.hdr.method() == "DELETE"))
    {
        return removeAllGroups(req, rsp);
    }

    return REQ_NOT_HANDLED;
}

/*! GET /api/<apikey>/lights
    \return REQ_READY_SEND
            REQ_NOT_HANDLED
 */
int DeRestPluginPrivate::getAllLights(const ApiRequest &req, ApiResponse &rsp)
{
    Q_UNUSED(req);
    rsp.httpStatus = HttpStatusOk;

    // handle ETag
    if (req.hdr.hasKey("If-None-Match"))
    {
        QString etag = req.hdr.value("If-None-Match");

        if (gwLightsEtag == etag)
        {
            rsp.httpStatus = HttpStatusNotModified;
            rsp.etag = etag;
            return REQ_READY_SEND;
        }
    }

    std::vector<LightNode>::const_iterator i = nodes.begin();
    std::vector<LightNode>::const_iterator end = nodes.end();

    for (; i != end; ++i)
    {
        if (i->state() == LightNode::StateDeleted)
        {
            continue;
        }

        QVariantMap mnode;
        if (lightToMap(req, &*i, mnode))
        {
            rsp.map[i->id()] = mnode;
        }
    }

    if (rsp.map.isEmpty())
    {
        rsp.str = "{}"; // return empty object
    }

    rsp.etag = gwLightsEtag;

    return REQ_READY_SEND;
}

/*! POST /api/<apikey>/lights
    \return REQ_READY_SEND
            REQ_NOT_HANDLED
 */
int DeRestPluginPrivate::searchNewLights(const ApiRequest &req, ApiResponse &rsp)
{
    Q_UNUSED(req);

    if (!isInNetwork())
    {
        rsp.list.append(errorToMap(ERR_NOT_CONNECTED, QLatin1String("/lights"), QLatin1String("Not connected")));
        rsp.httpStatus = HttpStatusServiceUnavailable;
        return REQ_READY_SEND;
    }

    startSearchLights();
    {
        QVariantMap rspItem;
        QVariantMap rspItemState;
        rspItemState[QLatin1String("/lights")] = QLatin1String("Searching for new devices");
        rspItemState[QLatin1String("/lights/duration")] = (double)searchLightsTimeout;
        rspItem[QLatin1String("success")] = rspItemState;
        rsp.list.append(rspItem);
    }

    rsp.httpStatus = HttpStatusOk;

    return REQ_READY_SEND;
}

/*! GET /api/<apikey>/lights/new
    \return REQ_READY_SEND
            REQ_NOT_HANDLED
 */
int DeRestPluginPrivate::getNewLights(const ApiRequest &req, ApiResponse &rsp)
{
    Q_UNUSED(req);

    if (!searchLightsResult.isEmpty() &&
        (searchLightsState == SearchLightsActive || searchLightsState == SearchLightsDone))
    {

        rsp.map = searchLightsResult;
    }

    if (searchLightsState == SearchLightsActive)
    {
        rsp.map["lastscan"] = QLatin1String("active");
    }
    else if (searchLightsState == SearchLightsDone)
    {
        rsp.map["lastscan"] = lastLightsScan;
    }
    else
    {
        rsp.map["lastscan"] = QLatin1String("none");
    }

    rsp.httpStatus = HttpStatusOk;
    return REQ_READY_SEND;
}

/*! Put all parameters in a map for later json serialization.
    \return true - on success
            false - on error
 */
bool DeRestPluginPrivate::lightToMap(const ApiRequest &req, const LightNode *lightNode, QVariantMap &map)
{
    Q_UNUSED(req);

    if (!lightNode)
    {
        return false;
    }

    QVariantMap state;
    const ResourceItem *ix = nullptr;
    const ResourceItem *iy = nullptr;
    const ResourceItem *icc = nullptr;

    for (int i = 0; i < lightNode->itemCount(); i++)
    {
        const ResourceItem *item = lightNode->itemForIndex(static_cast<size_t>(i));
        DBG_Assert(item);

        if (!item->isPublic())
        {
            continue;
        }

        if      (item->descriptor().suffix == RStateOn) { state["on"] = item->toBool(); }
        else if (item->descriptor().suffix == RStateAlert) { state["alert"] = QLatin1String("none"); }
        else if (item->descriptor().suffix == RStateBri) { state["bri"] = static_cast<double>(item->toNumber()); }
        else if (item->descriptor().suffix == RStateHue) { state["hue"] = static_cast<double>(item->toNumber()); }
        else if (item->descriptor().suffix == RStateSat) { state["sat"] = static_cast<double>(item->toNumber()); }
        else if (item->descriptor().suffix == RStateCt) { state["ct"] = static_cast<double>(item->toNumber()); }
        else if (item->descriptor().suffix == RStateColorMode) { state["colormode"] = item->toString(); }
        else if (item->descriptor().suffix == RStateEffect) { state["effect"] = item->toString(); }
        else if (item->descriptor().suffix == RStateSpeed) { state["speed"] = item->toNumber(); }
        else if (item->descriptor().suffix == RStateX) { ix = item; }
        else if (item->descriptor().suffix == RStateY) { iy = item; }
        else if (item->descriptor().suffix == RStateOpen) { state["open"] = item->toBool(); }
        else if (item->descriptor().suffix == RStateTilt) { state["tilt"] = item->toNumber(); }
        else if (item->descriptor().suffix == RStateLift) { state["lift"] = item->toNumber(); }
        else if (item->descriptor().suffix == RStateReachable) { state["reachable"] = item->toBool(); }
        else if (item->descriptor().suffix == RConfigCtMin) { map["ctmin"] = item->toNumber(); }
        else if (item->descriptor().suffix == RConfigCtMax) { map["ctmax"] = item->toNumber(); }
        else if (req.apiVersion() <= ApiVersion_1_DDEL && item->descriptor().suffix == RConfigColorCapabilities) { map["colorcapabilities"] = item->toNumber(); }
        else if (req.apiVersion() >= ApiVersion_1_1_DDEL && item->descriptor().suffix == RConfigColorCapabilities) { icc = item; }
        else if (item->descriptor().suffix == RConfigPowerup) { map["powerup"] = item->toNumber(); }
        else if (item->descriptor().suffix == RConfigPowerOnLevel) { map["poweronlevel"] = item->toNumber(); }
        else if (item->descriptor().suffix == RConfigPowerOnCt) { map["poweronct"] = item->toNumber(); }
        else if (item->descriptor().suffix == RConfigLevelMin) { map["levelmin"] = item->toNumber(); }
        else if (item->descriptor().suffix == RConfigId) { map["configid"] = item->toNumber(); }
        else if (item->descriptor().suffix == RAttrLastAnnounced) { map["lastannounced"] = item->toString(); }
        else if (item->descriptor().suffix == RAttrLastSeen) { map["lastseen"] = item->toString(); }
    }

    if (ix && iy)
    {
        QVariantList xy;
        double colorX = ix->toNumber();
        double colorY = iy->toNumber();
        // sanity for colorX
        if (colorX > 65279)
        {
            colorX = 65279;
        }
        // sanity for colorY
        if (colorY > 65279)
        {
            colorY = 65279;
        }
        // x = CurrentX / 65536 (CurrentX in the range 0 to 65279 inclusive)
        const double x = round(colorX / 6.5535) / 10000.0; // normalize to 0 .. 1
        const double y = round(colorY / 6.5535) / 10000.0; // normalize to 0 .. 1
        xy.append(x);
        xy.append(y);
        state["xy"] = xy;
    }
    if (icc)
    {
        const int cc = icc->toNumber();
        QStringList colorCapabilities;
        // Keep sorted by string value
        if (cc & 0x10) colorCapabilities.push_back(QLatin1String("ct"));
        if (cc & 0x04) colorCapabilities.push_back(QLatin1String("effect"));
        if (cc & 0x01 || cc & 0x02) colorCapabilities.push_back(QLatin1String("hs"));
        if (cc & 0x08) colorCapabilities.push_back(QLatin1String("xy"));
        map["colorcapabilities"] = colorCapabilities;
    }

    map["uniqueid"] = lightNode->uniqueId();
    map["name"] = lightNode->name();
    map["type"] = lightNode->type();

    // Amazon Echo quirks mode
    if (req.mode == ApiModeEcho)
    {
        // OSRAM plug + Ubisys S1/S2
        if (lightNode->type().startsWith(QLatin1String("On/Off")))
        {
            map["modelid"] = QLatin1String("LWB010");
            map["manufacturername"] = QLatin1String("Philips");
            map["type"] = QLatin1String("Dimmable light");
            state["bri"] = (double)254;
        }
    }

    if (req.path.size() > 2 && req.path[2] == QLatin1String("devices"))
    {
        // don't add in sub device
    }
    else
    {
        if (req.mode != ApiModeEcho)
        {
            map["hascolor"] = lightNode->hasColor();
        }

        map["modelid"] = lightNode->modelId(); // real model id
        map["manufacturername"] = lightNode->manufacturer();
        map["swversion"] = lightNode->swBuildId();
        QString etag = lightNode->etag;
        etag.remove('"'); // no quotes allowed in string
        map["etag"] = etag;

        if (req.apiVersion() >= ApiVersion_2_DDEL)
        {
            QVariantMap links;
            QVariantMap self;
            self["href"] = QString("%1/%2").arg(req.hdr.url().path()).arg(lightNode->uniqueId());
            links["self"] = self;
            map["_links"] = links;
        }
    }

    map["state"] = state;
    return true;
}

/*! GET /api/<apikey>/lights/<id>/data?maxrecords=<maxrecords>&fromtime=<ISO 8601>
    \return REQ_READY_SEND
            REQ_NOT_HANDLED
 */
int DeRestPluginPrivate::getLightData(const ApiRequest &req, ApiResponse &rsp)
{
    DBG_Assert(req.path.size() == 5);

    if (req.path.size() != 5)
    {
        return REQ_NOT_HANDLED;
    }

    QString id = req.path[3];
    LightNode *lightNode = getLightNodeForId(id);

    if (!lightNode || (lightNode->state() != LightNode::StateNormal))
    {
        rsp.list.append(errorToMap(ERR_RESOURCE_NOT_AVAILABLE, QString("/lights/%1/").arg(id), QString("resource, /lights/%1/, not available").arg(id)));
        rsp.httpStatus = HttpStatusNotFound;
        return REQ_READY_SEND;
    }

    bool ok;
    QUrl url(req.hdr.url());
    QUrlQuery query(url);

    const int maxRecords = query.queryItemValue(QLatin1String("maxrecords")).toInt(&ok);
    if (!ok || maxRecords <= 0)
    {
        rsp.list.append(errorToMap(ERR_INVALID_VALUE, QString("/maxrecords"), QString("invalid value, %1, for parameter, maxrecords").arg(query.queryItemValue("maxrecords"))));
        rsp.httpStatus = HttpStatusNotFound;
        return REQ_READY_SEND;
    }

    QString t = query.queryItemValue(QLatin1String("fromtime"));
    QDateTime dt = QDateTime::fromString(t, QLatin1String("yyyy-MM-ddTHH:mm:ss"));
    if (!dt.isValid())
    {
        rsp.list.append(errorToMap(ERR_INVALID_VALUE, QString("/fromtime"), QString("invalid value, %1, for parameter, fromtime").arg(query.queryItemValue("fromtime"))));
        rsp.httpStatus = HttpStatusNotFound;
        return REQ_READY_SEND;
    }

    const qint64 fromTime = dt.toMSecsSinceEpoch() / 1000;

    openDb();
    loadLightDataFromDb(lightNode, rsp.list, fromTime, maxRecords);
    closeDb();

    if (rsp.list.isEmpty())
    {
        rsp.str = QLatin1String("[]"); // return empty list
    }

    rsp.httpStatus = HttpStatusOk;

    return REQ_READY_SEND;
}

/*! GET /api/<apikey>/lights/<id>
    \return 0 - on success
           -1 - on error
 */
int DeRestPluginPrivate::getLightState(const ApiRequest &req, ApiResponse &rsp)
{
    DBG_Assert(req.path.size() == 4);

    if (req.path.size() != 4)
    {
        return REQ_NOT_HANDLED;
    }

    const QString &id = req.path[3];

    LightNode *lightNode = getLightNodeForId(id);

    if (!lightNode || lightNode->state() == LightNode::StateDeleted)
    {
        rsp.list.append(errorToMap(ERR_RESOURCE_NOT_AVAILABLE, QString("/lights/%1").arg(id), QString("resource, /lights/%1, not available").arg(id)));
        rsp.httpStatus = HttpStatusNotFound;
        return REQ_READY_SEND;
    }

    // handle request to force query light state
    if (req.hdr.hasKey("Query-State"))
    {
        bool enabled = false;
        int diff = idleTotalCounter - lightNode->lastRead(READ_ON_OFF);
        QString attrs = req.hdr.value("Query-State");

        // only read if time since last read is not too short
        if (diff > 3)
        {
            if (attrs.contains("on"))
            {
                lightNode->enableRead(READ_ON_OFF);
                lightNode->setLastRead(READ_ON_OFF, idleTotalCounter);
                enabled = true;
            }

            if (attrs.contains("bri"))
            {
                lightNode->enableRead(READ_LEVEL);
                lightNode->setLastRead(READ_LEVEL, idleTotalCounter);
                enabled = true;
            }

            if (attrs.contains("color") && lightNode->hasColor())
            {
                lightNode->enableRead(READ_COLOR);
                lightNode->setLastRead(READ_COLOR, idleTotalCounter);
                enabled = true;
            }
        }

        if (enabled)
        {
            DBG_Printf(DBG_INFO, "Force read the attributes %s, for node %s\n", qPrintable(attrs), qPrintable(lightNode->address().toStringExt()));
            processZclAttributes(lightNode);
        }
    }

    // handle ETag
    if (req.hdr.hasKey("If-None-Match"))
    {
        QString etag = req.hdr.value("If-None-Match");

        if (lightNode->etag == etag)
        {
            rsp.httpStatus = HttpStatusNotModified;
            rsp.etag = etag;
            return REQ_READY_SEND;
        }
    }

    lightToMap(req, lightNode, rsp.map);
    rsp.httpStatus = HttpStatusOk;
    rsp.etag = lightNode->etag;

    return REQ_READY_SEND;
}

/*! Helper to generate a new task with new task and req id based on a reference */
static void copyTaskReq(TaskItem &a, TaskItem &b)
{
    b.req.dstAddress() = a.req.dstAddress();
    b.req.setDstAddressMode(a.req.dstAddressMode());
    b.req.setSrcEndpoint(a.req.srcEndpoint());
    b.req.setDstEndpoint(a.req.dstEndpoint());
    b.req.setRadius(a.req.radius());
    b.req.setTxOptions(a.req.txOptions());
    b.req.setSendDelay(a.req.sendDelay());
    b.transitionTime = a.transitionTime;
    b.onTime = a.onTime;
    b.lightNode = a.lightNode;
}

/*! PUT, PATCH /api/<apikey>/lights/<id>/state
    \return REQ_READY_SEND
            REQ_NOT_HANDLED
 */
int DeRestPluginPrivate::setLightState(const ApiRequest &req, ApiResponse &rsp)
{
    TaskItem taskRef;
    QString id = req.path[3];
    taskRef.lightNode = getLightNodeForId(id);

    if (req.sock)
    {
        userActivity();
    }

    if (!taskRef.lightNode || taskRef.lightNode->state() == LightNode::StateDeleted)
    {
        rsp.httpStatus = HttpStatusNotFound;
        rsp.list.append(errorToMap(ERR_RESOURCE_NOT_AVAILABLE, QString("/lights/%1").arg(id), QString("resource, /lights/%1, not available").arg(id)));
        return REQ_READY_SEND;
    }

    rsp.httpStatus = HttpStatusOk;

    if (!taskRef.lightNode->isAvailable())
    {
        rsp.httpStatus = HttpStatusOk;
        rsp.list.append(errorToMap(ERR_DEVICE_NOT_REACHABLE, QString("/lights/%1/state").arg(id), QString("resource, /lights/%1/state, is not modifiable. Device is not reachable.").arg(id)));
        return REQ_READY_SEND;
    }

    // set destination parameters
    taskRef.req.dstAddress() = taskRef.lightNode->address();
    taskRef.req.setTxOptions(deCONZ::ApsTxAcknowledgedTransmission);
    taskRef.req.setDstEndpoint(taskRef.lightNode->haEndpoint().endpoint());
    taskRef.req.setSrcEndpoint(getSrcEndpoint(taskRef.lightNode, taskRef.req));
    taskRef.req.setDstAddressMode(deCONZ::ApsExtAddress);
    taskRef.transitionTime = 4;
    taskRef.onTime = 0;

    bool ok;
    QVariant var = Json::parse(req.content, ok);
    QVariantMap map = var.toMap();

    if (!ok || map.isEmpty())
    {
        rsp.list.append(errorToMap(ERR_INVALID_JSON, QString("/lights/%1/state").arg(id), QString("body contains invalid JSON")));
        rsp.httpStatus = HttpStatusBadRequest;
        return REQ_READY_SEND;
    }

    // FIXME: use cluster instead of device type.
    if (taskRef.lightNode->type() == QLatin1String("Window covering controller") ||
        taskRef.lightNode->type() == QLatin1String("Window covering device"))
    {
        return setWindowCoveringState(req, rsp, taskRef, map);
    }
    else if (isXmasLightStrip(taskRef.lightNode))
    {
        return setXmasLightStripState(req, rsp, taskRef, map);
    }
    else if (UseTuyaCluster(taskRef.lightNode->manufacturer()))
    {
        //tuya window covering
        if (R_GetProductId(taskRef.lightNode).startsWith(QLatin1String("Tuya_COVD")))
        {
            return setWindowCoveringState(req, rsp, taskRef, map);
        }
        // light, don't use tuya stuff (for the moment)
        else if (taskRef.lightNode->item(RStateColorMode))
        {
        }
        //switch and siren
        else
        {
            return setTuyaDeviceState(req, rsp, taskRef, map);
        }
    }
    else if (taskRef.lightNode->type() == QLatin1String("Warning device")) // Put it here because some tuya device are Warning device but need to be process by tuya part
    {
        return setWarningDeviceState(req, rsp, taskRef, map);
    }
    
    // Danalock support. You need to check for taskRef.lightNode->type() == QLatin1String("Door lock"), similar to what I've done under hasAlert for the Siren.
    bool isDoorLockDevice = false;
    if (taskRef.lightNode->type() == QLatin1String("Door Lock"))
    {
        isDoorLockDevice = true;
    }

    static const QStringList alertList({
        "none", "select", "lselect", "blink", "breathe", "okay", "channelchange", "finish", "stop"
    });
    QStringList effectList = RStateEffectValues;
    if (taskRef.lightNode->manufacturerCode() == VENDOR_MUELLER)
    {
        effectList = RStateEffectValuesMueller;
    }

    bool hasCmd = false;
    bool isOn = false;
    bool hasOn = false;
    bool targetOn = false;
    bool hasBri = false;
    quint8 targetBri = 0;
    bool hasBriInc = false;
    qint16 targetBriInc = 0;
    bool hasWrap = false;
    bool wrap = false;
    bool hasXy = false;
    double targetX = 0.0;
    double targetY = 0.0;
    bool hasCt = false;
    quint16 targetCt = 0;
    bool hasCtInc = false;
    qint16 targetCtInc = 0;
    bool hasHue = false;
    quint16 targetHue = 0;
    bool hasSat = false;
    quint8 targetSat = 0;
    int effect = -1;
    bool hasColorloopSpeed = false;
    quint16 colorloopSpeed = 25;
    QString alert;
    bool hasSpeed = false;
    quint8 targetSpeed = 0;
    bool hasTransitionTime = false;
    bool hasStop = false;

    // Check parameters.
    for (QVariantMap::const_iterator p = map.begin(); p != map.end(); p++)
    {
        bool paramOk = false;
        bool valueOk = false;
        QString param = p.key();
        if (param == "on" && taskRef.lightNode->item(RStateOn))
        {
            paramOk = true;
            hasCmd = true;
            if (map[param].type() == QVariant::Bool)
            {
                valueOk = true;
                hasOn = true;
                targetOn = map[param].toBool();
            }
        }
        else if (param == "bri" && taskRef.lightNode->item(RStateBri))
        {
            paramOk = true;
            hasCmd = true;
            if (map[param].type() == QVariant::Double)
            {
                const uint bri = map[param].toUInt(&ok);
                if (ok && bri <= 0xFF)
                {
                    valueOk = true;
                    hasBri = true;
                    targetBri = bri > 0xFE ? 0xFE : bri;
                }
            }
        }
        else if (param == "bri_inc"  && taskRef.lightNode->item(RStateBri))
        {
            paramOk = true;
            hasCmd = true;
            if (map[param].type() == QVariant::Double)
            {
                const int briInc = map[param].toInt(&ok);
                if (ok && briInc >= -0xFF && briInc <= 0xFF)
                {
                    valueOk = true;
                    hasBriInc = true;
                    targetBriInc = briInc < -0xFE ? -0xFE : briInc > 0xFE ? 0xFE : briInc;
                }
            }
        }
        else if (param == "xy"  && taskRef.lightNode->item(RStateX) && taskRef.lightNode->item(RStateY) &&
                 taskRef.lightNode->modelId() != QLatin1String("FLS-PP"))
        {
            // @manup: is check for FLS-PP needed, or is this already handled by check for state.x and state.y?
            paramOk = true;
            hasCmd = true;
            if (map[param].type() == QVariant::List) {
                QVariantList xy = map["xy"].toList();
                if (xy[0].type() == QVariant::Double && xy[1].type() == QVariant::Double) {
                    const double x = xy[0].toDouble(&ok);
                    const double y = ok ? xy[1].toDouble(&ok) : 0;
                    if (ok && x >= 0.0 && x <= 1.0 && y >= 0.0 && y <= 1.0)
                    {
                        valueOk = true;
                        hasXy = true;
                        targetX = x > 0.9961 ? 0.9961 : x;
                        targetY = y > 0.9961 ? 0.9961 : y;
                    }
                    else
                    {
                        valueOk = true;
                        rsp.list.append(errorToMap(ERR_INVALID_VALUE, QString("/lights/%1/state").arg(id), QString("invalid value, [%1,%2], for parameter, xy").arg(xy[0].toString()).arg(xy[1].toString())));
                    }
                }
            }
        }
        else if (param == "ct") // FIXME workaround for lights that support color tempeature, but API doesn't expose ct.
        // else if (param == "ct"  && (taskRef.lightNode->item(RStateCt))
        {
            paramOk = true;
            hasCmd = true;
            if (map[param].type() == QVariant::Double)
            {
                const quint16 ctMin = taskRef.lightNode->toNumber(RConfigCtMin);
                const quint16 ctMax = taskRef.lightNode->toNumber(RConfigCtMax);
                const uint ct = map[param].toUInt(&ok);
                if (ok && ct <= 0xFFFF)
                {
                    valueOk = true;
                    hasCt = true;
                    targetCt = (ctMin < 500 && ct < ctMin) ? ctMin : (ctMax > ctMin && ct > ctMax) ? ctMax : ct;
                }
            }
        }
        else if (param == "ct_inc"  && taskRef.lightNode->item(RStateCt))
        {
            paramOk = true;
            hasCmd = true;
            if (map[param].type() == QVariant::Double)
            {
                int ct = taskRef.lightNode->toNumber(RStateCt);
                const quint16 ctMin = taskRef.lightNode->toNumber(RConfigCtMin);
                const quint16 ctMax = taskRef.lightNode->toNumber(RConfigCtMax);
                const int ctInc = map[param].toInt(&ok);
                if (ok && ctInc >= -0xFFFF && ctInc <= 0xFFFF)
                {
                    valueOk = true;
                    hasCtInc = true;
                    targetCtInc = ctInc;
                    ct += ctInc;
                    ct = ct < 0 ? 0 : ct > 0xFEFF ? 0xFEFF : ct;
                    targetCt = (ctMin < 500 && ct < ctMin) ? ctMin : (ctMax > ctMin && ct > ctMax) ? ctMax : ct;
                }
            }
        }
        else if (param == "hue" && taskRef.lightNode->item(RStateHue) && taskRef.lightNode->item(RStateSat))
        {
            paramOk = true;
            hasCmd = true;
            const uint hue = map[param].toUInt(&ok);
            if (ok && hue <= 0xFFFF)
            {
                valueOk = true;
                hasHue = true;
                targetHue = hue; // Funny: max CurrentHue is 0xFE, max EnhancedCurrentHue is 0xFFFF
            }
        }
        else if (param == "sat" && taskRef.lightNode->item(RStateHue) && taskRef.lightNode->item(RStateSat))
        {
            paramOk = true;
            hasCmd = true;
            const uint sat = map[param].toUInt(&ok);
            if (ok && sat <= 0xFF)
            {
                valueOk = true;
                hasSat = true;
                targetSat = sat > 0xFE ? 0xFE : sat;
            }
        }
        else if (param == "effect" && taskRef.lightNode->item(RStateEffect))
        {
            paramOk = true;
            hasCmd = true;
            if (map[param].type() == QVariant::String)
            {
                effect = effectList.indexOf(map[param].toString());
                valueOk = effect >= 0;
            }
        }
        else if (param == "colorloopspeed" && taskRef.lightNode->item(RStateEffect))
        {
            paramOk = true;
            const uint speed = map[param].toUInt(&ok);
            if (ok && speed <= 0xFFFF)
            {
                valueOk = true;
                hasColorloopSpeed = true;
                colorloopSpeed = speed < 1 ? 1 : speed;
            }
        }
        else if (param == "colormode" && taskRef.lightNode->item(RStateColorMode)) {
            paramOk = true;
            valueOk = true;
            rsp.list.append(errorToMap(ERR_PARAMETER_NOT_MODIFIEABLE, QString("/lights/%1/state").arg(id), QString("parameter, %1, is not modifiable.").arg(param)));
        }
        else if (param == "alert" && taskRef.lightNode->item(RStateAlert))
        {
            paramOk = true;
            hasCmd = true;
            if (map[param].type() == QVariant::String)
            {
                alert = map[param].toString();
                valueOk = alertList.contains(alert);
            }
        }
        else if (param == "speed" && taskRef.lightNode->item(RStateSpeed))
        {
            paramOk = true;
            hasCmd = true;
            if (map[param].type() == QVariant::Double)
            {
                const uint speed = map[param].toUInt(&ok);
                if (ok && speed <= 0xFF)
                {
                    valueOk = true;
                    hasSpeed = true;
                    targetSpeed = speed > 6 ? 6 : speed;
                }
            }
        }
        else if (param == "transitiontime")
        {
            paramOk = true;
            if (map[param].type() == QVariant::Double)
            {
                const uint tt = map[param].toUInt(&ok);
                if (ok && tt <= 0xFFFF)
                {
                    valueOk = true;
                    hasTransitionTime = true;
                    taskRef.transitionTime = tt > 0xFFFE ? 0xFFFE : tt;
                }
            }
        }
        else if (param == "ontime")
        {
            paramOk = true;
            if (map[param].type() == QVariant::Double)
            {
                const uint ot = map[param].toUInt(&ok);
                if (ok && ot <= 0xFFFF)
                {
                    valueOk = true;
                    taskRef.onTime = ot;
                }
            }
        }
        else if (param == "wrap")
        {
            paramOk = true;
            if (map[param].type() == QVariant::Bool)
            {
                valueOk = true;
                hasWrap = true;
                wrap = map[param].toBool();
            }
        }
        if (!paramOk)
        {
            rsp.list.append(errorToMap(ERR_PARAMETER_NOT_AVAILABLE, QString("/lights/%1/state").arg(id), QString("parameter, %1, not available").arg(param)));
        }
        else if (!valueOk)
        {
            rsp.list.append(errorToMap(ERR_INVALID_VALUE, QString("/lights/%1/state").arg(id), QString("invalid value, %1, for parameter, %2").arg(map[param].toString()).arg(param)));
        }
    }
    if (taskRef.onTime > 0 && !hasOn && alert.isEmpty()) {
        rsp.list.append(errorToMap(ERR_MISSING_PARAMETER, QString("/lights/%1/state").arg(id), QString("missing parameter, on or alert, for parameter, ontime")));
    }
    if (hasWrap && !hasBriInc)
    {
        rsp.list.append(errorToMap(ERR_MISSING_PARAMETER, QString("/lights/%1/state").arg(id), QString("missing parameter, bri_inc, for parameter, wrap")));
    }
    if (hasColorloopSpeed && effect != R_EFFECT_COLORLOOP)
    {
        rsp.list.append(errorToMap(ERR_MISSING_PARAMETER, QString("/lights/%1/state").arg(id), QString("missing parameter, effect, for parameter, colorloopspeed")));
    }
    if (!hasCmd)
    {
        rsp.list.append(errorToMap(ERR_MISSING_PARAMETER, QString("/lights/%1/state").arg(id), QString("missing parameter to set light state")));
    }

    // Check whether light is on.
    isOn = taskRef.lightNode->toBool(RStateOn);

    // Special part for Profalux device
    // This device is a shutter but is used as a dimmable light, so need some hack
    if (taskRef.lightNode->modelId() == QLatin1String("PFLX Shutter"))
    {
        // if the user use on/off instead off bri
        if (hasOn && !hasBri)
        {
            targetBri = targetOn ? 0xFE : 0x00;
        }

        // The constructor ask to use setvel instead of on/off
        hasBri = true;
        hasOn = false;
        isOn = true; // to force bri even state = off

        //Check limit
        if (targetBri > 0xFE) { targetBri = 0xFE; }
        if (targetBri < 1) { targetBri = 0x01; }

        //Check for stop
        if (hasBriInc)
        {
            hasStop = true;
        }

    }

    // Stop command, I think it's useless, but the command exist, and need it for profalux
    if (hasStop)
    {
        //Reset all
        hasBriInc = false;
        hasBri = false;
        isOn = false;

        TaskItem task;
        copyTaskReq(taskRef, task);

        if (addTaskStopBrightness(task))
        {
            QVariantMap rspItem;
            QVariantMap rspItemState;
            rspItemState[QString("/lights/%1/state/stop").arg(id)] = true;
            rspItem["success"] = rspItemState;
            rsp.list.append(rspItem);
        }
        else
        {
            rsp.list.append(errorToMap(ERR_INTERNAL_ERROR, QString("/lights/%1/state/stop").arg(id), QString("Internal error, %1").arg(ERR_BRIDGE_BUSY)));
        }

    }

    // state.on: true
    if (hasOn && targetOn)
    {
        TaskItem task;
        copyTaskReq(taskRef, task);

        if (!isOn && hasBri && taskRef.onTime == 0)
        {
            TaskItem task;
            copyTaskReq(taskRef, task);
            task.transitionTime = 0;

            ok = addTaskSetBrightness(task, 2, true);
        }
        // Danalock support. In rest_lights.cpp, you need to call this routine from setLightState() under if (hasOn)
        if (isDoorLockDevice)
        {
            ok = addTaskDoorLockUnlock(task, 0x00 /*Lock*/);
        }
        else
        {
            const quint8 cmd = taskRef.onTime > 0
                    ? ONOFF_COMMAND_ON_WITH_TIMED_OFF
                    : ONOFF_COMMAND_ON;
            ok = addTaskSetOnOff(task, cmd, taskRef.onTime, 0);
        }

        if (ok)
        {
            isOn = true;
            QVariantMap rspItem;
            QVariantMap rspItemState;
            rspItemState[QString("/lights/%1/state/on").arg(id)] = true;
            rspItem["success"] = rspItemState;
            rsp.list.append(rspItem);

            if (!isDoorLockDevice) // Avoid reporting the new state before the lock report its state as locking/unlocking operations takes time and can also gets stuck.
            {
                taskRef.lightNode->setValue(RStateOn, targetOn);
            }
        }
        else
        {
            rsp.list.append(errorToMap(ERR_INTERNAL_ERROR, QString("/lights/%1/state/on").arg(id), QString("Internal error, %1").arg(ERR_BRIDGE_BUSY)));
        }
    }

    // state.bri trumps state.bri_inc
    if (hasBri)
    {
        TaskItem task;
        copyTaskReq(taskRef, task);

        if (!isOn)
        {
            rsp.list.append(errorToMap(ERR_DEVICE_OFF, QString("/lights/%1/state").arg(id), QString("parameter, bri, is not modifiable. Device is set to off.")));
        }
        else if (hasOn && !targetOn && hasTransitionTime)
        {
            // Handled by state.on: false
        }
        else if (addTaskSetBrightness(task, targetBri, false))
        {
            QVariantMap rspItem;
            QVariantMap rspItemState;
            rspItemState[QString("/lights/%1/state/bri").arg(id)] = targetBri;
            rspItem["success"] = rspItemState;
            rsp.list.append(rspItem);

            taskRef.lightNode->setValue(RStateBri, targetBri);
        }
        else
        {
            rsp.list.append(errorToMap(ERR_INTERNAL_ERROR, QString("/lights/%1/state/bri").arg(id), QString("Internal error, %1").arg(ERR_BRIDGE_BUSY)));
        }
    }
    else if (hasBriInc)
    {
        TaskItem task;
        copyTaskReq(taskRef, task);
        int bri = taskRef.lightNode->toNumber(RStateBri);

        if (wrap)
        {
            if (bri + targetBriInc < 1)
            {
                targetBriInc += 254;
            }
            else if (bri + targetBriInc > 254)
            {
                targetBriInc -= 254;
            }
        }
        bri += targetBriInc;
        targetBri = bri < 0 ? 0 : bri > 254 ? 254 : bri;

        if (!isOn)
        {
            rsp.list.append(errorToMap(ERR_DEVICE_OFF, QString("/lights/%1/state").arg(id), QString("parameter, bri_inc, is not modifiable. Device is set to off.")));
        }
        else if (addTaskIncBrightness(task, targetBriInc))
        {
            QVariantMap rspItem;
            QVariantMap rspItemState;
            rspItemState[QString("/lights/%1/state/bri").arg(id)] = targetBri;
            rspItem["success"] = rspItemState;
            rsp.list.append(rspItem);

            taskRef.lightNode->setValue(RStateBri, targetBri);
        }
        else
        {
            rsp.list.append(errorToMap(ERR_INTERNAL_ERROR, QString("/lights/%1/state/bri_inc").arg(id), QString("Internal error, %1").arg(ERR_BRIDGE_BUSY)));
        }
    }

    // state.effect: "none"
    if (effect == R_EFFECT_NONE)
    {
        TaskItem task;
        copyTaskReq(taskRef, task);

        if (!isOn)
        {
            rsp.list.append(errorToMap(ERR_DEVICE_OFF, QString("/lights/%1/state").arg(id), QString("parameter, effect, is not modifiable. Device is set to off.")));
        }
        else if (addTaskSetColorLoop(task, false, colorloopSpeed))
        {
            if (taskRef.lightNode->manufacturerCode() == VENDOR_MUELLER)
            {
                quint64 value = 0;
                deCONZ::ZclAttribute attr(0x4005, deCONZ::Zcl8BitUint, "scene", deCONZ::ZclReadWrite, true);
                attr.setValue(value);
                writeAttribute(taskRef.lightNode, taskRef.lightNode->haEndpoint().endpoint(), BASIC_CLUSTER_ID, attr, VENDOR_MUELLER);
            }

            QVariantMap rspItem;
            QVariantMap rspItemState;
            rspItemState[QString("/lights/%1/state/effect").arg(id)] = RStateEffectValues[effect];
            rspItem["success"] = rspItemState;
            rsp.list.append(rspItem);

            taskRef.lightNode->setValue(RStateEffect, RStateEffectValues[effect]);
        }
        else
        {
            rsp.list.append(errorToMap(ERR_INTERNAL_ERROR, QString("/lights/%1/state/effect").arg(id), QString("Internal error, %1").arg(ERR_BRIDGE_BUSY)));
        }
    }

    // state.xy trumps state.ct trumps state.ct_inc trumps state.hue, state.sat
    if (hasXy)
    {
        TaskItem task;
        copyTaskReq(taskRef, task);

        if (!isOn)
        {
            rsp.list.append(errorToMap(ERR_DEVICE_OFF, QString("/lights/%1/state").arg(id), QString("parameter, xy, is not modifiable. Device is set to off.")));
        }
        else if (taskRef.lightNode->isColorLoopActive())
        {
            rsp.list.append(errorToMap(ERR_PARAMETER_NOT_MODIFIEABLE, QString("/lights/%1/state").arg(id), QString("parameter, xy, is not modifiable. Colorloop is active.")));
        }
        else if (addTaskSetXyColor(task, targetX, targetY))
        {
            QVariantMap rspItem;
            QVariantMap rspItemState;
            QVariantList xy;
            xy.append(targetX);
            xy.append(targetY);
            rspItemState[QString("/lights/%1/state/xy").arg(id)] = xy;
            rspItem["success"] = rspItemState;
            rsp.list.append(rspItem);

            taskRef.lightNode->setValue(RStateX, targetX * 65535);
            taskRef.lightNode->setValue(RStateY, targetY * 65535);
            taskRef.lightNode->setValue(RStateColorMode, QString("xy"));
        }
        else
        {
            rsp.list.append(errorToMap(ERR_INTERNAL_ERROR, QString("/lights/%1/state/xy").arg(id), QString("Internal error, %1").arg(ERR_BRIDGE_BUSY)));
        }
    }
    else if (hasCt)
    {
        TaskItem task;
        copyTaskReq(taskRef, task);

        if (!isOn)
        {
            rsp.list.append(errorToMap(ERR_DEVICE_OFF, QString("/lights/%1/state").arg(id), QString("parameter, ct, is not modifiable. Device is set to off.")));
        }
        else if (taskRef.lightNode->isColorLoopActive())
        {
            rsp.list.append(errorToMap(ERR_PARAMETER_NOT_MODIFIEABLE, QString("/lights/%1/state").arg(id), QString("parameter, ct, is not modifiable. Colorloop is active.")));
        }
        else if (addTaskSetColorTemperature(task, targetCt))
        {
            QVariantMap rspItem;
            QVariantMap rspItemState;
            rspItemState[QString("/lights/%1/state/ct").arg(id)] = targetCt;
            rspItem["success"] = rspItemState;
            rsp.list.append(rspItem);

            taskRef.lightNode->setValue(RStateCt, targetCt);
            taskRef.lightNode->setValue(RStateColorMode, QString("ct"));
        }
        else
        {
            rsp.list.append(errorToMap(ERR_INTERNAL_ERROR, QString("/lights/%1/state/ct").arg(id), QString("Internal error, %1").arg(ERR_BRIDGE_BUSY)));
        }
    }
    else if (hasCtInc)
    {
        TaskItem task;
        copyTaskReq(taskRef, task);

        if (!isOn)
        {
            rsp.list.append(errorToMap(ERR_DEVICE_OFF, QString("/lights/%1/state").arg(id), QString("parameter, ct_inc, is not modifiable. Device is set to off.")));
        }
        else if (taskRef.lightNode->isColorLoopActive())
        {
            rsp.list.append(errorToMap(ERR_PARAMETER_NOT_MODIFIEABLE, QString("/lights/%1/state").arg(id), QString("parameter, ct_inc, is not modifiable. Colorloop is active.")));
        }
        else if (addTaskIncColorTemperature(task, targetCtInc))
        {
            taskToLocalData(task);
            QVariantMap rspItem;
            QVariantMap rspItemState;
            rspItemState[QString("/lights/%1/state/ct").arg(id)] = targetCt;
            rspItem["success"] = rspItemState;
            rsp.list.append(rspItem);

            taskRef.lightNode->setValue(RStateCt, targetCt);
            taskRef.lightNode->setValue(RStateColorMode, QString("ct"));
        }
        else
        {
            rsp.list.append(errorToMap(ERR_INTERNAL_ERROR, QString("/lights/%1/state/ct_inc").arg(id), QString("Internal error, %1").arg(ERR_BRIDGE_BUSY)));
        }
    }
    else if (hasHue || hasSat)
    {
        TaskItem task;
        copyTaskReq(taskRef, task);

        if (!isOn)
        {
            if (hasHue)
            {
                rsp.list.append(errorToMap(ERR_DEVICE_OFF, QString("/lights/%1/state").arg(id), QString("parameter, hue, is not modifiable. Device is set to off.")));
            }
            if (hasSat)
            {
                rsp.list.append(errorToMap(ERR_DEVICE_OFF, QString("/lights/%1/state").arg(id), QString("parameter, sat, is not modifiable. Device is set to off.")));
            }
        }
        else if (taskRef.lightNode->isColorLoopActive())
        {
            if (hasHue)
            {
                rsp.list.append(errorToMap(ERR_PARAMETER_NOT_MODIFIEABLE, QString("/lights/%1/state").arg(id), QString("parameter, hue, is not modifiable. Colorloop is active.")));
            }
            if (hasSat)
            {
                rsp.list.append(errorToMap(ERR_PARAMETER_NOT_MODIFIEABLE, QString("/lights/%1/state").arg(id), QString("parameter, sat, is not modifiable. Colorloop is active.")));
            }
        }
        else if (!hasSat) // only state.hue
        {
            ok = addTaskSetEnhancedHue(task, targetHue);
            // FIXME: handle lights that don't support Enhanced Current Hue (like Müller)
        }
        else if (!hasHue) // only state.sat
        {
            ok = addTaskSetSaturation(task, targetSat);
        }
        else // both state.hue and state.sat
        {
            const quint8 hue = targetHue / 256;
            ok = addTaskSetHueAndSaturation(task, hue, targetSat); // FIXME
            // ok = addTaskSetEnhancedHueAndSaturation(task, targetHue, targetSat);
        }
        if (ok)
        {
            // FIXME: do we need this?
            // quint16 hue = hasHue ? targetHue : taskRef.lightNode->item(RStateHue)->toNumber();
            // quint8 sat = hasSat ? targetSat : taskRef.lightNode->item(RStateSat)->toNumber();
            //
            // double r, g, b;
            // double x, y;
            // double h = (hue * 360.0) / 65535.0;
            // double s = sat / 254.0;
            // double v = 1.0;
            //
            // Hsv2Rgb(&r, &g, &b, h, s, v);
            // Rgb2xy(&x, &y, r, g, b);
            //
            // if (x < 0) { x = 0; }
            // else if (x > 1) { x = 1; }
            // if (y < 0) { y = 0; }
            // else if (y > 1) { y = 1; }
            //
            // x *= 65535.0;
            // y *= 65535.0;
            // if (x > 65279) { x = 65279; }
            // else if (x < 1) { x = 1; }
            // if (y > 65279) { y = 65279; }
            // else if (y < 1) { y = 1; }
            //
            // item = task.lightNode->item(RStateX);
            // if (item && item->toNumber() != static_cast<quint16>(x))
            // {
            //     item->setValue(static_cast<quint16>(x));
            //     Event e(RLights, RStateX, task.lightNode->id(), item);
            //     enqueueEvent(e);
            // }
            // item = task.lightNode->item(RStateY);
            // if (item && item->toNumber() != static_cast<quint16>(y))
            // {
            //     item->setValue(static_cast<quint16>(y));
            //     Event e(RLights, RStateY, task.lightNode->id(), item);
            //     enqueueEvent(e);
            // }
            // End FIXME

            if (hasHue)
            {
                QVariantMap rspItem;
                QVariantMap rspItemState;
                rspItemState[QString("/lights/%1/state/hue").arg(id)] = targetHue;
                rspItem["success"] = rspItemState;
                rsp.list.append(rspItem);

                taskRef.lightNode->setValue(RStateHue, targetHue);
            }
            if (hasSat)
            {
                QVariantMap rspItem;
                QVariantMap rspItemState;
                rspItemState[QString("/lights/%1/state/sat").arg(id)] = targetSat;
                rspItem["success"] = rspItemState;
                rsp.list.append(rspItem);

                taskRef.lightNode->setValue(RStateSat, targetSat);
            }
            taskRef.lightNode->setValue(RStateColorMode, QString("hs"));
        }
        else
        {
            rsp.list.append(errorToMap(ERR_INTERNAL_ERROR, QString("/lights/%1/state/sat").arg(id), QString("Internal error, %1").arg(ERR_BRIDGE_BUSY)));
        }
    }

    // state.effect: "colorloop"
    if (effect == R_EFFECT_COLORLOOP)
    {
        TaskItem task;
        copyTaskReq(taskRef, task);

        if (!isOn)
        {
            rsp.list.append(errorToMap(ERR_DEVICE_OFF, QString("/lights/%1/state").arg(id), QString("parameter, effect, is not modifiable. Device is set to off.")));
        }
        else if (addTaskSetColorLoop(task, true, colorloopSpeed))
        {
            if (taskRef.lightNode->manufacturerCode() == VENDOR_MUELLER)
            {
                quint64 value = 0;
                deCONZ::ZclAttribute attr(0x4005, deCONZ::Zcl8BitUint, "scene", deCONZ::ZclReadWrite, true);
                attr.setValue(value);
                writeAttribute(taskRef.lightNode, taskRef.lightNode->haEndpoint().endpoint(), BASIC_CLUSTER_ID, attr, VENDOR_MUELLER);
            }

            QVariantMap rspItem;
            QVariantMap rspItemState;
            rspItemState[QString("/lights/%1/state/effect").arg(id)] = RStateEffectValues[effect];
            rspItem["success"] = rspItemState;
            rsp.list.append(rspItem);

            taskRef.lightNode->setValue(RStateEffect, RStateEffectValues[effect]);
        }
        else
        {
            rsp.list.append(errorToMap(ERR_INTERNAL_ERROR, QString("/lights/%1/state/effect").arg(id), QString("Internal error, %1").arg(ERR_BRIDGE_BUSY)));
        }
    }
    else if (effect > 0)
    {
        const quint64 value = effect - 1;
        deCONZ::ZclAttribute attr(0x4005, deCONZ::Zcl8BitUint, "scene", deCONZ::ZclReadWrite, true);
        attr.setValue(value);

        if (!isOn)
        {
            rsp.list.append(errorToMap(ERR_DEVICE_OFF, QString("/lights/%1/state").arg(id), QString("parameter, effect, is not modifiable. Device is set to off.")));
        }
        else if (writeAttribute(taskRef.lightNode, taskRef.lightNode->haEndpoint().endpoint(), BASIC_CLUSTER_ID, attr, VENDOR_MUELLER))
        {
            QVariantMap rspItem;
            QVariantMap rspItemState;
            rspItemState[QString("/lights/%1/state/effect").arg(id)] = RStateEffectValuesMueller[effect];
            rspItem["success"] = rspItemState;
            rsp.list.append(rspItem);

            taskRef.lightNode->setValue(RStateEffect, RStateEffectValuesMueller[effect]);
        }
        else
        {
            rsp.list.append(errorToMap(ERR_INTERNAL_ERROR, QString("/lights/%1/state/effect").arg(id), QString("Internal error, %1").arg(ERR_BRIDGE_BUSY)));
        }
    }

    // state.alert
    if (!alert.isEmpty())
    {
        TaskItem task;
        copyTaskReq(taskRef, task);

        if (alert == "none")
        {
            task.taskType = TaskIdentify;
            task.identifyTime = 0;
        }
        else if (alert == "select")
        {
            task.taskType = TaskIdentify;
            task.identifyTime = 2;    // Hue lights don't react to 1.
        }
        else if (alert == "lselect")
        {
            task.taskType = TaskIdentify;
            task.identifyTime = taskRef.onTime > 0 ? taskRef.onTime : 15; // Default for Philips Hue bridge
        }
        else if (alert == "blink")
        {
            task.taskType = TaskTriggerEffect;
            task.effectIdentifier = 0x00;
        }
        else if (alert == "breathe")
        {
            task.taskType = TaskTriggerEffect;
            task.effectIdentifier = 0x01;
        }
        else if (alert == "okay")
        {
            task.taskType = TaskTriggerEffect;
            task.effectIdentifier = 0x02;
        }
        else if (alert == "channelchange")
        {
            task.taskType = TaskTriggerEffect;
            task.effectIdentifier = 0x0b;
        }
        else if (alert == "finish")
        {
            task.taskType = TaskTriggerEffect;
            task.effectIdentifier = 0xfe;
        }
        else if (alert == "stop")
        {
            task.taskType = TaskTriggerEffect;
            task.effectIdentifier = 0xff;
        }

        if ((task.taskType == TaskIdentify && addTaskIdentify(task, task.identifyTime)) ||
            (task.taskType == TaskTriggerEffect && addTaskTriggerEffect(task, task.effectIdentifier)))
        {
            QVariantMap rspItem;
            QVariantMap rspItemState;
            rspItemState[QString("/lights/%1/state/alert").arg(id)] = alert;
            rspItem["success"] = rspItemState;
            rsp.list.append(rspItem);

            // Don't update write-only state.alert.
        }
        else
        {
            rsp.list.append(errorToMap(ERR_INTERNAL_ERROR, QString("/lights/%1").arg(id), QString("Internal error, %1").arg(ERR_BRIDGE_BUSY)));
        }
    }

    // state.speed
    if (hasSpeed)
    {
        TaskItem task;
        copyTaskReq(taskRef, task);

        // FIXME: The following low-level code is needed because ZclAttribute is broken for Zcl8BitEnum.

        const quint16 cluster = FAN_CONTROL_CLUSTER_ID;
        const quint16 attr = 0x0000; // Fan Mode
        const quint8 type = deCONZ::Zcl8BitEnum;
        const quint8 value = targetSpeed;

        task.taskType = TaskWriteAttribute;

        task.req.setClusterId(cluster);
        task.req.setProfileId(HA_PROFILE_ID);
        task.zclFrame.setSequenceNumber(zclSeq++);
        task.zclFrame.setCommandId(deCONZ::ZclWriteAttributesId);
        task.zclFrame.setFrameControl(deCONZ::ZclFCProfileCommand |
                                      deCONZ::ZclFCDirectionClientToServer |
                                      deCONZ::ZclFCDisableDefaultResponse);

        DBG_Printf(DBG_INFO, "write attribute of 0x%016llX ep: 0x%02X cluster: 0x%04X: 0x%04X\n", taskRef.lightNode->address().ext(), taskRef.lightNode->haEndpoint().endpoint(), cluster, attr);

        { // payload
            QDataStream stream(&task.zclFrame.payload(), QIODevice::WriteOnly);
            stream.setByteOrder(QDataStream::LittleEndian);
            stream.setFloatingPointPrecision(QDataStream::SinglePrecision);

            stream << attr;
            stream << type;
            stream << value;
        }

        { // ZCL frame
            QDataStream stream(&task.req.asdu(), QIODevice::WriteOnly);
            stream.setByteOrder(QDataStream::LittleEndian);
            task.zclFrame.writeToStream(stream);
        }

        ok = addTask(task);

        // FIXME: Use following code once ZclAttribute has been fixed.

        // deCONZ::ZclAttribute attr(0x0000, type, "speed", deCONZ::ZclReadWrite, true);
        // attr.setValue(value);
        // ok = writeAttribute(taskRef.lightNode, taskRef.lightNode->haEndpoint().endpoint(), cluster, attr);

        if (ok)
        {
            QVariantMap rspItem;
            QVariantMap rspItemState;
            rspItemState[QString("/lights/%1/state/speed").arg(id)] = targetSpeed;
            rspItem["success"] = rspItemState;
            rsp.list.append(rspItem);

            taskRef.lightNode->setValue(RStateSpeed, targetSpeed);
        }
        else
        {
            rsp.list.append(errorToMap(ERR_INTERNAL_ERROR, QString("/lights/%1/state/speed").arg(id), QString("Internal error, %1").arg(ERR_BRIDGE_BUSY)));
        }
    }

    // state.on: false
    if (hasOn && !targetOn)
    {
        if (taskRef.lightNode->isColorLoopActive())
        {
            TaskItem task;
            copyTaskReq(taskRef, task);
            addTaskSetColorLoop(task, false, colorloopSpeed);
        }

        TaskItem task;
        copyTaskReq(taskRef, task);
        if (hasBri && hasTransitionTime)
        {
            ok = addTaskSetBrightness(task, 0, true);
            // Danalock support. In rest_lights.cpp, you need to call this routine from setLightState() under if (hasOn)
        }
        else if (isDoorLockDevice)
        {
            ok = addTaskDoorLockUnlock(task, 0x01 /*UnLock*/);
        }
        else
        {
            const quint8 cmd = taskRef.lightNode->manufacturerCode() == VENDOR_PHILIPS // FIXME: use light capabilities
                    ? ONOFF_COMMAND_OFF_WITH_EFFECT
                    : ONOFF_COMMAND_OFF;
            ok = addTaskSetOnOff(task, cmd, 0, 0);
        }

        if (ok)
        {
            QVariantMap rspItem;
            QVariantMap rspItemState;
            rspItemState[QString("/lights/%1/state/on").arg(id)] = targetOn;
            rspItem["success"] = rspItemState;
            rsp.list.append(rspItem);

            if (!isDoorLockDevice) // Avoid reporting the new state before the lock report its state as locking/unlocking operations takes time and can also gets stuck.
            {
                taskRef.lightNode->setValue(RStateOn, targetOn);
            }
        }
        else
        {
            rsp.list.append(errorToMap(ERR_INTERNAL_ERROR, QString("/lights/%1/state/on").arg(id), QString("Internal error, %1").arg(ERR_BRIDGE_BUSY)));
        }
    }

    rsp.etag = taskRef.lightNode->etag;
    processTasks();
    return REQ_READY_SEND;
}

/*! PUT, PATCH /api/<apikey>/lights/<id>/state for Window covering "lights".
    \return REQ_READY_SEND
            REQ_NOT_HANDLED
 */
int DeRestPluginPrivate::setWindowCoveringState(const ApiRequest &req, ApiResponse &rsp, TaskItem &taskRef, QVariantMap &map)
{
    bool ok;
    QString id = req.path[3];
    quint16 cluster = WINDOW_COVERING_CLUSTER_ID;
    // if (taskRef.lightNode->modelId().startsWith(QLatin1String("lumi.curtain"))) // FIXME - for testing only.
    if (taskRef.lightNode->modelId().startsWith(QLatin1String("lumi.curtain.hagl04")))
    {
        cluster = ANALOG_OUTPUT_CLUSTER_ID;
    }

    if (R_GetProductId(taskRef.lightNode).startsWith(QLatin1String("Tuya_COVD")))
    {
        cluster = TUYA_CLUSTER_ID;
    }

    bool requestOk = true;
    bool hasCmd = false;
    bool hasOpen = false;
    bool targetOpen = false;
    bool hasLift = false;
    bool hasStop = false;
    quint8 targetLift = 0;
    quint8 targetLiftZigBee = 0;
    bool hasTilt = false;
    quint8 targetTilt = 0;

    // Check parameters.
    for (QVariantMap::const_iterator p = map.begin(); p != map.end(); p++)
    {
        bool paramOk = false;
        bool valueOk = false;
        QString param = p.key();
        if (param == "open" && taskRef.lightNode->item(RStateOpen))
        {
            paramOk = true;
            hasCmd = true;
            if (map[param].type() == QVariant::Bool)
            {
                valueOk = true;
                hasOpen = true;
                targetOpen = map[param].toBool();
            }
        }
        else if (param == "on" && taskRef.lightNode->item(RStateOn))
        {
            paramOk = true;
            hasCmd = true;
            if (map[param].type() == QVariant::Bool)
            {
                valueOk = true;
                hasOpen = true;
                targetOpen = !(map[param].toBool());
            }
        }
        else if (param == "stop" && taskRef.lightNode->item(RStateOn))
        {
            paramOk = true;
            hasCmd = true;
            if (map[param].type() == QVariant::Bool)
            {
                valueOk = true;
                hasStop = true;
            }
        }
        else if (param == "lift" && taskRef.lightNode->item(RStateLift))
        {
            paramOk = true;
            hasCmd = true;
            if (map[param].type() == QVariant::String && map[param].toString() == "stop")
            {
                valueOk = true;
                hasStop = true;
            }
            else if (map[param].type() == QVariant::Double)
            {
                const uint lift = map[param].toUInt(&ok);
                if (ok && lift <= 100)
                {
                    valueOk = true;
                    hasLift = true;
                    targetLift = lift;
                }
            }
        }
        else if (param == "bri" && taskRef.lightNode->item(RStateBri))
        {
            paramOk = true;
            hasCmd = true;
            if (map[param].type() == QVariant::String && map[param].toString() == "stop")
            {
                valueOk = true;
                hasStop = true;
            }
            else if (map[param].type() == QVariant::Double)
            {
                const uint bri = map[param].toUInt(&ok);
                if (ok && bri <= 0xFF)
                {
                    valueOk = true;
                    hasLift = true;
                    targetLift = bri * 100 / 254;
                }
            }
        }
        else if (param == "bri_inc" && taskRef.lightNode->item(RStateBri))
        {
            paramOk = true;
            hasCmd = true;
            if (map[param].type() == QVariant::Double)
            {
                const int bri_inc = map[param].toInt(&ok);
                if (ok && bri_inc == 0)
                {
                    valueOk = true;
                    hasStop = true;
                }
            }
        }
        else if (param == "tilt" && taskRef.lightNode->item(RStateTilt))
        {
            paramOk = true;
            hasCmd = true;
            if (map[param].type() == QVariant::Double)
            {
                const uint tilt = map[param].toUInt(&ok);
                if (ok && tilt <= 100)
                {
                    valueOk = true;
                    hasTilt = true;
                    targetTilt = tilt;
                }
            }
        }
        else if (param == "sat" && taskRef.lightNode->item(RStateSat))
        {
            paramOk = true;
            hasCmd = true;
            if (map[param].type() == QVariant::Double)
            {
                const uint sat = map[param].toUInt(&ok);
                if (ok && sat <= 255)
                {
                    valueOk = true;
                    hasTilt = true;
                    targetTilt = sat * 100 / 254;
                }
            }
        }
        if (!paramOk)
        {
            rsp.list.append(errorToMap(ERR_PARAMETER_NOT_AVAILABLE, QString("/lights/%1/state").arg(id), QString("parameter, %1, not available").arg(param)));
            requestOk = false;
        }
        else if (!valueOk)
        {
            rsp.list.append(errorToMap(ERR_INVALID_VALUE, QString("/lights/%1/state").arg(id), QString("invalid value, %1, for parameter, %2").arg(map[param].toString()).arg(param)));
            requestOk = false;
        }
    }
    if (requestOk && !hasCmd)
    {
        rsp.list.append(errorToMap(ERR_MISSING_PARAMETER, QString("/lights/%1/state").arg(id), QString("missing parameter to set window covering device state")));
        requestOk = false;
    }
    if (!requestOk)
    {
        rsp.httpStatus = HttpStatusBadRequest;
        return REQ_READY_SEND;
    }

    if (cluster == ANALOG_OUTPUT_CLUSTER_ID && hasOpen && !hasLift)
    {
        hasLift = true;
        targetLift = targetOpen ? 0 : 100;
    }

    // Some devices invert LiftPct.
    if (hasLift)
    {
        if (taskRef.lightNode->modelId().startsWith(QLatin1String("lumi.curtain")) ||
            R_GetProductId(taskRef.lightNode) == QLatin1String("11830304 Switch") ||
            R_GetProductId(taskRef.lightNode) == QLatin1String("QS-Zigbee-C01 Module") ||
            R_GetProductId(taskRef.lightNode) == QLatin1String("Zigbee curtain switch") ||
<<<<<<< HEAD
            R_GetProductId(taskRef.lightNode) == QLatin1String("Tuya_COVD YS-MT750") ||
            R_GetProductId(taskRef.lightNode) == QLatin1String("Tuya_COVD DS82") ||
=======
            taskRef.lightNode->modelId() == QLatin1String("D10110") ||
>>>>>>> 2a6f8e92
            taskRef.lightNode->modelId() == QLatin1String("Motor Controller"))
        {
            targetLiftZigBee = 100 - targetLift;
        }
        else if (taskRef.lightNode->modelId() == QLatin1String("Shutter switch with neutral") ||
                 taskRef.lightNode->modelId() == QLatin1String("Shutter SW with level control"))
        {
            // Legrand invert bri and don't support other value than 0
            bool bStatus = false;
            uint nHex = taskRef.lightNode->swBuildId().toUInt(&bStatus, 16);
            if (bStatus && nHex < 28)
            {
                targetLiftZigBee = targetLift == 0 ? 100 : 0;
            }
            else
            {
                targetLiftZigBee = targetLift == 100 ? 100 : 0;
            }
        }
        else
        {
            targetLiftZigBee = targetLift;
        }
    }

    //Some device don't support lift, but third app can use it
    if (hasLift)
    {
        if (taskRef.lightNode->manufacturer() == QLatin1String("_TYZB01_dazsid15") ||
            taskRef.lightNode->modelId() == QLatin1String("FB56+CUR17SB2.2"))
        {
            hasLift = false;
            hasOpen = true;
            if (targetLiftZigBee > 0)
            {
                targetOpen = false;
            }
            else
            {
                targetOpen = true;
            }
        }
    }

    // Send command(s) to device.  Stop trumps LiftPct trumps Open/Close.
    if (hasStop)
    {
        bool ok;
        TaskItem task;
        copyTaskReq(taskRef, task);

        if (cluster == TUYA_CLUSTER_ID)
        {
            ok = sendTuyaRequest(task, TaskTuyaRequest, DP_TYPE_ENUM, DP_IDENTIFIER_CONTROL, QByteArray("\x01", 1));
        }
        else
        {
            ok = addTaskWindowCovering(task, WINDOW_COVERING_COMMAND_STOP, 0, 0);
        }

        if (ok)
        {
            QVariantMap rspItem;
            QVariantMap rspItemState;
            rspItemState[QString("/lights/%1/state/stop").arg(id)] = true;
            rspItem["success"] = rspItemState;
            rsp.list.append(rspItem);

            // Rely on attribute reporting to update the light state.
        }
        else
        {
            rsp.list.append(errorToMap(ERR_INTERNAL_ERROR, QString("/lights/%1/state/stop").arg(id), QString("Internal error, %1").arg(ERR_BRIDGE_BUSY)));
        }
    }
    else if (hasLift)
    {
        bool ok;
        TaskItem task;
        copyTaskReq(taskRef, task);

        if (cluster == TUYA_CLUSTER_ID)
        {
            QByteArray lev = QByteArray("\x00\x00\x00", 3);
            lev.append(targetLiftZigBee);
            ok = sendTuyaRequest(task, TaskTuyaRequest, DP_TYPE_VALUE, DP_IDENTIFIER_PERCENT_CONTROL, lev);
        }
        else if (cluster == ANALOG_OUTPUT_CLUSTER_ID)
        {
            // FIXME: The following low-level code is needed because ZclAttribute is broken for ZclSingleFloat.

            const quint16 attr = 0x0055; // Present value;
            const quint8 type = deCONZ::ZclSingleFloat;
            float value = targetLiftZigBee;

            task.taskType = TaskWriteAttribute;

            task.req.setClusterId(cluster);
            task.req.setProfileId(HA_PROFILE_ID);
            task.zclFrame.setSequenceNumber(zclSeq++);
            task.zclFrame.setCommandId(deCONZ::ZclWriteAttributesId);
            task.zclFrame.setFrameControl(deCONZ::ZclFCProfileCommand |
                                          deCONZ::ZclFCDirectionClientToServer |
                                          deCONZ::ZclFCDisableDefaultResponse);

            DBG_Printf(DBG_INFO, "write attribute of 0x%016llX ep: 0x%02X cluster: 0x%04X: 0x%04X\n", taskRef.lightNode->address().ext(), taskRef.lightNode->haEndpoint().endpoint(), cluster, attr);

            { // payload
                QDataStream stream(&task.zclFrame.payload(), QIODevice::WriteOnly);
                stream.setByteOrder(QDataStream::LittleEndian);
                stream.setFloatingPointPrecision(QDataStream::SinglePrecision);

                stream << attr;
                stream << type;
                stream << value;
            }

            { // ZCL frame
                QDataStream stream(&task.req.asdu(), QIODevice::WriteOnly);
                stream.setByteOrder(QDataStream::LittleEndian);
                task.zclFrame.writeToStream(stream);
            }

            ok = addTask(task);

            // FIXME: Use following code once ZclAttribute has been fixed.

            // deCONZ::ZclAttribute attr(0x0055, deCONZ::ZclSingleFloat, "value", deCONZ::ZclReadWrite, true);
            // attr.setValue(QVariant(value));
            // ok = writeAttribute(taskRef.lightNode, taskRef.lightNode->haEndpoint().endpoint(), cluster, attr);
        }
        else
        {
            ok = addTaskWindowCovering(task, WINDOW_COVERING_COMMAND_GOTO_LIFT_PCT, 0, targetLiftZigBee);
        }

        if (ok)
        {
            QVariantMap rspItem;
            QVariantMap rspItemState;
            rspItemState[QString("/lights/%1/state/lift").arg(id)] = targetLift;
            rspItem["success"] = rspItemState;
            rsp.list.append(rspItem);


            // I m using this code only for Legrand ATM but can be used for other device.
            // Because the attribute reporting take realy long time to be done, can be 2 minutes
            // Or it can be changed only after this time, so using an read attribute don't give usable value
            // And can cause issue on some third app
            if (taskRef.lightNode->modelId() == QLatin1String("Shutter switch with neutral") ||
                taskRef.lightNode->modelId() == QLatin1String("Shutter SW with level control"))
            {
                taskRef.lightNode->setValue(RStateLift, 50);
                taskRef.lightNode->setValue(RStateBri, 127);
            }

            // Rely on attribute reporting to update the light state.
        }
        else
        {
            rsp.list.append(errorToMap(ERR_INTERNAL_ERROR, QString("/lights/%1/state/lift").arg(id), QString("Internal error, %1").arg(ERR_BRIDGE_BUSY)));
        }
    }
    else if (hasOpen)
    {
        bool ok;
        TaskItem task;
        copyTaskReq(taskRef, task);

        if (cluster == TUYA_CLUSTER_ID)
        {
            if (targetOpen)
            {
                ok = sendTuyaRequest(task, TaskTuyaRequest, DP_TYPE_ENUM, DP_IDENTIFIER_CONTROL, QByteArray("\x02", 1));
            }
            else
            {
                ok = sendTuyaRequest(task, TaskTuyaRequest, DP_TYPE_ENUM, DP_IDENTIFIER_CONTROL, QByteArray("\x00", 1));
            }
        }
        else
        {
            ok = addTaskWindowCovering(task, targetOpen ? WINDOW_COVERING_COMMAND_OPEN : WINDOW_COVERING_COMMAND_CLOSE, 0, 0);
        }

        if (ok)
        {
            QVariantMap rspItem;
            QVariantMap rspItemState;
            rspItemState[QString("/lights/%1/state/open").arg(id)] = targetOpen;
            rspItem["success"] = rspItemState;
            rsp.list.append(rspItem);

            // I m using this code only for Legrand ATM but can be used for other device.
            // Because the attribute reporting take realy long time to be done, can be 2 minutes
            // Or it can be changed only after this time, so using an read attribute don't give usable value
            // And can cause issue on some third app
            if (taskRef.lightNode->modelId() == QLatin1String("Shutter switch with neutral") ||
                taskRef.lightNode->modelId() == QLatin1String("Shutter SW with level control"))
            {
                taskRef.lightNode->setValue(RStateLift, 50);
                taskRef.lightNode->setValue(RStateBri, 127);
            }

            // Rely on attribute reporting to update the light state.
        }
        else
        {
            rsp.list.append(errorToMap(ERR_INTERNAL_ERROR, QString("/lights/%1/state/open").arg(id), QString("Internal error, %1").arg(ERR_BRIDGE_BUSY)));
        }
    }

    // Handle TiltPct independent from Stop - LiftPct - Open/Close.
    if (hasTilt)
    {
        TaskItem task;
        copyTaskReq(taskRef, task);

        if (addTaskWindowCovering(task, WINDOW_COVERING_COMMAND_GOTO_TILT_PCT, 0, targetTilt))
        {
            QVariantMap rspItem;
            QVariantMap rspItemState;
            rspItemState[QString("/lights/%1/state/tilt").arg(id)] = targetTilt;
            rspItem["success"] = rspItemState;
            rsp.list.append(rspItem);

            // Rely on attribute reporting to update the light state.
        }
        else
        {
            rsp.list.append(errorToMap(ERR_INTERNAL_ERROR, QString("/lights/%1/state/tilt").arg(id), QString("Internal error, %1").arg(ERR_BRIDGE_BUSY)));
        }
    }

    rsp.etag = taskRef.lightNode->etag;
    processTasks();
    return REQ_READY_SEND;
}

//
// Tuya Devices
//
int DeRestPluginPrivate::setTuyaDeviceState(const ApiRequest &req, ApiResponse &rsp, TaskItem &taskRef, QVariantMap &map)
{
    QString id = req.path[3];
    
    bool targetOn = false;
    bool hasOn = false;
    bool hasBri = false;
    uint targetBri = 0;
    
    bool ok = false;
    
    //Parse all parameters
    for (QVariantMap::const_iterator p = map.begin(); p != map.end(); p++)
    {
        if (p.key() == "bri" && R_GetProductId(taskRef.lightNode).startsWith(QLatin1String("Tuya_DIMSWITCH")))
        {
            if (map[p.key()].type() == QVariant::Double)
            {
                targetBri = map["bri"].toUInt(&ok);
                if (ok && targetBri <= 0xFF)
                {
                    hasBri = true;
                }
            }

            if (!hasBri)
            {
                rsp.list.append(errorToMap(ERR_INVALID_VALUE, QString("/lights/%1").arg(id), QString("invalid value, %1, for parameter, bri").arg(map["bri"].toString())));
            }
        }

        else if (p.key() == "on" && taskRef.lightNode->item(RStateOn))
        {
            if (map[p.key()].type() == QVariant::Bool)
            {
                hasOn = true;
                targetOn = map["on"].toBool();
            }
            else
            {
                rsp.list.append(errorToMap(ERR_INVALID_VALUE, QString("/lights/%1/state").arg(id), QString("invalid value, %1, for parameter, on").arg(map["on"].toString())));
            }
        }

        else
        {
            rsp.list.append(errorToMap(ERR_PARAMETER_NOT_AVAILABLE, QString("/lights/%1/state").arg(id), QString("parameter, %1, not available").arg(p.key())));
        }
    }
    
    // Return direct if there is already error
    if (!rsp.list.isEmpty())
    {
        rsp.httpStatus = HttpStatusBadRequest; 
        return REQ_READY_SEND; 
    }

    if (hasBri)
    {
        quint16 bri = targetBri * 1000 / 254;
        QByteArray data = QByteArray("\x00\x00", 2);
        data.append(static_cast<qint8>((bri >> 8) & 0xff));
        data.append(static_cast<qint8>(bri & 0xff));
        
        if (R_GetProductId(taskRef.lightNode) == QLatin1String("Tuya_DIMSWITCH Earda Dimmer") ||
            R_GetProductId(taskRef.lightNode) == QLatin1String("Tuya_DIMSWITCH EDM-1ZAA-EU"))
        {
            ok = sendTuyaRequest(taskRef, TaskTuyaRequest, DP_TYPE_VALUE, DP_IDENTIFIER_DIMMER_LEVEL_MODE2, data);
        }
        else
        {
            ok = sendTuyaRequest(taskRef, TaskTuyaRequest, DP_TYPE_VALUE, DP_IDENTIFIER_DIMMER_LEVEL_MODE1, data);
        }
        
        if (ok)
        {
            QVariantMap rspItem;
            QVariantMap rspItemState;
            rspItemState[QString("/lights/%1/state/bri").arg(id)] = targetBri;
            rspItem["success"] = rspItemState;
            rsp.list.append(rspItem);
        }
        else
        {
            rsp.list.append(errorToMap(ERR_INTERNAL_ERROR, QString("/lights/%1").arg(id), QString("Internal error, %1").arg(ERR_BRIDGE_BUSY)));
        }
    }

    if (hasOn)
    {
        qint8 button = DP_IDENTIFIER_BUTTON_1;
        QByteArray data;

        //Retreive Fake endpoint, and change button value
        const auto ep = taskRef.lightNode->haEndpoint().endpoint();
        if      (ep == 0x02) { button = DP_IDENTIFIER_BUTTON_2; }
        else if (ep == 0x03) { button = DP_IDENTIFIER_BUTTON_3; }

        //Use only the first endpoint for command
        taskRef.req.setDstEndpoint(0x01);

        DBG_Printf(DBG_INFO, "Tuya debug 10: EP: %d ID : %s\n", ep, qPrintable(id));

        if (targetOn)
        {
            data = QByteArray("\x01", 1);
        }
        else
        {
            data = QByteArray("\x00", 1);
        }

        ok = sendTuyaRequest(taskRef, TaskTuyaRequest, DP_TYPE_BOOL, button, data);

        if (ok)
        {
            QVariantMap rspItem;
            QVariantMap rspItemState;
            rspItemState[QString("/lights/%1/state/on").arg(id)] = targetOn;
            rspItem["success"] = rspItemState;
            rsp.list.append(rspItem);
        }
        else
        {
            rsp.list.append(errorToMap(ERR_INTERNAL_ERROR, QString("/lights/%1").arg(id), QString("Internal error, %1").arg(ERR_BRIDGE_BUSY)));
        }

    }

    return REQ_READY_SEND;
}

/*! PUT, PATCH /api/<apikey>/lights/<id>/state for Warning device "lights".
    \return REQ_READY_SEND
            REQ_NOT_HANDLED
 */
int DeRestPluginPrivate::setWarningDeviceState(const ApiRequest &req, ApiResponse &rsp, TaskItem &taskRef, QVariantMap &map)
{
    bool ok;
    QString id = req.path[3];

    bool requestOk = true;
    bool hasCmd = false;
    QString alert;
    quint16 onTime = 0;
    static const QStringList alertList({ "none", "select", "lselect", "blink", "all" });

    // Check parameters.
    for (QVariantMap::const_iterator p = map.begin(); p != map.end(); p++)
    {
        bool paramOk = false;
        bool valueOk = false;
        QString param = p.key();

        if (param == "alert" && taskRef.lightNode->item(RStateAlert))
        {
            paramOk = true;
            hasCmd = true;
            if (map[param].type() == QVariant::String)
            {
                alert = map[param].toString();
                valueOk = alertList.contains(alert);
            }
        }
        else if (param == "ontime")
        {
            paramOk = true;
            if (map[param].type() == QVariant::Double)
            {
                const uint ot = map[param].toUInt(&ok);
                if (ok && ot < 0xFFFF) {
                    valueOk = true;
                    onTime = ot;
                }
            }
        }
        if (!paramOk)
        {
            rsp.list.append(errorToMap(ERR_PARAMETER_NOT_AVAILABLE, QString("/lights/%1/state").arg(id).arg(param), QString("parameter, %1, not available").arg(param)));
            requestOk = false;
        }
        else if (!valueOk)
        {
            rsp.list.append(errorToMap(ERR_INVALID_VALUE, QString("/lights/%1/state/%2").arg(id).arg(param), QString("invalid value, %1, for parameter, %2").arg(map[param].toString()).arg(param)));
            requestOk = false;
        }
    }
    if (onTime > 0 && alert.isEmpty()) {
        rsp.list.append(errorToMap(ERR_MISSING_PARAMETER, QString("/lights/%1/state").arg(id), QString("missing parameter, alert, for parameter, ontime")));
        requestOk = false;
    }
    if (requestOk && !hasCmd)
    {
        rsp.list.append(errorToMap(ERR_MISSING_PARAMETER, QString("/lights/%1/state").arg(id), QString("missing parameter to set warning device state")));
        requestOk = false;
    }
    if (!requestOk)
    {
        rsp.httpStatus = HttpStatusBadRequest;
        return REQ_READY_SEND;
    }

    if (taskRef.lightNode->node()->isZombie() || !taskRef.lightNode->lastRx().isValid())
    {
        DBG_Printf(DBG_INFO,"0x%016llX: resurrecting zombie siren\n", taskRef.lightNode->address().ext());
        taskRef.lightNode->rx(); // FIXME: this incorrectly updates `lastseen`
    }

    TaskItem task;
    copyTaskReq(taskRef, task);
    task.taskType = TaskWarning;

    if (!alert.isEmpty())
    {
        if (alert == "none")
        {
            task.options = 0x00; // Warning mode 0 (no warning), No strobe, Low sound
            task.duration = 0;
        }
        else if (alert == "select")
        {
            task.options = 0x17; // Warning mode 1 (burglar), Strobe, Very high sound
            if (taskRef.lightNode->modelId().startsWith(QLatin1String("902010/24")) ||
                taskRef.lightNode->modelId() == QLatin1String("902010/29"))
            {
                task.options = 0x12;    // Warning mode 1 (burglar), no Strobe, high sound
            }
            else if (taskRef.lightNode->modelId() == QLatin1String("SIRZB-110"))    // Doesn't support strobe
            {
                task.options = 0x13;    // Warning mode 1 (burglar), no Strobe, Very high sound
            }
            task.duration = 1;
        }
        else if (alert == "lselect")
        {
            task.options = 0x17; // Warning mode 1 (burglar), Strobe, Very high sound
            if (taskRef.lightNode->modelId().startsWith(QLatin1String("902010/24")) ||
                taskRef.lightNode->modelId() == QLatin1String("902010/29"))
            {
                task.options = 0x12;    // Warning mode 1 (burglar), no Strobe, high sound
            }
            else if (taskRef.lightNode->modelId() == QLatin1String("SIRZB-110"))    // Doesn't support strobe
            {
                task.options = 0x13;    // Warning mode 1 (burglar), no Strobe, Very high sound
            }
            task.duration = onTime > 0 ? onTime : 300;
        }
        else if (alert == "blink")
        {
            task.options = 0x04; // Warning mode 0 (no warning), Strobe, Low sound
            task.duration = onTime > 0 ? onTime : 300;
        }
        else if (alert == "all")
        {
            // FXIME: Dirty hack to send a network-wide broadcast to activate all sirens.
            task.req.dstAddress().setNwk(deCONZ::BroadcastAll);
            task.req.setDstAddressMode(deCONZ::ApsNwkAddress);
            task.req.setTxOptions(0);
            task.req.setDstEndpoint(0xFF);
            task.options = 0x17; // Warning mode 1 (burglar), Strobe, Very high sound
            task.duration = onTime > 0 ? onTime : 1;
        }

        if (addTaskWarning(task, task.options, task.duration))
        {
            QVariantMap rspItem;
            QVariantMap rspItemState;
            rspItemState[QString("/lights/%1/state/alert").arg(id)] = alert;
            rspItem["success"] = rspItemState;
            rsp.list.append(rspItem);
            // Don't update write-only state.alert.
        }
        else
        {
            rsp.list.append(errorToMap(ERR_INTERNAL_ERROR, QString("/lights/%1/state/alert").arg(id), QString("Internal error, %1").arg(ERR_BRIDGE_BUSY)));
        }
    }

    rsp.etag = taskRef.lightNode->etag;
    processTasks();
    return REQ_READY_SEND;
}

/*! PUT, PATCH /api/<apikey>/lights/<id>
    \return REQ_READY_SEND
            REQ_NOT_HANDLED
 */
int DeRestPluginPrivate::setLightAttributes(const ApiRequest &req, ApiResponse &rsp)
{
    bool ok;
    QVariant var = Json::parse(req.content, ok);
    QVariantMap map = var.toMap();
    QString id = req.path[3];
    LightNode *lightNode = getLightNodeForId(id);
    rsp.httpStatus = HttpStatusOk;

    if (!lightNode || lightNode->state() == LightNode::StateDeleted)
    {
        rsp.list.append(errorToMap(ERR_RESOURCE_NOT_AVAILABLE, QString("/lights/%1").arg(id), QString("resource, /lights/%1, not available").arg(id)));
        rsp.httpStatus = HttpStatusNotFound;
        return REQ_READY_SEND;
    }

    if (!ok || map.isEmpty())
    {
        rsp.list.append(errorToMap(ERR_INVALID_JSON, QString("/lights/%1").arg(id), QString("body contains invalid JSON")));
        return REQ_READY_SEND;
    }

    // name
    if (map.contains("name"))
    {
        QString name = map["name"].toString().trimmed();

        if (name.size() <= 32)
        {
            // if zero length set default name
            // TODO use model description from basic cluster
            if (name.size() == 0)
            {
                name = lightNode->id();
            }

            if (lightNode->node())
            {
                lightNode->node()->setUserDescriptor(name);
            }
            if (lightNode->name() != name)
            {
                lightNode->setName(name);

                updateLightEtag(lightNode);
                lightNode->setNeedSaveDatabase(true);
                queSaveDb(DB_LIGHTS, DB_SHORT_SAVE_DELAY);

                Event e(RLights, RAttrName, lightNode->id(), lightNode->item(RAttrName));
                enqueueEvent(e);
            }

            Q_Q(DeRestPlugin);
            q->nodeUpdated(lightNode->address().ext(), QLatin1String("name"), name);

            if (lightNode->modelId().startsWith(QLatin1String("FLS-NB"))) // sync names
            {
                for (Sensor &s : sensors)
                {
                    if (s.address().ext() == lightNode->address().ext() &&
                        s.name() != lightNode->name())
                    {
                        updateSensorEtag(&s);
                        s.setName(lightNode->name());
                        s.setNeedSaveDatabase(true);
                        queSaveDb(DB_SENSORS, DB_SHORT_SAVE_DELAY);
                    }
                }
            }

            QVariantMap rspItem;
            QVariantMap rspItemState;
            rspItemState[QString("/lights/%1/name").arg(id)] = map["name"];
            rspItem["success"] = rspItemState;
            rsp.list.append(rspItem);
            rsp.etag = lightNode->etag;
            return REQ_READY_SEND;
        }
        else
        {
            rsp.list.append(errorToMap(ERR_INVALID_VALUE, QString("/lights/%1").arg(id), QString("invalid value, %1, for parameter, /lights/%2/name").arg(name).arg(id)));
            return REQ_READY_SEND;
        }
    }

    // powerup options
    if (map.contains("powerup"))
    {
        ResourceItem *item = lightNode->item(RConfigPowerup);

        if (!item)
        {
            rsp.list.append(errorToMap(ERR_PARAMETER_NOT_AVAILABLE, QString("/lights/%1").arg(id), QString("parameter, /lights/%1/powerup, is not available").arg(id)));
            rsp.httpStatus = HttpStatusNotFound;
            return REQ_READY_SEND;
        }

        if (item->setValue(map["powerup"]))
        {
            QVariantMap rspItem;
            QVariantMap rspItemState;
            rspItemState[QString("/lights/%1/powerup").arg(id)] = map["powerup"];
            rspItem["success"] = rspItemState;
            rsp.list.append(rspItem);
            rsp.etag = lightNode->etag;

            if (item->lastSet() == item->lastChanged())
            {
                Event e(RLights, RConfigPowerup, lightNode->id(), item);
                enqueueEvent(e);
                lightNode->setNeedSaveDatabase(true);
                queSaveDb(DB_LIGHTS, DB_SHORT_SAVE_DELAY);
            }

            return REQ_READY_SEND;
        }
        else
        {
            rsp.list.append(errorToMap(ERR_INVALID_VALUE, QString("/lights/%1/powerup").arg(id), QString("invalid value, %1, for parameter powerup").arg(map["powerup"].toString())));
            rsp.httpStatus = HttpStatusBadRequest;
            return REQ_READY_SEND;
        }
    }

    // Tuya options
    // Reverse covering
    if (map.contains("reverse"))
    {

        TaskItem taskRef;
        taskRef.lightNode = getLightNodeForId(id);

        if (!taskRef.lightNode || taskRef.lightNode->state() == LightNode::StateDeleted)
        {
            rsp.httpStatus = HttpStatusNotFound;
            rsp.list.append(errorToMap(ERR_RESOURCE_NOT_AVAILABLE, QString("/lights/%1").arg(id), QString("resource, /lights/%1, not available").arg(id)));
            return REQ_READY_SEND;
        }

        if (!taskRef.lightNode->isAvailable())
        {
            rsp.httpStatus = HttpStatusOk;
            rsp.list.append(errorToMap(ERR_RESOURCE_NOT_AVAILABLE, QString("/lights/%1").arg(id), QString("resource, /lights/%1, not available").arg(id)));
            return REQ_READY_SEND;
        }

        // set destination parameters
        taskRef.req.dstAddress() = taskRef.lightNode->address();
        taskRef.req.setTxOptions(deCONZ::ApsTxAcknowledgedTransmission);
        taskRef.req.setDstEndpoint(taskRef.lightNode->haEndpoint().endpoint());
        taskRef.req.setSrcEndpoint(getSrcEndpoint(taskRef.lightNode, taskRef.req));
        taskRef.req.setDstAddressMode(deCONZ::ApsExtAddress);
        //taskRef.transitionTime = 4;
        //taskRef.onTime = 0;

        QByteArray direction = QByteArray("\x00", 1);
        if (map["reverse"].toBool())
        {
            direction = QByteArray("\x01", 1);
        }

        if (sendTuyaRequest(taskRef, TaskTuyaRequest, DP_TYPE_ENUM, DP_IDENTIFIER_WORK_STATE, direction))
        {
            QVariantMap rspItem;
            QVariantMap rspItemState;
            rspItemState[QString("/lights/%1/reverse").arg(id)] = map["reverse"];
            rspItem["success"] = rspItemState;
            rsp.list.append(rspItem);
            rsp.etag = lightNode->etag;

            return REQ_READY_SEND;
        }
        else
        {
            rsp.list.append(errorToMap(ERR_INVALID_VALUE, QString("/lights/%1/reverse").arg(id), QString("invalid value, %1, for parameter reverse").arg(map["reverse"].toString())));
            rsp.httpStatus = HttpStatusBadRequest;
            return REQ_READY_SEND;
        }
    }

    // Calibration command used for covering
    if (map.contains("calibration"))
    {

        TaskItem taskRef;
        taskRef.lightNode = getLightNodeForId(id);

        if (!taskRef.lightNode || taskRef.lightNode->state() == LightNode::StateDeleted)
        {
            rsp.httpStatus = HttpStatusNotFound;
            rsp.list.append(errorToMap(ERR_RESOURCE_NOT_AVAILABLE, QString("/lights/%1").arg(id), QString("resource, /lights/%1, not available").arg(id)));
            return REQ_READY_SEND;
        }

        if (!taskRef.lightNode->isAvailable())
        {
            rsp.httpStatus = HttpStatusOk;
            rsp.list.append(errorToMap(ERR_RESOURCE_NOT_AVAILABLE, QString("/lights/%1").arg(id), QString("resource, /lights/%1, not available").arg(id)));
            return REQ_READY_SEND;
        }

        qint64 value = 0x00;
        if (map["calibration"].toBool())
        {
            value = 0x01;
        }

        deCONZ::ZclAttribute attr(0xf001, deCONZ::Zcl8BitEnum, "calibration", deCONZ::ZclReadWrite, true);
        attr.setValue(value);

        if (writeAttribute(taskRef.lightNode, taskRef.lightNode->haEndpoint().endpoint(), WINDOW_COVERING_CLUSTER_ID, attr))
        {
            QVariantMap rspItem;
            QVariantMap rspItemState;
            rspItemState[QString("/lights/%1/calibration").arg(id)] = map["calibration"];
            rspItem["success"] = rspItemState;
            rsp.list.append(rspItem);
            rsp.etag = lightNode->etag;

            return REQ_READY_SEND;
        }
        else
        {
            rsp.list.append(errorToMap(ERR_INVALID_VALUE, QString("/lights/%1/calibration").arg(id), QString("invalid value, %1, for parameter calibration").arg(map["calibration"].toString())));
            rsp.httpStatus = HttpStatusBadRequest;
            return REQ_READY_SEND;
        }
    }

    /*else
    {
        rsp.list.append(errorToMap(ERR_MISSING_PARAMETER, QString("/lights/%1").arg(id), QString("missing parameters in body")));
        return REQ_READY_SEND;
    }*/

    return REQ_NOT_HANDLED;
}

/*! DELETE /api/<apikey>/lights/<id>
    \return 0 - on success
           -1 - on error
 */
int DeRestPluginPrivate::deleteLight(const ApiRequest &req, ApiResponse &rsp)
{
    DBG_Assert(req.path.size() == 4);

    if (req.path.size() != 4)
    {
        return REQ_NOT_HANDLED;
    }

    const QString &id = req.path[3];

    LightNode *lightNode = getLightNodeForId(id);

    if (!lightNode || lightNode->state() == LightNode::StateDeleted)
    {
        rsp.list.append(errorToMap(ERR_RESOURCE_NOT_AVAILABLE, QString("/lights/%1").arg(id), QString("resource, /lights/%1, not available").arg(id)));
        rsp.httpStatus = HttpStatusNotFound;
        return REQ_READY_SEND;
    }

    bool ok;
    QVariant var = Json::parse(req.content, ok);
    QVariantMap map = var.toMap();

    if (!ok)
    {
        rsp.list.append(errorToMap(ERR_INVALID_JSON, QString("/lights/%1").arg(id), QString("body contains invalid JSON")));
        rsp.httpStatus = HttpStatusBadRequest;
        return REQ_READY_SEND;
    }

    bool hasReset = map.contains("reset");

    if (hasReset)
    {
        if (map["reset"].type() == QVariant::Bool)
        {
            bool reset = map["reset"].toBool();

            QVariantMap rspItem;
            QVariantMap rspItemState;
            rspItemState[QString("/lights/%1/reset").arg(id)] = reset;
            rspItem["success"] = rspItemState;
            rsp.list.append(rspItem);

            if (reset)
            {
                lightNode->setResetRetryCount(10);
            }
        }
        else
        {
            rsp.list.append(errorToMap(ERR_INVALID_VALUE, QString("/lights/%1/reset").arg(id), QString("invalid value, %1, for parameter, reset").arg(map["reset"].toString())));
            rsp.httpStatus = HttpStatusBadRequest;
            return REQ_READY_SEND;
        }
    }
    else
    {
        QVariantMap rspItem;
        QVariantMap rspItemState;
        rspItemState["id"] = id;
        rspItem["success"] = rspItemState;
        rsp.list.append(rspItem);
    }

    // delete all group membership from light
    std::vector<GroupInfo>::iterator g = lightNode->groups().begin();
    std::vector<GroupInfo>::iterator gend = lightNode->groups().end();

    for (; g != gend; ++g)
    {
        //delete Light from all scenes.
        deleteLightFromScenes(id, g->id);

        //delete Light from all groups
        g->actions &= ~GroupInfo::ActionAddToGroup;
        g->actions |= GroupInfo::ActionRemoveFromGroup;
        if (g->state != GroupInfo::StateNotInGroup)
        {
            g->state = GroupInfo::StateNotInGroup;
        }
    }

    if (lightNode->state() != LightNode::StateDeleted)
    {
        lightNode->setState(LightNode::StateDeleted);
        lightNode->setNeedSaveDatabase(true);
    }

    {
        Q_Q(DeRestPlugin);
        q->nodeUpdated(lightNode->address().ext(), QLatin1String("deleted"), QLatin1String(""));
    }

    updateLightEtag(lightNode);
    queSaveDb(DB_LIGHTS | DB_GROUPS | DB_SCENES, DB_SHORT_SAVE_DELAY);

    rsp.httpStatus = HttpStatusOk;
    rsp.etag = lightNode->etag;

    return REQ_READY_SEND;
}

/*! DELETE /api/<apikey>/lights/<id>/scenes
    \return 0 - on success
           -1 - on error
 */
int DeRestPluginPrivate::removeAllScenes(const ApiRequest &req, ApiResponse &rsp)
{
    DBG_Assert(req.path.size() == 5);

    if (req.path.size() != 5)
    {
        return REQ_NOT_HANDLED;
    }

    const QString &id = req.path[3];

    LightNode *lightNode = getLightNodeForId(id);

    if (!lightNode)
    {
        rsp.list.append(errorToMap(ERR_RESOURCE_NOT_AVAILABLE, QString("/lights/%1").arg(id), QString("resource, /lights/%1, not available").arg(id)));
        rsp.httpStatus = HttpStatusNotFound;
        return REQ_READY_SEND;
    }

    else
    {
        QVariantMap rspItem;
        QVariantMap rspItemState;
        rspItemState["id"] = id;
        rspItem["success"] = rspItemState;
        rsp.list.append(rspItem);
    }

    //delete Light from all scenes.
    std::vector<GroupInfo>::iterator g = lightNode->groups().begin();
    std::vector<GroupInfo>::iterator gend = lightNode->groups().end();

    for (; g != gend; ++g)
    {
        deleteLightFromScenes(id, g->id);
    }

    queSaveDb(DB_SCENES, DB_SHORT_SAVE_DELAY);
    rsp.httpStatus = HttpStatusOk;
    rsp.etag = lightNode->etag;

    return REQ_READY_SEND;
}

/*! DELETE /api/<apikey>/lights/<id>/groups
    \return 0 - on success
           -1 - on error
 */
int DeRestPluginPrivate::removeAllGroups(const ApiRequest &req, ApiResponse &rsp)
{
    DBG_Assert(req.path.size() == 5);

    if (req.path.size() != 5)
    {
        return REQ_NOT_HANDLED;
    }

    const QString &id = req.path[3];

    LightNode *lightNode = getLightNodeForId(id);

    if (!lightNode)
    {
        rsp.list.append(errorToMap(ERR_RESOURCE_NOT_AVAILABLE, QString("/lights/%1").arg(id), QString("resource, /lights/%1, not available").arg(id)));
        rsp.httpStatus = HttpStatusNotFound;
        return REQ_READY_SEND;
    }

    QVariantMap rspItem;
    QVariantMap rspItemState;
    rspItemState["id"] = id;
    rspItem["success"] = rspItemState;
    rsp.list.append(rspItem);

    // delete all group membership from light
    std::vector<GroupInfo>::iterator g = lightNode->groups().begin();
    std::vector<GroupInfo>::iterator gend = lightNode->groups().end();

    for (; g != gend; ++g)
    {
        //delete Light from all scenes.
        deleteLightFromScenes(id, g->id);

        //delete Light from all groups
        g->actions &= ~GroupInfo::ActionAddToGroup;
        g->actions |= GroupInfo::ActionRemoveFromGroup;
        if (g->state != GroupInfo::StateNotInGroup)
        {
            g->state = GroupInfo::StateNotInGroup;
            lightNode->setNeedSaveDatabase(true);
        }
    }

    updateLightEtag(lightNode);
    queSaveDb(DB_LIGHTS, DB_SHORT_SAVE_DELAY);

    rsp.httpStatus = HttpStatusOk;
    rsp.etag = lightNode->etag;

    return REQ_READY_SEND;
}

/*! GET /api/<apikey>/lights/<id>/connectivity
    \return 0 - on success
           -1 - on error
 */
int DeRestPluginPrivate::getConnectivity(const ApiRequest &req, ApiResponse &rsp, bool alt)
{
    Connectivity newConn;
    uint64_t coordinatorAddress = 0;
    newConn.targets.clear();
    std::list<quint8> rlqiListTemp = newConn.getRLQIList();
    rlqiListTemp.clear();
    newConn.setRLQIList(rlqiListTemp);
    quint16 sumLQI = 0;
    quint8 meanLQI = 0;

    DBG_Assert(req.path.size() == 5);

    if (req.path.size() != 5)
    {
        return REQ_NOT_HANDLED;
    }

    const QString &id = req.path[3];

    //Rest LightNode
    LightNode *lightNode = getLightNodeForId(id);

    if (!lightNode)
    {
        rsp.list.append(errorToMap(ERR_RESOURCE_NOT_AVAILABLE, QString("/lights/%1").arg(id), QString("resource, /lights/%1, not available").arg(id)));
        rsp.httpStatus = HttpStatusNotFound;
        return REQ_READY_SEND;
    }

    //deCONZ Node
    uint n = 0;
    const deCONZ::Node *node = 0;

    while (apsCtrl->getNode(n, &node) == 0)
    {
        if (node->isCoordinator())
        {
            coordinatorAddress = node->address().ext();

            //set start node
            DeRestPluginPrivate::nodeVisited nv;
            nv.node = node;
            nv.visited = false;
            newConn.start = nv;
        }
        else
        {
            //set target nodes
            if (!(node->isZombie()))
            {
                DeRestPluginPrivate::nodeVisited nv;
                nv.node = node;
                nv.visited = false;
                newConn.targets.push_back(nv);
            }
        }
        n++;
    }

    //start route search
    std::vector<DeRestPluginPrivate::nodeVisited> resultList;
    std::vector<deCONZ::NodeNeighbor> neighborList;

    for (uint r = 0; r < newConn.targets.size(); r++)
    {
        if (lightNode->address().ext() == newConn.targets[r].node->address().ext())
        {
            // first get neighbours of target node
            // TODO: philips strip doesn't recognize fls as neighbours.
            const std::vector<deCONZ::NodeNeighbor> &neighbors = newConn.targets[r].node->neighbors();

            std::vector<deCONZ::NodeNeighbor>::const_iterator nb = neighbors.begin();
            std::vector<deCONZ::NodeNeighbor>::const_iterator nb_end = neighbors.end();

            DBG_Printf(DBG_INFO,"Node: %s\n",qPrintable(newConn.targets[r].node->address().toStringExt()));
            for (; nb != nb_end; ++nb)
            {
                DBG_Printf(DBG_INFO,"neighbour: %s, LQI %u\n",qPrintable(nb->address().toStringExt()),nb->lqi());
                neighborList.push_back(*nb);
                sumLQI = sumLQI + (nb->lqi());
                DBG_Printf(DBG_INFO,"sum: %u\n",sumLQI);
            }

            //-- first approach: start a search for all possible routes --//
            if (!alt)
            {
                newConn.searchAllPaths(resultList, newConn.start, newConn.targets[r]);

                // result RLQI list
                rlqiListTemp = newConn.getRLQIList();
                rlqiListTemp.sort();
                newConn.setRLQIList(rlqiListTemp);

                DBG_Printf(DBG_INFO,"gateway connectivity: %u\n",newConn.getRLQIList().back());
                DBG_Printf(DBG_INFO,"number of routes: %u\n",newConn.getRLQIList().size());

                resultList.clear();
            }
            else
            //-- alternative approach: compute mean lqi of neighbors for each node --//
            {
                if (neighbors.size() == 0)
                {
                    meanLQI = 0;
                }
                else
                {
                    meanLQI = sumLQI / neighbors.size();
                }
                DBG_Printf(DBG_INFO,"sum: %u, neighbors: %i, mean LQI: %u\n",sumLQI,neighbors.size(),meanLQI);
            }

            break;
        }
    }
    rsp.httpStatus = HttpStatusOk;

    // Neighbours to Map

    QVariantMap connectivityMap;
    QVariantMap neighborsMap;
    QVariantMap nbNode;
    quint8 lqi1 = 0;
    quint8 lqi2 = 0;

    for (uint nl = 0; nl < neighborList.size(); nl++)
    {
        if (neighborList[nl].address().ext() != coordinatorAddress)
        {
            LightNode *nl_neighbor = getLightNodeForAddress(neighborList[nl].address());
            if ((nl_neighbor != NULL) && (neighborList[nl].lqi() != 0) && nl_neighbor->isAvailable())
            {
                //lqi value from actual node to his neighbor
                lqi1 = neighborList[nl].lqi();
                //DBG_Printf(DBG_INFO, "LQI %s -> %s = %u\n",qPrintable(lightNode->address().toStringExt()),qPrintable(neighborList.at(nl).address().toStringExt()),lqi1);

                //lqi value from the opposite direction
                DeRestPluginPrivate::nodeVisited oppositeNode = newConn.getNodeWithAddress(neighborList[nl].address().ext());

                for(uint y = 0; y < oppositeNode.node->neighbors().size(); y++)
                {
                    if(oppositeNode.node->neighbors()[y].address().ext() == lightNode->address().ext())
                    {
                        lqi2 = oppositeNode.node->neighbors()[y].lqi();
                        //DBG_Printf(DBG_INFO, "LQI %s -> %s = %u\n",qPrintable(nodeXY.node->address().toStringExt()),qPrintable((nodeXY.node->neighbors().at(y).address().toStringExt())),lqi2);
                        break;
                    }
                }

                if (!alt)
                {
                    //take the lower lqi value
                    //if (lqi1 < lqi2)
                    //take lqi from current node if it is not 0
                    if (lqi1 != 0)
                    {
                        nbNode["connectivity"] = lqi1;
                    }
                    //else if (lqi2 != 0)
                    else
                    {
                        nbNode["connectivity"] = lqi2;
                    }
                }
                else
                {
                    // alternative approach: take the lqi value of actual node
                    nbNode["connectivity"] = lqi1;
                }

                nbNode["name"] = nl_neighbor->name();
                nbNode["reachable"] = nl_neighbor->isAvailable();
                neighborsMap[nl_neighbor->id()] = nbNode;
            }
        }
    }

    //connectivity to Map

    connectivityMap["name"] = lightNode->name();
    connectivityMap["reachable"] = lightNode->isAvailable();
    connectivityMap["extAddress"] = lightNode->address().toStringExt();
    if (!alt)
    {
        connectivityMap["connectivity"] = newConn.getRLQIList().back();
    }
    else
    {
        connectivityMap["connectivity"] = meanLQI;
    }
    connectivityMap["routesToGateway"] = (double)newConn.getRLQIList().size();
    connectivityMap["neighbours"] = neighborsMap;

    updateLightEtag(lightNode);
    rsp.httpStatus = HttpStatusOk;
    rsp.etag = lightNode->etag;
    rsp.map = connectivityMap;

    return REQ_READY_SEND;
}

void DeRestPluginPrivate::handleLightEvent(const Event &e)
{
    DBG_Assert(e.resource() == RLights);
    DBG_Assert(e.what() != nullptr);

    LightNode *lightNode = getLightNodeForId(e.id());

    if (!lightNode)
    {
        return;
    }
    const QDateTime now = QDateTime::currentDateTime();

    // push state updates through websocket
    if (strncmp(e.what(), "state/", 6) == 0)
    {
        ResourceItem *item = lightNode->item(e.what());
        if (item)
        {
            if (lightNode->lastStatePush.isValid() && item->lastSet() < lightNode->lastStatePush)
            {
                DBG_Printf(DBG_INFO_L2, "discard light state push for %s: %s (already pushed)\n", qPrintable(e.id()), e.what());
                webSocketServer->flush(); // force transmit send buffer
                return; // already pushed
            }

            QVariantMap map;
            map["t"] = QLatin1String("event");
            map["e"] = QLatin1String("changed");
            map["r"] = QLatin1String("lights");
            map["id"] = e.id();
            map["uniqueid"] = lightNode->uniqueId();
            QVariantMap state;
            ResourceItem *ix = nullptr;
            ResourceItem *iy = nullptr;
            QVariantList xy;

            for (int i = 0; i < lightNode->itemCount(); i++)
            {
                item = lightNode->itemForIndex(i);
                const ResourceItemDescriptor &rid = item->descriptor();

                if (strncmp(rid.suffix, "state/", 6) == 0)
                {
                    const char *key = item->descriptor().suffix + 6;

                    if (rid.suffix == RStateX)
                    {
                        ix = item;
                    }
                    else if (rid.suffix == RStateY)
                    {
                        iy = item;
                    }
                    else if (item->lastSet().isValid() && (gwWebSocketNotifyAll || (item->lastChanged().isValid() && item->lastChanged() >= lightNode->lastStatePush)))
                    {
                        state[key] = item->toVariant();
                    }
                }
            }

            if (ix && ix->lastSet().isValid() && iy && iy->lastSet().isValid())
            {
                if (gwWebSocketNotifyAll ||
                    (ix->lastChanged().isValid() && ix->lastChanged() >= lightNode->lastStatePush) ||
                    (iy->lastChanged().isValid() && iy->lastChanged() >= lightNode->lastStatePush))
                  {
                      xy.append(round(ix->toNumber() / 6.5535) / 10000.0);
                      xy.append(round(iy->toNumber() / 6.5535) / 10000.0);
                      state["xy"] = xy;
                  }
            }

            if (!state.isEmpty())
            {
                map["state"] = state;
                webSocketServer->broadcastTextMessage(Json::serialize(map));
                lightNode->lastStatePush = now;
            }

            if ((e.what() == RStateOn || e.what() == RStateReachable) && !lightNode->groups().empty())
            {
                std::vector<GroupInfo>::const_iterator i = lightNode->groups().begin();
                std::vector<GroupInfo>::const_iterator end = lightNode->groups().end();
                for (; i != end; ++i)
                {
                    if (i->state == GroupInfo::StateInGroup)
                    {
                        Event e(RGroups, REventCheckGroupAnyOn, int(i->id));
                        enqueueEvent(e);
                    }
                }
            }
        }
    }
    if (strncmp(e.what(), "attr/", 5) == 0 || strncmp(e.what(), "config/", 7) == 0)
    {
        ResourceItem *item = lightNode->item(e.what());
        if (item)
        {
            if (lightNode->lastAttrPush.isValid() && item->lastSet() < lightNode->lastAttrPush)
            {
                DBG_Printf(DBG_INFO_L2, "discard light state push for %s: %s (already pushed)\n", qPrintable(e.id()), e.what());
                webSocketServer->flush(); // force transmit send buffer
                return; // already pushed
            }

            QVariantMap map;
            map["t"] = QLatin1String("event");
            map["e"] = QLatin1String("changed");
            map["r"] = QLatin1String("lights");
            map["id"] = e.id();
            map["uniqueid"] = lightNode->uniqueId();

            QVariantMap attr;

            for (int i = 0; i < lightNode->itemCount(); i++)
            {
                item = lightNode->itemForIndex(i);
                const ResourceItemDescriptor &rid = item->descriptor();
                const char *key;

                if (strncmp(rid.suffix, "attr/", 5) == 0)
                {
                    key = item->descriptor().suffix + 5;
                }
                else if (strncmp(rid.suffix, "config/", 7) == 0)
                {
                    key = item->descriptor().suffix + 7;
                }
                else
                {
                    continue;
                }

                if (item->lastSet().isValid() && (gwWebSocketNotifyAll || (item->lastChanged().isValid() && item->lastChanged() >= lightNode->lastAttrPush)))
                {
                    attr[key] = item->toVariant();
                }
            }

            if (!attr.isEmpty())
            {
                map["attr"] = attr;
                webSocketServer->broadcastTextMessage(Json::serialize(map));
                lightNode->lastAttrPush = now;
            }
        }
    }
    else if (e.what() == REventAdded)
    {
        QVariantMap res;
        res["name"] = lightNode->name();
        searchLightsResult[lightNode->id()] = res;

        QVariantMap lmap;
        QHttpRequestHeader hdr;  // dummy
        QStringList path;  // dummy
        ApiRequest req(hdr, path, nullptr, QLatin1String("")); // dummy
        req.mode = ApiModeNormal;
        lightToMap(req, lightNode, lmap);

        QVariantMap map;
        map["t"] = QLatin1String("event");
        map["e"] = QLatin1String("added");
        map["r"] = QLatin1String("lights");
        map["id"] = e.id();
        map["uniqueid"] = lightNode->uniqueId();
        map["light"] = lmap;

        webSocketServer->broadcastTextMessage(Json::serialize(map));
    }
    else if (e.what() == REventDeleted)
    {
        QVariantMap map;
        map["t"] = QLatin1String("event");
        map["e"] = QLatin1String("deleted");
        map["r"] = QLatin1String("lights");
        map["id"] = e.id();
        map["uniqueid"] = lightNode->uniqueId();

        webSocketServer->broadcastTextMessage(Json::serialize(map));
    }
}

/*! Starts the search for new lights.
 */
void DeRestPluginPrivate::startSearchLights()
{
    if (searchLightsState == SearchLightsIdle || searchLightsState == SearchLightsDone)
    {
        pollNodes.clear();
        searchLightsResult.clear();
        lastLightsScan = QDateTime::currentDateTimeUtc().toString(QLatin1String("yyyy-MM-ddTHH:mm:ss"));
        QTimer::singleShot(1000, this, SLOT(searchLightsTimerFired()));
        searchLightsState = SearchLightsActive;
    }
    else
    {
        DBG_Assert(searchLightsState == SearchLightsActive);
    }

    searchLightsTimeout = gwNetworkOpenDuration;
    gwPermitJoinResend = searchLightsTimeout;
    if (!resendPermitJoinTimer->isActive())
    {
        resendPermitJoinTimer->start(100);
    }
}

/*! Handler for search lights active state.
 */
void DeRestPluginPrivate::searchLightsTimerFired()
{
    if (gwPermitJoinResend == 0)
    {
        if (gwPermitJoinDuration == 0)
        {
            searchLightsTimeout = 0; // done
        }
    }

    if (searchLightsTimeout > 0)
    {
        searchLightsTimeout--;
        QTimer::singleShot(1000, this, SLOT(searchLightsTimerFired()));
    }

    if (searchLightsTimeout == 0)
    {
        searchLightsState = SearchLightsDone;
    }
}
<|MERGE_RESOLUTION|>--- conflicted
+++ resolved
@@ -1,3158 +1,3155 @@
-/*
- * Copyright (c) 2013-2019 dresden elektronik ingenieurtechnik gmbh.
- * All rights reserved.
- *
- * The software in this package is published under the terms of the BSD
- * style license a copy of which has been included with this distribution in
- * the LICENSE.txt file.
- *
- */
-
-#include <QString>
-#include <QTextCodec>
-#include <QTcpSocket>
-#include <QUrlQuery>
-#include <QVariantMap>
-#include "de_web_plugin.h"
-#include "de_web_plugin_private.h"
-#include "json.h"
-#include "connectivity.h"
-#include "colorspace.h"
-#include "product_match.h"
-
-/*! Lights REST API broker.
-    \param req - request data
-    \param rsp - response data
-    \return REQ_READY_SEND
-            REQ_NOT_HANDLED
- */
-int DeRestPluginPrivate::handleLightsApi(const ApiRequest &req, ApiResponse &rsp)
-{
-    if (req.path[2] != QLatin1String("lights"))
-    {
-        return REQ_NOT_HANDLED;
-    }
-
-    // GET /api/<apikey>/lights
-    if ((req.path.size() == 3) && (req.hdr.method() == "GET"))
-    {
-        return getAllLights(req, rsp);
-    }
-    // POST /api/<apikey>/lights
-    else if ((req.path.size() == 3) && (req.hdr.method() == "POST"))
-    {
-        return searchNewLights(req, rsp);
-    }
-    // GET /api/<apikey>/lights/new
-    else if ((req.path.size() == 4) && (req.hdr.method() == "GET") && (req.path[3] == "new"))
-    {
-        return getNewLights(req, rsp);
-    }
-    // GET /api/<apikey>/lights/<id>
-    else if ((req.path.size() == 4) && (req.hdr.method() == "GET"))
-    {
-        return getLightState(req, rsp);
-    }
-    // GET /api/<apikey>/lights/<id>/data?maxrecords=<maxrecords>&fromtime=<ISO 8601>
-    else if ((req.path.size() == 5) && (req.hdr.method() == "GET") && (req.path[4] == "data"))
-    {
-        return getLightData(req, rsp);
-    }
-    // PUT, PATCH /api/<apikey>/lights/<id>/state
-    else if ((req.path.size() == 5) && (req.hdr.method() == "PUT" || req.hdr.method() == "PATCH") && (req.path[4] == "state"))
-    {
-        return setLightState(req, rsp);
-    }
-    // PUT, PATCH /api/<apikey>/lights/<id>
-    else if ((req.path.size() == 4) && (req.hdr.method() == "PUT" || req.hdr.method() == "PATCH"))
-    {
-        return setLightAttributes(req, rsp);
-    }
-    // GET /api/<apikey>/lights/<id>/connectivity
-    if ((req.path.size() == 5) && (req.hdr.method() == "GET") && (req.path[4] == "connectivity"))
-    {
-        return getConnectivity(req, rsp, false);
-    }
-    // GET /api/<apikey>/lights/<id>/connectivity
-    if ((req.path.size() == 5) && (req.hdr.method() == "GET") && (req.path[4] == "connectivity2"))
-    {
-        return getConnectivity(req, rsp, true);
-    }
-    // DELETE /api/<apikey>/lights/<id>
-    else if ((req.path.size() == 4) && (req.hdr.method() == "DELETE"))
-    {
-        return deleteLight(req, rsp);
-    }
-    // DELETE /api/<apikey>/lights/<id>/scenes
-    else if ((req.path.size() == 5) && (req.path[4] == "scenes") && (req.hdr.method() == "DELETE"))
-    {
-        return removeAllScenes(req, rsp);
-    }
-    // DELETE /api/<apikey>/lights/<id>/groups
-    else if ((req.path.size() == 5) && (req.path[4] == "groups") && (req.hdr.method() == "DELETE"))
-    {
-        return removeAllGroups(req, rsp);
-    }
-
-    return REQ_NOT_HANDLED;
-}
-
-/*! GET /api/<apikey>/lights
-    \return REQ_READY_SEND
-            REQ_NOT_HANDLED
- */
-int DeRestPluginPrivate::getAllLights(const ApiRequest &req, ApiResponse &rsp)
-{
-    Q_UNUSED(req);
-    rsp.httpStatus = HttpStatusOk;
-
-    // handle ETag
-    if (req.hdr.hasKey("If-None-Match"))
-    {
-        QString etag = req.hdr.value("If-None-Match");
-
-        if (gwLightsEtag == etag)
-        {
-            rsp.httpStatus = HttpStatusNotModified;
-            rsp.etag = etag;
-            return REQ_READY_SEND;
-        }
-    }
-
-    std::vector<LightNode>::const_iterator i = nodes.begin();
-    std::vector<LightNode>::const_iterator end = nodes.end();
-
-    for (; i != end; ++i)
-    {
-        if (i->state() == LightNode::StateDeleted)
-        {
-            continue;
-        }
-
-        QVariantMap mnode;
-        if (lightToMap(req, &*i, mnode))
-        {
-            rsp.map[i->id()] = mnode;
-        }
-    }
-
-    if (rsp.map.isEmpty())
-    {
-        rsp.str = "{}"; // return empty object
-    }
-
-    rsp.etag = gwLightsEtag;
-
-    return REQ_READY_SEND;
-}
-
-/*! POST /api/<apikey>/lights
-    \return REQ_READY_SEND
-            REQ_NOT_HANDLED
- */
-int DeRestPluginPrivate::searchNewLights(const ApiRequest &req, ApiResponse &rsp)
-{
-    Q_UNUSED(req);
-
-    if (!isInNetwork())
-    {
-        rsp.list.append(errorToMap(ERR_NOT_CONNECTED, QLatin1String("/lights"), QLatin1String("Not connected")));
-        rsp.httpStatus = HttpStatusServiceUnavailable;
-        return REQ_READY_SEND;
-    }
-
-    startSearchLights();
-    {
-        QVariantMap rspItem;
-        QVariantMap rspItemState;
-        rspItemState[QLatin1String("/lights")] = QLatin1String("Searching for new devices");
-        rspItemState[QLatin1String("/lights/duration")] = (double)searchLightsTimeout;
-        rspItem[QLatin1String("success")] = rspItemState;
-        rsp.list.append(rspItem);
-    }
-
-    rsp.httpStatus = HttpStatusOk;
-
-    return REQ_READY_SEND;
-}
-
-/*! GET /api/<apikey>/lights/new
-    \return REQ_READY_SEND
-            REQ_NOT_HANDLED
- */
-int DeRestPluginPrivate::getNewLights(const ApiRequest &req, ApiResponse &rsp)
-{
-    Q_UNUSED(req);
-
-    if (!searchLightsResult.isEmpty() &&
-        (searchLightsState == SearchLightsActive || searchLightsState == SearchLightsDone))
-    {
-
-        rsp.map = searchLightsResult;
-    }
-
-    if (searchLightsState == SearchLightsActive)
-    {
-        rsp.map["lastscan"] = QLatin1String("active");
-    }
-    else if (searchLightsState == SearchLightsDone)
-    {
-        rsp.map["lastscan"] = lastLightsScan;
-    }
-    else
-    {
-        rsp.map["lastscan"] = QLatin1String("none");
-    }
-
-    rsp.httpStatus = HttpStatusOk;
-    return REQ_READY_SEND;
-}
-
-/*! Put all parameters in a map for later json serialization.
-    \return true - on success
-            false - on error
- */
-bool DeRestPluginPrivate::lightToMap(const ApiRequest &req, const LightNode *lightNode, QVariantMap &map)
-{
-    Q_UNUSED(req);
-
-    if (!lightNode)
-    {
-        return false;
-    }
-
-    QVariantMap state;
-    const ResourceItem *ix = nullptr;
-    const ResourceItem *iy = nullptr;
-    const ResourceItem *icc = nullptr;
-
-    for (int i = 0; i < lightNode->itemCount(); i++)
-    {
-        const ResourceItem *item = lightNode->itemForIndex(static_cast<size_t>(i));
-        DBG_Assert(item);
-
-        if (!item->isPublic())
-        {
-            continue;
-        }
-
-        if      (item->descriptor().suffix == RStateOn) { state["on"] = item->toBool(); }
-        else if (item->descriptor().suffix == RStateAlert) { state["alert"] = QLatin1String("none"); }
-        else if (item->descriptor().suffix == RStateBri) { state["bri"] = static_cast<double>(item->toNumber()); }
-        else if (item->descriptor().suffix == RStateHue) { state["hue"] = static_cast<double>(item->toNumber()); }
-        else if (item->descriptor().suffix == RStateSat) { state["sat"] = static_cast<double>(item->toNumber()); }
-        else if (item->descriptor().suffix == RStateCt) { state["ct"] = static_cast<double>(item->toNumber()); }
-        else if (item->descriptor().suffix == RStateColorMode) { state["colormode"] = item->toString(); }
-        else if (item->descriptor().suffix == RStateEffect) { state["effect"] = item->toString(); }
-        else if (item->descriptor().suffix == RStateSpeed) { state["speed"] = item->toNumber(); }
-        else if (item->descriptor().suffix == RStateX) { ix = item; }
-        else if (item->descriptor().suffix == RStateY) { iy = item; }
-        else if (item->descriptor().suffix == RStateOpen) { state["open"] = item->toBool(); }
-        else if (item->descriptor().suffix == RStateTilt) { state["tilt"] = item->toNumber(); }
-        else if (item->descriptor().suffix == RStateLift) { state["lift"] = item->toNumber(); }
-        else if (item->descriptor().suffix == RStateReachable) { state["reachable"] = item->toBool(); }
-        else if (item->descriptor().suffix == RConfigCtMin) { map["ctmin"] = item->toNumber(); }
-        else if (item->descriptor().suffix == RConfigCtMax) { map["ctmax"] = item->toNumber(); }
-        else if (req.apiVersion() <= ApiVersion_1_DDEL && item->descriptor().suffix == RConfigColorCapabilities) { map["colorcapabilities"] = item->toNumber(); }
-        else if (req.apiVersion() >= ApiVersion_1_1_DDEL && item->descriptor().suffix == RConfigColorCapabilities) { icc = item; }
-        else if (item->descriptor().suffix == RConfigPowerup) { map["powerup"] = item->toNumber(); }
-        else if (item->descriptor().suffix == RConfigPowerOnLevel) { map["poweronlevel"] = item->toNumber(); }
-        else if (item->descriptor().suffix == RConfigPowerOnCt) { map["poweronct"] = item->toNumber(); }
-        else if (item->descriptor().suffix == RConfigLevelMin) { map["levelmin"] = item->toNumber(); }
-        else if (item->descriptor().suffix == RConfigId) { map["configid"] = item->toNumber(); }
-        else if (item->descriptor().suffix == RAttrLastAnnounced) { map["lastannounced"] = item->toString(); }
-        else if (item->descriptor().suffix == RAttrLastSeen) { map["lastseen"] = item->toString(); }
-    }
-
-    if (ix && iy)
-    {
-        QVariantList xy;
-        double colorX = ix->toNumber();
-        double colorY = iy->toNumber();
-        // sanity for colorX
-        if (colorX > 65279)
-        {
-            colorX = 65279;
-        }
-        // sanity for colorY
-        if (colorY > 65279)
-        {
-            colorY = 65279;
-        }
-        // x = CurrentX / 65536 (CurrentX in the range 0 to 65279 inclusive)
-        const double x = round(colorX / 6.5535) / 10000.0; // normalize to 0 .. 1
-        const double y = round(colorY / 6.5535) / 10000.0; // normalize to 0 .. 1
-        xy.append(x);
-        xy.append(y);
-        state["xy"] = xy;
-    }
-    if (icc)
-    {
-        const int cc = icc->toNumber();
-        QStringList colorCapabilities;
-        // Keep sorted by string value
-        if (cc & 0x10) colorCapabilities.push_back(QLatin1String("ct"));
-        if (cc & 0x04) colorCapabilities.push_back(QLatin1String("effect"));
-        if (cc & 0x01 || cc & 0x02) colorCapabilities.push_back(QLatin1String("hs"));
-        if (cc & 0x08) colorCapabilities.push_back(QLatin1String("xy"));
-        map["colorcapabilities"] = colorCapabilities;
-    }
-
-    map["uniqueid"] = lightNode->uniqueId();
-    map["name"] = lightNode->name();
-    map["type"] = lightNode->type();
-
-    // Amazon Echo quirks mode
-    if (req.mode == ApiModeEcho)
-    {
-        // OSRAM plug + Ubisys S1/S2
-        if (lightNode->type().startsWith(QLatin1String("On/Off")))
-        {
-            map["modelid"] = QLatin1String("LWB010");
-            map["manufacturername"] = QLatin1String("Philips");
-            map["type"] = QLatin1String("Dimmable light");
-            state["bri"] = (double)254;
-        }
-    }
-
-    if (req.path.size() > 2 && req.path[2] == QLatin1String("devices"))
-    {
-        // don't add in sub device
-    }
-    else
-    {
-        if (req.mode != ApiModeEcho)
-        {
-            map["hascolor"] = lightNode->hasColor();
-        }
-
-        map["modelid"] = lightNode->modelId(); // real model id
-        map["manufacturername"] = lightNode->manufacturer();
-        map["swversion"] = lightNode->swBuildId();
-        QString etag = lightNode->etag;
-        etag.remove('"'); // no quotes allowed in string
-        map["etag"] = etag;
-
-        if (req.apiVersion() >= ApiVersion_2_DDEL)
-        {
-            QVariantMap links;
-            QVariantMap self;
-            self["href"] = QString("%1/%2").arg(req.hdr.url().path()).arg(lightNode->uniqueId());
-            links["self"] = self;
-            map["_links"] = links;
-        }
-    }
-
-    map["state"] = state;
-    return true;
-}
-
-/*! GET /api/<apikey>/lights/<id>/data?maxrecords=<maxrecords>&fromtime=<ISO 8601>
-    \return REQ_READY_SEND
-            REQ_NOT_HANDLED
- */
-int DeRestPluginPrivate::getLightData(const ApiRequest &req, ApiResponse &rsp)
-{
-    DBG_Assert(req.path.size() == 5);
-
-    if (req.path.size() != 5)
-    {
-        return REQ_NOT_HANDLED;
-    }
-
-    QString id = req.path[3];
-    LightNode *lightNode = getLightNodeForId(id);
-
-    if (!lightNode || (lightNode->state() != LightNode::StateNormal))
-    {
-        rsp.list.append(errorToMap(ERR_RESOURCE_NOT_AVAILABLE, QString("/lights/%1/").arg(id), QString("resource, /lights/%1/, not available").arg(id)));
-        rsp.httpStatus = HttpStatusNotFound;
-        return REQ_READY_SEND;
-    }
-
-    bool ok;
-    QUrl url(req.hdr.url());
-    QUrlQuery query(url);
-
-    const int maxRecords = query.queryItemValue(QLatin1String("maxrecords")).toInt(&ok);
-    if (!ok || maxRecords <= 0)
-    {
-        rsp.list.append(errorToMap(ERR_INVALID_VALUE, QString("/maxrecords"), QString("invalid value, %1, for parameter, maxrecords").arg(query.queryItemValue("maxrecords"))));
-        rsp.httpStatus = HttpStatusNotFound;
-        return REQ_READY_SEND;
-    }
-
-    QString t = query.queryItemValue(QLatin1String("fromtime"));
-    QDateTime dt = QDateTime::fromString(t, QLatin1String("yyyy-MM-ddTHH:mm:ss"));
-    if (!dt.isValid())
-    {
-        rsp.list.append(errorToMap(ERR_INVALID_VALUE, QString("/fromtime"), QString("invalid value, %1, for parameter, fromtime").arg(query.queryItemValue("fromtime"))));
-        rsp.httpStatus = HttpStatusNotFound;
-        return REQ_READY_SEND;
-    }
-
-    const qint64 fromTime = dt.toMSecsSinceEpoch() / 1000;
-
-    openDb();
-    loadLightDataFromDb(lightNode, rsp.list, fromTime, maxRecords);
-    closeDb();
-
-    if (rsp.list.isEmpty())
-    {
-        rsp.str = QLatin1String("[]"); // return empty list
-    }
-
-    rsp.httpStatus = HttpStatusOk;
-
-    return REQ_READY_SEND;
-}
-
-/*! GET /api/<apikey>/lights/<id>
-    \return 0 - on success
-           -1 - on error
- */
-int DeRestPluginPrivate::getLightState(const ApiRequest &req, ApiResponse &rsp)
-{
-    DBG_Assert(req.path.size() == 4);
-
-    if (req.path.size() != 4)
-    {
-        return REQ_NOT_HANDLED;
-    }
-
-    const QString &id = req.path[3];
-
-    LightNode *lightNode = getLightNodeForId(id);
-
-    if (!lightNode || lightNode->state() == LightNode::StateDeleted)
-    {
-        rsp.list.append(errorToMap(ERR_RESOURCE_NOT_AVAILABLE, QString("/lights/%1").arg(id), QString("resource, /lights/%1, not available").arg(id)));
-        rsp.httpStatus = HttpStatusNotFound;
-        return REQ_READY_SEND;
-    }
-
-    // handle request to force query light state
-    if (req.hdr.hasKey("Query-State"))
-    {
-        bool enabled = false;
-        int diff = idleTotalCounter - lightNode->lastRead(READ_ON_OFF);
-        QString attrs = req.hdr.value("Query-State");
-
-        // only read if time since last read is not too short
-        if (diff > 3)
-        {
-            if (attrs.contains("on"))
-            {
-                lightNode->enableRead(READ_ON_OFF);
-                lightNode->setLastRead(READ_ON_OFF, idleTotalCounter);
-                enabled = true;
-            }
-
-            if (attrs.contains("bri"))
-            {
-                lightNode->enableRead(READ_LEVEL);
-                lightNode->setLastRead(READ_LEVEL, idleTotalCounter);
-                enabled = true;
-            }
-
-            if (attrs.contains("color") && lightNode->hasColor())
-            {
-                lightNode->enableRead(READ_COLOR);
-                lightNode->setLastRead(READ_COLOR, idleTotalCounter);
-                enabled = true;
-            }
-        }
-
-        if (enabled)
-        {
-            DBG_Printf(DBG_INFO, "Force read the attributes %s, for node %s\n", qPrintable(attrs), qPrintable(lightNode->address().toStringExt()));
-            processZclAttributes(lightNode);
-        }
-    }
-
-    // handle ETag
-    if (req.hdr.hasKey("If-None-Match"))
-    {
-        QString etag = req.hdr.value("If-None-Match");
-
-        if (lightNode->etag == etag)
-        {
-            rsp.httpStatus = HttpStatusNotModified;
-            rsp.etag = etag;
-            return REQ_READY_SEND;
-        }
-    }
-
-    lightToMap(req, lightNode, rsp.map);
-    rsp.httpStatus = HttpStatusOk;
-    rsp.etag = lightNode->etag;
-
-    return REQ_READY_SEND;
-}
-
-/*! Helper to generate a new task with new task and req id based on a reference */
-static void copyTaskReq(TaskItem &a, TaskItem &b)
-{
-    b.req.dstAddress() = a.req.dstAddress();
-    b.req.setDstAddressMode(a.req.dstAddressMode());
-    b.req.setSrcEndpoint(a.req.srcEndpoint());
-    b.req.setDstEndpoint(a.req.dstEndpoint());
-    b.req.setRadius(a.req.radius());
-    b.req.setTxOptions(a.req.txOptions());
-    b.req.setSendDelay(a.req.sendDelay());
-    b.transitionTime = a.transitionTime;
-    b.onTime = a.onTime;
-    b.lightNode = a.lightNode;
-}
-
-/*! PUT, PATCH /api/<apikey>/lights/<id>/state
-    \return REQ_READY_SEND
-            REQ_NOT_HANDLED
- */
-int DeRestPluginPrivate::setLightState(const ApiRequest &req, ApiResponse &rsp)
-{
-    TaskItem taskRef;
-    QString id = req.path[3];
-    taskRef.lightNode = getLightNodeForId(id);
-
-    if (req.sock)
-    {
-        userActivity();
-    }
-
-    if (!taskRef.lightNode || taskRef.lightNode->state() == LightNode::StateDeleted)
-    {
-        rsp.httpStatus = HttpStatusNotFound;
-        rsp.list.append(errorToMap(ERR_RESOURCE_NOT_AVAILABLE, QString("/lights/%1").arg(id), QString("resource, /lights/%1, not available").arg(id)));
-        return REQ_READY_SEND;
-    }
-
-    rsp.httpStatus = HttpStatusOk;
-
-    if (!taskRef.lightNode->isAvailable())
-    {
-        rsp.httpStatus = HttpStatusOk;
-        rsp.list.append(errorToMap(ERR_DEVICE_NOT_REACHABLE, QString("/lights/%1/state").arg(id), QString("resource, /lights/%1/state, is not modifiable. Device is not reachable.").arg(id)));
-        return REQ_READY_SEND;
-    }
-
-    // set destination parameters
-    taskRef.req.dstAddress() = taskRef.lightNode->address();
-    taskRef.req.setTxOptions(deCONZ::ApsTxAcknowledgedTransmission);
-    taskRef.req.setDstEndpoint(taskRef.lightNode->haEndpoint().endpoint());
-    taskRef.req.setSrcEndpoint(getSrcEndpoint(taskRef.lightNode, taskRef.req));
-    taskRef.req.setDstAddressMode(deCONZ::ApsExtAddress);
-    taskRef.transitionTime = 4;
-    taskRef.onTime = 0;
-
-    bool ok;
-    QVariant var = Json::parse(req.content, ok);
-    QVariantMap map = var.toMap();
-
-    if (!ok || map.isEmpty())
-    {
-        rsp.list.append(errorToMap(ERR_INVALID_JSON, QString("/lights/%1/state").arg(id), QString("body contains invalid JSON")));
-        rsp.httpStatus = HttpStatusBadRequest;
-        return REQ_READY_SEND;
-    }
-
-    // FIXME: use cluster instead of device type.
-    if (taskRef.lightNode->type() == QLatin1String("Window covering controller") ||
-        taskRef.lightNode->type() == QLatin1String("Window covering device"))
-    {
-        return setWindowCoveringState(req, rsp, taskRef, map);
-    }
-    else if (isXmasLightStrip(taskRef.lightNode))
-    {
-        return setXmasLightStripState(req, rsp, taskRef, map);
-    }
-    else if (UseTuyaCluster(taskRef.lightNode->manufacturer()))
-    {
-        //tuya window covering
-        if (R_GetProductId(taskRef.lightNode).startsWith(QLatin1String("Tuya_COVD")))
-        {
-            return setWindowCoveringState(req, rsp, taskRef, map);
-        }
-        // light, don't use tuya stuff (for the moment)
-        else if (taskRef.lightNode->item(RStateColorMode))
-        {
-        }
-        //switch and siren
-        else
-        {
-            return setTuyaDeviceState(req, rsp, taskRef, map);
-        }
-    }
-    else if (taskRef.lightNode->type() == QLatin1String("Warning device")) // Put it here because some tuya device are Warning device but need to be process by tuya part
-    {
-        return setWarningDeviceState(req, rsp, taskRef, map);
-    }
-    
-    // Danalock support. You need to check for taskRef.lightNode->type() == QLatin1String("Door lock"), similar to what I've done under hasAlert for the Siren.
-    bool isDoorLockDevice = false;
-    if (taskRef.lightNode->type() == QLatin1String("Door Lock"))
-    {
-        isDoorLockDevice = true;
-    }
-
-    static const QStringList alertList({
-        "none", "select", "lselect", "blink", "breathe", "okay", "channelchange", "finish", "stop"
-    });
-    QStringList effectList = RStateEffectValues;
-    if (taskRef.lightNode->manufacturerCode() == VENDOR_MUELLER)
-    {
-        effectList = RStateEffectValuesMueller;
-    }
-
-    bool hasCmd = false;
-    bool isOn = false;
-    bool hasOn = false;
-    bool targetOn = false;
-    bool hasBri = false;
-    quint8 targetBri = 0;
-    bool hasBriInc = false;
-    qint16 targetBriInc = 0;
-    bool hasWrap = false;
-    bool wrap = false;
-    bool hasXy = false;
-    double targetX = 0.0;
-    double targetY = 0.0;
-    bool hasCt = false;
-    quint16 targetCt = 0;
-    bool hasCtInc = false;
-    qint16 targetCtInc = 0;
-    bool hasHue = false;
-    quint16 targetHue = 0;
-    bool hasSat = false;
-    quint8 targetSat = 0;
-    int effect = -1;
-    bool hasColorloopSpeed = false;
-    quint16 colorloopSpeed = 25;
-    QString alert;
-    bool hasSpeed = false;
-    quint8 targetSpeed = 0;
-    bool hasTransitionTime = false;
-    bool hasStop = false;
-
-    // Check parameters.
-    for (QVariantMap::const_iterator p = map.begin(); p != map.end(); p++)
-    {
-        bool paramOk = false;
-        bool valueOk = false;
-        QString param = p.key();
-        if (param == "on" && taskRef.lightNode->item(RStateOn))
-        {
-            paramOk = true;
-            hasCmd = true;
-            if (map[param].type() == QVariant::Bool)
-            {
-                valueOk = true;
-                hasOn = true;
-                targetOn = map[param].toBool();
-            }
-        }
-        else if (param == "bri" && taskRef.lightNode->item(RStateBri))
-        {
-            paramOk = true;
-            hasCmd = true;
-            if (map[param].type() == QVariant::Double)
-            {
-                const uint bri = map[param].toUInt(&ok);
-                if (ok && bri <= 0xFF)
-                {
-                    valueOk = true;
-                    hasBri = true;
-                    targetBri = bri > 0xFE ? 0xFE : bri;
-                }
-            }
-        }
-        else if (param == "bri_inc"  && taskRef.lightNode->item(RStateBri))
-        {
-            paramOk = true;
-            hasCmd = true;
-            if (map[param].type() == QVariant::Double)
-            {
-                const int briInc = map[param].toInt(&ok);
-                if (ok && briInc >= -0xFF && briInc <= 0xFF)
-                {
-                    valueOk = true;
-                    hasBriInc = true;
-                    targetBriInc = briInc < -0xFE ? -0xFE : briInc > 0xFE ? 0xFE : briInc;
-                }
-            }
-        }
-        else if (param == "xy"  && taskRef.lightNode->item(RStateX) && taskRef.lightNode->item(RStateY) &&
-                 taskRef.lightNode->modelId() != QLatin1String("FLS-PP"))
-        {
-            // @manup: is check for FLS-PP needed, or is this already handled by check for state.x and state.y?
-            paramOk = true;
-            hasCmd = true;
-            if (map[param].type() == QVariant::List) {
-                QVariantList xy = map["xy"].toList();
-                if (xy[0].type() == QVariant::Double && xy[1].type() == QVariant::Double) {
-                    const double x = xy[0].toDouble(&ok);
-                    const double y = ok ? xy[1].toDouble(&ok) : 0;
-                    if (ok && x >= 0.0 && x <= 1.0 && y >= 0.0 && y <= 1.0)
-                    {
-                        valueOk = true;
-                        hasXy = true;
-                        targetX = x > 0.9961 ? 0.9961 : x;
-                        targetY = y > 0.9961 ? 0.9961 : y;
-                    }
-                    else
-                    {
-                        valueOk = true;
-                        rsp.list.append(errorToMap(ERR_INVALID_VALUE, QString("/lights/%1/state").arg(id), QString("invalid value, [%1,%2], for parameter, xy").arg(xy[0].toString()).arg(xy[1].toString())));
-                    }
-                }
-            }
-        }
-        else if (param == "ct") // FIXME workaround for lights that support color tempeature, but API doesn't expose ct.
-        // else if (param == "ct"  && (taskRef.lightNode->item(RStateCt))
-        {
-            paramOk = true;
-            hasCmd = true;
-            if (map[param].type() == QVariant::Double)
-            {
-                const quint16 ctMin = taskRef.lightNode->toNumber(RConfigCtMin);
-                const quint16 ctMax = taskRef.lightNode->toNumber(RConfigCtMax);
-                const uint ct = map[param].toUInt(&ok);
-                if (ok && ct <= 0xFFFF)
-                {
-                    valueOk = true;
-                    hasCt = true;
-                    targetCt = (ctMin < 500 && ct < ctMin) ? ctMin : (ctMax > ctMin && ct > ctMax) ? ctMax : ct;
-                }
-            }
-        }
-        else if (param == "ct_inc"  && taskRef.lightNode->item(RStateCt))
-        {
-            paramOk = true;
-            hasCmd = true;
-            if (map[param].type() == QVariant::Double)
-            {
-                int ct = taskRef.lightNode->toNumber(RStateCt);
-                const quint16 ctMin = taskRef.lightNode->toNumber(RConfigCtMin);
-                const quint16 ctMax = taskRef.lightNode->toNumber(RConfigCtMax);
-                const int ctInc = map[param].toInt(&ok);
-                if (ok && ctInc >= -0xFFFF && ctInc <= 0xFFFF)
-                {
-                    valueOk = true;
-                    hasCtInc = true;
-                    targetCtInc = ctInc;
-                    ct += ctInc;
-                    ct = ct < 0 ? 0 : ct > 0xFEFF ? 0xFEFF : ct;
-                    targetCt = (ctMin < 500 && ct < ctMin) ? ctMin : (ctMax > ctMin && ct > ctMax) ? ctMax : ct;
-                }
-            }
-        }
-        else if (param == "hue" && taskRef.lightNode->item(RStateHue) && taskRef.lightNode->item(RStateSat))
-        {
-            paramOk = true;
-            hasCmd = true;
-            const uint hue = map[param].toUInt(&ok);
-            if (ok && hue <= 0xFFFF)
-            {
-                valueOk = true;
-                hasHue = true;
-                targetHue = hue; // Funny: max CurrentHue is 0xFE, max EnhancedCurrentHue is 0xFFFF
-            }
-        }
-        else if (param == "sat" && taskRef.lightNode->item(RStateHue) && taskRef.lightNode->item(RStateSat))
-        {
-            paramOk = true;
-            hasCmd = true;
-            const uint sat = map[param].toUInt(&ok);
-            if (ok && sat <= 0xFF)
-            {
-                valueOk = true;
-                hasSat = true;
-                targetSat = sat > 0xFE ? 0xFE : sat;
-            }
-        }
-        else if (param == "effect" && taskRef.lightNode->item(RStateEffect))
-        {
-            paramOk = true;
-            hasCmd = true;
-            if (map[param].type() == QVariant::String)
-            {
-                effect = effectList.indexOf(map[param].toString());
-                valueOk = effect >= 0;
-            }
-        }
-        else if (param == "colorloopspeed" && taskRef.lightNode->item(RStateEffect))
-        {
-            paramOk = true;
-            const uint speed = map[param].toUInt(&ok);
-            if (ok && speed <= 0xFFFF)
-            {
-                valueOk = true;
-                hasColorloopSpeed = true;
-                colorloopSpeed = speed < 1 ? 1 : speed;
-            }
-        }
-        else if (param == "colormode" && taskRef.lightNode->item(RStateColorMode)) {
-            paramOk = true;
-            valueOk = true;
-            rsp.list.append(errorToMap(ERR_PARAMETER_NOT_MODIFIEABLE, QString("/lights/%1/state").arg(id), QString("parameter, %1, is not modifiable.").arg(param)));
-        }
-        else if (param == "alert" && taskRef.lightNode->item(RStateAlert))
-        {
-            paramOk = true;
-            hasCmd = true;
-            if (map[param].type() == QVariant::String)
-            {
-                alert = map[param].toString();
-                valueOk = alertList.contains(alert);
-            }
-        }
-        else if (param == "speed" && taskRef.lightNode->item(RStateSpeed))
-        {
-            paramOk = true;
-            hasCmd = true;
-            if (map[param].type() == QVariant::Double)
-            {
-                const uint speed = map[param].toUInt(&ok);
-                if (ok && speed <= 0xFF)
-                {
-                    valueOk = true;
-                    hasSpeed = true;
-                    targetSpeed = speed > 6 ? 6 : speed;
-                }
-            }
-        }
-        else if (param == "transitiontime")
-        {
-            paramOk = true;
-            if (map[param].type() == QVariant::Double)
-            {
-                const uint tt = map[param].toUInt(&ok);
-                if (ok && tt <= 0xFFFF)
-                {
-                    valueOk = true;
-                    hasTransitionTime = true;
-                    taskRef.transitionTime = tt > 0xFFFE ? 0xFFFE : tt;
-                }
-            }
-        }
-        else if (param == "ontime")
-        {
-            paramOk = true;
-            if (map[param].type() == QVariant::Double)
-            {
-                const uint ot = map[param].toUInt(&ok);
-                if (ok && ot <= 0xFFFF)
-                {
-                    valueOk = true;
-                    taskRef.onTime = ot;
-                }
-            }
-        }
-        else if (param == "wrap")
-        {
-            paramOk = true;
-            if (map[param].type() == QVariant::Bool)
-            {
-                valueOk = true;
-                hasWrap = true;
-                wrap = map[param].toBool();
-            }
-        }
-        if (!paramOk)
-        {
-            rsp.list.append(errorToMap(ERR_PARAMETER_NOT_AVAILABLE, QString("/lights/%1/state").arg(id), QString("parameter, %1, not available").arg(param)));
-        }
-        else if (!valueOk)
-        {
-            rsp.list.append(errorToMap(ERR_INVALID_VALUE, QString("/lights/%1/state").arg(id), QString("invalid value, %1, for parameter, %2").arg(map[param].toString()).arg(param)));
-        }
-    }
-    if (taskRef.onTime > 0 && !hasOn && alert.isEmpty()) {
-        rsp.list.append(errorToMap(ERR_MISSING_PARAMETER, QString("/lights/%1/state").arg(id), QString("missing parameter, on or alert, for parameter, ontime")));
-    }
-    if (hasWrap && !hasBriInc)
-    {
-        rsp.list.append(errorToMap(ERR_MISSING_PARAMETER, QString("/lights/%1/state").arg(id), QString("missing parameter, bri_inc, for parameter, wrap")));
-    }
-    if (hasColorloopSpeed && effect != R_EFFECT_COLORLOOP)
-    {
-        rsp.list.append(errorToMap(ERR_MISSING_PARAMETER, QString("/lights/%1/state").arg(id), QString("missing parameter, effect, for parameter, colorloopspeed")));
-    }
-    if (!hasCmd)
-    {
-        rsp.list.append(errorToMap(ERR_MISSING_PARAMETER, QString("/lights/%1/state").arg(id), QString("missing parameter to set light state")));
-    }
-
-    // Check whether light is on.
-    isOn = taskRef.lightNode->toBool(RStateOn);
-
-    // Special part for Profalux device
-    // This device is a shutter but is used as a dimmable light, so need some hack
-    if (taskRef.lightNode->modelId() == QLatin1String("PFLX Shutter"))
-    {
-        // if the user use on/off instead off bri
-        if (hasOn && !hasBri)
-        {
-            targetBri = targetOn ? 0xFE : 0x00;
-        }
-
-        // The constructor ask to use setvel instead of on/off
-        hasBri = true;
-        hasOn = false;
-        isOn = true; // to force bri even state = off
-
-        //Check limit
-        if (targetBri > 0xFE) { targetBri = 0xFE; }
-        if (targetBri < 1) { targetBri = 0x01; }
-
-        //Check for stop
-        if (hasBriInc)
-        {
-            hasStop = true;
-        }
-
-    }
-
-    // Stop command, I think it's useless, but the command exist, and need it for profalux
-    if (hasStop)
-    {
-        //Reset all
-        hasBriInc = false;
-        hasBri = false;
-        isOn = false;
-
-        TaskItem task;
-        copyTaskReq(taskRef, task);
-
-        if (addTaskStopBrightness(task))
-        {
-            QVariantMap rspItem;
-            QVariantMap rspItemState;
-            rspItemState[QString("/lights/%1/state/stop").arg(id)] = true;
-            rspItem["success"] = rspItemState;
-            rsp.list.append(rspItem);
-        }
-        else
-        {
-            rsp.list.append(errorToMap(ERR_INTERNAL_ERROR, QString("/lights/%1/state/stop").arg(id), QString("Internal error, %1").arg(ERR_BRIDGE_BUSY)));
-        }
-
-    }
-
-    // state.on: true
-    if (hasOn && targetOn)
-    {
-        TaskItem task;
-        copyTaskReq(taskRef, task);
-
-        if (!isOn && hasBri && taskRef.onTime == 0)
-        {
-            TaskItem task;
-            copyTaskReq(taskRef, task);
-            task.transitionTime = 0;
-
-            ok = addTaskSetBrightness(task, 2, true);
-        }
-        // Danalock support. In rest_lights.cpp, you need to call this routine from setLightState() under if (hasOn)
-        if (isDoorLockDevice)
-        {
-            ok = addTaskDoorLockUnlock(task, 0x00 /*Lock*/);
-        }
-        else
-        {
-            const quint8 cmd = taskRef.onTime > 0
-                    ? ONOFF_COMMAND_ON_WITH_TIMED_OFF
-                    : ONOFF_COMMAND_ON;
-            ok = addTaskSetOnOff(task, cmd, taskRef.onTime, 0);
-        }
-
-        if (ok)
-        {
-            isOn = true;
-            QVariantMap rspItem;
-            QVariantMap rspItemState;
-            rspItemState[QString("/lights/%1/state/on").arg(id)] = true;
-            rspItem["success"] = rspItemState;
-            rsp.list.append(rspItem);
-
-            if (!isDoorLockDevice) // Avoid reporting the new state before the lock report its state as locking/unlocking operations takes time and can also gets stuck.
-            {
-                taskRef.lightNode->setValue(RStateOn, targetOn);
-            }
-        }
-        else
-        {
-            rsp.list.append(errorToMap(ERR_INTERNAL_ERROR, QString("/lights/%1/state/on").arg(id), QString("Internal error, %1").arg(ERR_BRIDGE_BUSY)));
-        }
-    }
-
-    // state.bri trumps state.bri_inc
-    if (hasBri)
-    {
-        TaskItem task;
-        copyTaskReq(taskRef, task);
-
-        if (!isOn)
-        {
-            rsp.list.append(errorToMap(ERR_DEVICE_OFF, QString("/lights/%1/state").arg(id), QString("parameter, bri, is not modifiable. Device is set to off.")));
-        }
-        else if (hasOn && !targetOn && hasTransitionTime)
-        {
-            // Handled by state.on: false
-        }
-        else if (addTaskSetBrightness(task, targetBri, false))
-        {
-            QVariantMap rspItem;
-            QVariantMap rspItemState;
-            rspItemState[QString("/lights/%1/state/bri").arg(id)] = targetBri;
-            rspItem["success"] = rspItemState;
-            rsp.list.append(rspItem);
-
-            taskRef.lightNode->setValue(RStateBri, targetBri);
-        }
-        else
-        {
-            rsp.list.append(errorToMap(ERR_INTERNAL_ERROR, QString("/lights/%1/state/bri").arg(id), QString("Internal error, %1").arg(ERR_BRIDGE_BUSY)));
-        }
-    }
-    else if (hasBriInc)
-    {
-        TaskItem task;
-        copyTaskReq(taskRef, task);
-        int bri = taskRef.lightNode->toNumber(RStateBri);
-
-        if (wrap)
-        {
-            if (bri + targetBriInc < 1)
-            {
-                targetBriInc += 254;
-            }
-            else if (bri + targetBriInc > 254)
-            {
-                targetBriInc -= 254;
-            }
-        }
-        bri += targetBriInc;
-        targetBri = bri < 0 ? 0 : bri > 254 ? 254 : bri;
-
-        if (!isOn)
-        {
-            rsp.list.append(errorToMap(ERR_DEVICE_OFF, QString("/lights/%1/state").arg(id), QString("parameter, bri_inc, is not modifiable. Device is set to off.")));
-        }
-        else if (addTaskIncBrightness(task, targetBriInc))
-        {
-            QVariantMap rspItem;
-            QVariantMap rspItemState;
-            rspItemState[QString("/lights/%1/state/bri").arg(id)] = targetBri;
-            rspItem["success"] = rspItemState;
-            rsp.list.append(rspItem);
-
-            taskRef.lightNode->setValue(RStateBri, targetBri);
-        }
-        else
-        {
-            rsp.list.append(errorToMap(ERR_INTERNAL_ERROR, QString("/lights/%1/state/bri_inc").arg(id), QString("Internal error, %1").arg(ERR_BRIDGE_BUSY)));
-        }
-    }
-
-    // state.effect: "none"
-    if (effect == R_EFFECT_NONE)
-    {
-        TaskItem task;
-        copyTaskReq(taskRef, task);
-
-        if (!isOn)
-        {
-            rsp.list.append(errorToMap(ERR_DEVICE_OFF, QString("/lights/%1/state").arg(id), QString("parameter, effect, is not modifiable. Device is set to off.")));
-        }
-        else if (addTaskSetColorLoop(task, false, colorloopSpeed))
-        {
-            if (taskRef.lightNode->manufacturerCode() == VENDOR_MUELLER)
-            {
-                quint64 value = 0;
-                deCONZ::ZclAttribute attr(0x4005, deCONZ::Zcl8BitUint, "scene", deCONZ::ZclReadWrite, true);
-                attr.setValue(value);
-                writeAttribute(taskRef.lightNode, taskRef.lightNode->haEndpoint().endpoint(), BASIC_CLUSTER_ID, attr, VENDOR_MUELLER);
-            }
-
-            QVariantMap rspItem;
-            QVariantMap rspItemState;
-            rspItemState[QString("/lights/%1/state/effect").arg(id)] = RStateEffectValues[effect];
-            rspItem["success"] = rspItemState;
-            rsp.list.append(rspItem);
-
-            taskRef.lightNode->setValue(RStateEffect, RStateEffectValues[effect]);
-        }
-        else
-        {
-            rsp.list.append(errorToMap(ERR_INTERNAL_ERROR, QString("/lights/%1/state/effect").arg(id), QString("Internal error, %1").arg(ERR_BRIDGE_BUSY)));
-        }
-    }
-
-    // state.xy trumps state.ct trumps state.ct_inc trumps state.hue, state.sat
-    if (hasXy)
-    {
-        TaskItem task;
-        copyTaskReq(taskRef, task);
-
-        if (!isOn)
-        {
-            rsp.list.append(errorToMap(ERR_DEVICE_OFF, QString("/lights/%1/state").arg(id), QString("parameter, xy, is not modifiable. Device is set to off.")));
-        }
-        else if (taskRef.lightNode->isColorLoopActive())
-        {
-            rsp.list.append(errorToMap(ERR_PARAMETER_NOT_MODIFIEABLE, QString("/lights/%1/state").arg(id), QString("parameter, xy, is not modifiable. Colorloop is active.")));
-        }
-        else if (addTaskSetXyColor(task, targetX, targetY))
-        {
-            QVariantMap rspItem;
-            QVariantMap rspItemState;
-            QVariantList xy;
-            xy.append(targetX);
-            xy.append(targetY);
-            rspItemState[QString("/lights/%1/state/xy").arg(id)] = xy;
-            rspItem["success"] = rspItemState;
-            rsp.list.append(rspItem);
-
-            taskRef.lightNode->setValue(RStateX, targetX * 65535);
-            taskRef.lightNode->setValue(RStateY, targetY * 65535);
-            taskRef.lightNode->setValue(RStateColorMode, QString("xy"));
-        }
-        else
-        {
-            rsp.list.append(errorToMap(ERR_INTERNAL_ERROR, QString("/lights/%1/state/xy").arg(id), QString("Internal error, %1").arg(ERR_BRIDGE_BUSY)));
-        }
-    }
-    else if (hasCt)
-    {
-        TaskItem task;
-        copyTaskReq(taskRef, task);
-
-        if (!isOn)
-        {
-            rsp.list.append(errorToMap(ERR_DEVICE_OFF, QString("/lights/%1/state").arg(id), QString("parameter, ct, is not modifiable. Device is set to off.")));
-        }
-        else if (taskRef.lightNode->isColorLoopActive())
-        {
-            rsp.list.append(errorToMap(ERR_PARAMETER_NOT_MODIFIEABLE, QString("/lights/%1/state").arg(id), QString("parameter, ct, is not modifiable. Colorloop is active.")));
-        }
-        else if (addTaskSetColorTemperature(task, targetCt))
-        {
-            QVariantMap rspItem;
-            QVariantMap rspItemState;
-            rspItemState[QString("/lights/%1/state/ct").arg(id)] = targetCt;
-            rspItem["success"] = rspItemState;
-            rsp.list.append(rspItem);
-
-            taskRef.lightNode->setValue(RStateCt, targetCt);
-            taskRef.lightNode->setValue(RStateColorMode, QString("ct"));
-        }
-        else
-        {
-            rsp.list.append(errorToMap(ERR_INTERNAL_ERROR, QString("/lights/%1/state/ct").arg(id), QString("Internal error, %1").arg(ERR_BRIDGE_BUSY)));
-        }
-    }
-    else if (hasCtInc)
-    {
-        TaskItem task;
-        copyTaskReq(taskRef, task);
-
-        if (!isOn)
-        {
-            rsp.list.append(errorToMap(ERR_DEVICE_OFF, QString("/lights/%1/state").arg(id), QString("parameter, ct_inc, is not modifiable. Device is set to off.")));
-        }
-        else if (taskRef.lightNode->isColorLoopActive())
-        {
-            rsp.list.append(errorToMap(ERR_PARAMETER_NOT_MODIFIEABLE, QString("/lights/%1/state").arg(id), QString("parameter, ct_inc, is not modifiable. Colorloop is active.")));
-        }
-        else if (addTaskIncColorTemperature(task, targetCtInc))
-        {
-            taskToLocalData(task);
-            QVariantMap rspItem;
-            QVariantMap rspItemState;
-            rspItemState[QString("/lights/%1/state/ct").arg(id)] = targetCt;
-            rspItem["success"] = rspItemState;
-            rsp.list.append(rspItem);
-
-            taskRef.lightNode->setValue(RStateCt, targetCt);
-            taskRef.lightNode->setValue(RStateColorMode, QString("ct"));
-        }
-        else
-        {
-            rsp.list.append(errorToMap(ERR_INTERNAL_ERROR, QString("/lights/%1/state/ct_inc").arg(id), QString("Internal error, %1").arg(ERR_BRIDGE_BUSY)));
-        }
-    }
-    else if (hasHue || hasSat)
-    {
-        TaskItem task;
-        copyTaskReq(taskRef, task);
-
-        if (!isOn)
-        {
-            if (hasHue)
-            {
-                rsp.list.append(errorToMap(ERR_DEVICE_OFF, QString("/lights/%1/state").arg(id), QString("parameter, hue, is not modifiable. Device is set to off.")));
-            }
-            if (hasSat)
-            {
-                rsp.list.append(errorToMap(ERR_DEVICE_OFF, QString("/lights/%1/state").arg(id), QString("parameter, sat, is not modifiable. Device is set to off.")));
-            }
-        }
-        else if (taskRef.lightNode->isColorLoopActive())
-        {
-            if (hasHue)
-            {
-                rsp.list.append(errorToMap(ERR_PARAMETER_NOT_MODIFIEABLE, QString("/lights/%1/state").arg(id), QString("parameter, hue, is not modifiable. Colorloop is active.")));
-            }
-            if (hasSat)
-            {
-                rsp.list.append(errorToMap(ERR_PARAMETER_NOT_MODIFIEABLE, QString("/lights/%1/state").arg(id), QString("parameter, sat, is not modifiable. Colorloop is active.")));
-            }
-        }
-        else if (!hasSat) // only state.hue
-        {
-            ok = addTaskSetEnhancedHue(task, targetHue);
-            // FIXME: handle lights that don't support Enhanced Current Hue (like Müller)
-        }
-        else if (!hasHue) // only state.sat
-        {
-            ok = addTaskSetSaturation(task, targetSat);
-        }
-        else // both state.hue and state.sat
-        {
-            const quint8 hue = targetHue / 256;
-            ok = addTaskSetHueAndSaturation(task, hue, targetSat); // FIXME
-            // ok = addTaskSetEnhancedHueAndSaturation(task, targetHue, targetSat);
-        }
-        if (ok)
-        {
-            // FIXME: do we need this?
-            // quint16 hue = hasHue ? targetHue : taskRef.lightNode->item(RStateHue)->toNumber();
-            // quint8 sat = hasSat ? targetSat : taskRef.lightNode->item(RStateSat)->toNumber();
-            //
-            // double r, g, b;
-            // double x, y;
-            // double h = (hue * 360.0) / 65535.0;
-            // double s = sat / 254.0;
-            // double v = 1.0;
-            //
-            // Hsv2Rgb(&r, &g, &b, h, s, v);
-            // Rgb2xy(&x, &y, r, g, b);
-            //
-            // if (x < 0) { x = 0; }
-            // else if (x > 1) { x = 1; }
-            // if (y < 0) { y = 0; }
-            // else if (y > 1) { y = 1; }
-            //
-            // x *= 65535.0;
-            // y *= 65535.0;
-            // if (x > 65279) { x = 65279; }
-            // else if (x < 1) { x = 1; }
-            // if (y > 65279) { y = 65279; }
-            // else if (y < 1) { y = 1; }
-            //
-            // item = task.lightNode->item(RStateX);
-            // if (item && item->toNumber() != static_cast<quint16>(x))
-            // {
-            //     item->setValue(static_cast<quint16>(x));
-            //     Event e(RLights, RStateX, task.lightNode->id(), item);
-            //     enqueueEvent(e);
-            // }
-            // item = task.lightNode->item(RStateY);
-            // if (item && item->toNumber() != static_cast<quint16>(y))
-            // {
-            //     item->setValue(static_cast<quint16>(y));
-            //     Event e(RLights, RStateY, task.lightNode->id(), item);
-            //     enqueueEvent(e);
-            // }
-            // End FIXME
-
-            if (hasHue)
-            {
-                QVariantMap rspItem;
-                QVariantMap rspItemState;
-                rspItemState[QString("/lights/%1/state/hue").arg(id)] = targetHue;
-                rspItem["success"] = rspItemState;
-                rsp.list.append(rspItem);
-
-                taskRef.lightNode->setValue(RStateHue, targetHue);
-            }
-            if (hasSat)
-            {
-                QVariantMap rspItem;
-                QVariantMap rspItemState;
-                rspItemState[QString("/lights/%1/state/sat").arg(id)] = targetSat;
-                rspItem["success"] = rspItemState;
-                rsp.list.append(rspItem);
-
-                taskRef.lightNode->setValue(RStateSat, targetSat);
-            }
-            taskRef.lightNode->setValue(RStateColorMode, QString("hs"));
-        }
-        else
-        {
-            rsp.list.append(errorToMap(ERR_INTERNAL_ERROR, QString("/lights/%1/state/sat").arg(id), QString("Internal error, %1").arg(ERR_BRIDGE_BUSY)));
-        }
-    }
-
-    // state.effect: "colorloop"
-    if (effect == R_EFFECT_COLORLOOP)
-    {
-        TaskItem task;
-        copyTaskReq(taskRef, task);
-
-        if (!isOn)
-        {
-            rsp.list.append(errorToMap(ERR_DEVICE_OFF, QString("/lights/%1/state").arg(id), QString("parameter, effect, is not modifiable. Device is set to off.")));
-        }
-        else if (addTaskSetColorLoop(task, true, colorloopSpeed))
-        {
-            if (taskRef.lightNode->manufacturerCode() == VENDOR_MUELLER)
-            {
-                quint64 value = 0;
-                deCONZ::ZclAttribute attr(0x4005, deCONZ::Zcl8BitUint, "scene", deCONZ::ZclReadWrite, true);
-                attr.setValue(value);
-                writeAttribute(taskRef.lightNode, taskRef.lightNode->haEndpoint().endpoint(), BASIC_CLUSTER_ID, attr, VENDOR_MUELLER);
-            }
-
-            QVariantMap rspItem;
-            QVariantMap rspItemState;
-            rspItemState[QString("/lights/%1/state/effect").arg(id)] = RStateEffectValues[effect];
-            rspItem["success"] = rspItemState;
-            rsp.list.append(rspItem);
-
-            taskRef.lightNode->setValue(RStateEffect, RStateEffectValues[effect]);
-        }
-        else
-        {
-            rsp.list.append(errorToMap(ERR_INTERNAL_ERROR, QString("/lights/%1/state/effect").arg(id), QString("Internal error, %1").arg(ERR_BRIDGE_BUSY)));
-        }
-    }
-    else if (effect > 0)
-    {
-        const quint64 value = effect - 1;
-        deCONZ::ZclAttribute attr(0x4005, deCONZ::Zcl8BitUint, "scene", deCONZ::ZclReadWrite, true);
-        attr.setValue(value);
-
-        if (!isOn)
-        {
-            rsp.list.append(errorToMap(ERR_DEVICE_OFF, QString("/lights/%1/state").arg(id), QString("parameter, effect, is not modifiable. Device is set to off.")));
-        }
-        else if (writeAttribute(taskRef.lightNode, taskRef.lightNode->haEndpoint().endpoint(), BASIC_CLUSTER_ID, attr, VENDOR_MUELLER))
-        {
-            QVariantMap rspItem;
-            QVariantMap rspItemState;
-            rspItemState[QString("/lights/%1/state/effect").arg(id)] = RStateEffectValuesMueller[effect];
-            rspItem["success"] = rspItemState;
-            rsp.list.append(rspItem);
-
-            taskRef.lightNode->setValue(RStateEffect, RStateEffectValuesMueller[effect]);
-        }
-        else
-        {
-            rsp.list.append(errorToMap(ERR_INTERNAL_ERROR, QString("/lights/%1/state/effect").arg(id), QString("Internal error, %1").arg(ERR_BRIDGE_BUSY)));
-        }
-    }
-
-    // state.alert
-    if (!alert.isEmpty())
-    {
-        TaskItem task;
-        copyTaskReq(taskRef, task);
-
-        if (alert == "none")
-        {
-            task.taskType = TaskIdentify;
-            task.identifyTime = 0;
-        }
-        else if (alert == "select")
-        {
-            task.taskType = TaskIdentify;
-            task.identifyTime = 2;    // Hue lights don't react to 1.
-        }
-        else if (alert == "lselect")
-        {
-            task.taskType = TaskIdentify;
-            task.identifyTime = taskRef.onTime > 0 ? taskRef.onTime : 15; // Default for Philips Hue bridge
-        }
-        else if (alert == "blink")
-        {
-            task.taskType = TaskTriggerEffect;
-            task.effectIdentifier = 0x00;
-        }
-        else if (alert == "breathe")
-        {
-            task.taskType = TaskTriggerEffect;
-            task.effectIdentifier = 0x01;
-        }
-        else if (alert == "okay")
-        {
-            task.taskType = TaskTriggerEffect;
-            task.effectIdentifier = 0x02;
-        }
-        else if (alert == "channelchange")
-        {
-            task.taskType = TaskTriggerEffect;
-            task.effectIdentifier = 0x0b;
-        }
-        else if (alert == "finish")
-        {
-            task.taskType = TaskTriggerEffect;
-            task.effectIdentifier = 0xfe;
-        }
-        else if (alert == "stop")
-        {
-            task.taskType = TaskTriggerEffect;
-            task.effectIdentifier = 0xff;
-        }
-
-        if ((task.taskType == TaskIdentify && addTaskIdentify(task, task.identifyTime)) ||
-            (task.taskType == TaskTriggerEffect && addTaskTriggerEffect(task, task.effectIdentifier)))
-        {
-            QVariantMap rspItem;
-            QVariantMap rspItemState;
-            rspItemState[QString("/lights/%1/state/alert").arg(id)] = alert;
-            rspItem["success"] = rspItemState;
-            rsp.list.append(rspItem);
-
-            // Don't update write-only state.alert.
-        }
-        else
-        {
-            rsp.list.append(errorToMap(ERR_INTERNAL_ERROR, QString("/lights/%1").arg(id), QString("Internal error, %1").arg(ERR_BRIDGE_BUSY)));
-        }
-    }
-
-    // state.speed
-    if (hasSpeed)
-    {
-        TaskItem task;
-        copyTaskReq(taskRef, task);
-
-        // FIXME: The following low-level code is needed because ZclAttribute is broken for Zcl8BitEnum.
-
-        const quint16 cluster = FAN_CONTROL_CLUSTER_ID;
-        const quint16 attr = 0x0000; // Fan Mode
-        const quint8 type = deCONZ::Zcl8BitEnum;
-        const quint8 value = targetSpeed;
-
-        task.taskType = TaskWriteAttribute;
-
-        task.req.setClusterId(cluster);
-        task.req.setProfileId(HA_PROFILE_ID);
-        task.zclFrame.setSequenceNumber(zclSeq++);
-        task.zclFrame.setCommandId(deCONZ::ZclWriteAttributesId);
-        task.zclFrame.setFrameControl(deCONZ::ZclFCProfileCommand |
-                                      deCONZ::ZclFCDirectionClientToServer |
-                                      deCONZ::ZclFCDisableDefaultResponse);
-
-        DBG_Printf(DBG_INFO, "write attribute of 0x%016llX ep: 0x%02X cluster: 0x%04X: 0x%04X\n", taskRef.lightNode->address().ext(), taskRef.lightNode->haEndpoint().endpoint(), cluster, attr);
-
-        { // payload
-            QDataStream stream(&task.zclFrame.payload(), QIODevice::WriteOnly);
-            stream.setByteOrder(QDataStream::LittleEndian);
-            stream.setFloatingPointPrecision(QDataStream::SinglePrecision);
-
-            stream << attr;
-            stream << type;
-            stream << value;
-        }
-
-        { // ZCL frame
-            QDataStream stream(&task.req.asdu(), QIODevice::WriteOnly);
-            stream.setByteOrder(QDataStream::LittleEndian);
-            task.zclFrame.writeToStream(stream);
-        }
-
-        ok = addTask(task);
-
-        // FIXME: Use following code once ZclAttribute has been fixed.
-
-        // deCONZ::ZclAttribute attr(0x0000, type, "speed", deCONZ::ZclReadWrite, true);
-        // attr.setValue(value);
-        // ok = writeAttribute(taskRef.lightNode, taskRef.lightNode->haEndpoint().endpoint(), cluster, attr);
-
-        if (ok)
-        {
-            QVariantMap rspItem;
-            QVariantMap rspItemState;
-            rspItemState[QString("/lights/%1/state/speed").arg(id)] = targetSpeed;
-            rspItem["success"] = rspItemState;
-            rsp.list.append(rspItem);
-
-            taskRef.lightNode->setValue(RStateSpeed, targetSpeed);
-        }
-        else
-        {
-            rsp.list.append(errorToMap(ERR_INTERNAL_ERROR, QString("/lights/%1/state/speed").arg(id), QString("Internal error, %1").arg(ERR_BRIDGE_BUSY)));
-        }
-    }
-
-    // state.on: false
-    if (hasOn && !targetOn)
-    {
-        if (taskRef.lightNode->isColorLoopActive())
-        {
-            TaskItem task;
-            copyTaskReq(taskRef, task);
-            addTaskSetColorLoop(task, false, colorloopSpeed);
-        }
-
-        TaskItem task;
-        copyTaskReq(taskRef, task);
-        if (hasBri && hasTransitionTime)
-        {
-            ok = addTaskSetBrightness(task, 0, true);
-            // Danalock support. In rest_lights.cpp, you need to call this routine from setLightState() under if (hasOn)
-        }
-        else if (isDoorLockDevice)
-        {
-            ok = addTaskDoorLockUnlock(task, 0x01 /*UnLock*/);
-        }
-        else
-        {
-            const quint8 cmd = taskRef.lightNode->manufacturerCode() == VENDOR_PHILIPS // FIXME: use light capabilities
-                    ? ONOFF_COMMAND_OFF_WITH_EFFECT
-                    : ONOFF_COMMAND_OFF;
-            ok = addTaskSetOnOff(task, cmd, 0, 0);
-        }
-
-        if (ok)
-        {
-            QVariantMap rspItem;
-            QVariantMap rspItemState;
-            rspItemState[QString("/lights/%1/state/on").arg(id)] = targetOn;
-            rspItem["success"] = rspItemState;
-            rsp.list.append(rspItem);
-
-            if (!isDoorLockDevice) // Avoid reporting the new state before the lock report its state as locking/unlocking operations takes time and can also gets stuck.
-            {
-                taskRef.lightNode->setValue(RStateOn, targetOn);
-            }
-        }
-        else
-        {
-            rsp.list.append(errorToMap(ERR_INTERNAL_ERROR, QString("/lights/%1/state/on").arg(id), QString("Internal error, %1").arg(ERR_BRIDGE_BUSY)));
-        }
-    }
-
-    rsp.etag = taskRef.lightNode->etag;
-    processTasks();
-    return REQ_READY_SEND;
-}
-
-/*! PUT, PATCH /api/<apikey>/lights/<id>/state for Window covering "lights".
-    \return REQ_READY_SEND
-            REQ_NOT_HANDLED
- */
-int DeRestPluginPrivate::setWindowCoveringState(const ApiRequest &req, ApiResponse &rsp, TaskItem &taskRef, QVariantMap &map)
-{
-    bool ok;
-    QString id = req.path[3];
-    quint16 cluster = WINDOW_COVERING_CLUSTER_ID;
-    // if (taskRef.lightNode->modelId().startsWith(QLatin1String("lumi.curtain"))) // FIXME - for testing only.
-    if (taskRef.lightNode->modelId().startsWith(QLatin1String("lumi.curtain.hagl04")))
-    {
-        cluster = ANALOG_OUTPUT_CLUSTER_ID;
-    }
-
-    if (R_GetProductId(taskRef.lightNode).startsWith(QLatin1String("Tuya_COVD")))
-    {
-        cluster = TUYA_CLUSTER_ID;
-    }
-
-    bool requestOk = true;
-    bool hasCmd = false;
-    bool hasOpen = false;
-    bool targetOpen = false;
-    bool hasLift = false;
-    bool hasStop = false;
-    quint8 targetLift = 0;
-    quint8 targetLiftZigBee = 0;
-    bool hasTilt = false;
-    quint8 targetTilt = 0;
-
-    // Check parameters.
-    for (QVariantMap::const_iterator p = map.begin(); p != map.end(); p++)
-    {
-        bool paramOk = false;
-        bool valueOk = false;
-        QString param = p.key();
-        if (param == "open" && taskRef.lightNode->item(RStateOpen))
-        {
-            paramOk = true;
-            hasCmd = true;
-            if (map[param].type() == QVariant::Bool)
-            {
-                valueOk = true;
-                hasOpen = true;
-                targetOpen = map[param].toBool();
-            }
-        }
-        else if (param == "on" && taskRef.lightNode->item(RStateOn))
-        {
-            paramOk = true;
-            hasCmd = true;
-            if (map[param].type() == QVariant::Bool)
-            {
-                valueOk = true;
-                hasOpen = true;
-                targetOpen = !(map[param].toBool());
-            }
-        }
-        else if (param == "stop" && taskRef.lightNode->item(RStateOn))
-        {
-            paramOk = true;
-            hasCmd = true;
-            if (map[param].type() == QVariant::Bool)
-            {
-                valueOk = true;
-                hasStop = true;
-            }
-        }
-        else if (param == "lift" && taskRef.lightNode->item(RStateLift))
-        {
-            paramOk = true;
-            hasCmd = true;
-            if (map[param].type() == QVariant::String && map[param].toString() == "stop")
-            {
-                valueOk = true;
-                hasStop = true;
-            }
-            else if (map[param].type() == QVariant::Double)
-            {
-                const uint lift = map[param].toUInt(&ok);
-                if (ok && lift <= 100)
-                {
-                    valueOk = true;
-                    hasLift = true;
-                    targetLift = lift;
-                }
-            }
-        }
-        else if (param == "bri" && taskRef.lightNode->item(RStateBri))
-        {
-            paramOk = true;
-            hasCmd = true;
-            if (map[param].type() == QVariant::String && map[param].toString() == "stop")
-            {
-                valueOk = true;
-                hasStop = true;
-            }
-            else if (map[param].type() == QVariant::Double)
-            {
-                const uint bri = map[param].toUInt(&ok);
-                if (ok && bri <= 0xFF)
-                {
-                    valueOk = true;
-                    hasLift = true;
-                    targetLift = bri * 100 / 254;
-                }
-            }
-        }
-        else if (param == "bri_inc" && taskRef.lightNode->item(RStateBri))
-        {
-            paramOk = true;
-            hasCmd = true;
-            if (map[param].type() == QVariant::Double)
-            {
-                const int bri_inc = map[param].toInt(&ok);
-                if (ok && bri_inc == 0)
-                {
-                    valueOk = true;
-                    hasStop = true;
-                }
-            }
-        }
-        else if (param == "tilt" && taskRef.lightNode->item(RStateTilt))
-        {
-            paramOk = true;
-            hasCmd = true;
-            if (map[param].type() == QVariant::Double)
-            {
-                const uint tilt = map[param].toUInt(&ok);
-                if (ok && tilt <= 100)
-                {
-                    valueOk = true;
-                    hasTilt = true;
-                    targetTilt = tilt;
-                }
-            }
-        }
-        else if (param == "sat" && taskRef.lightNode->item(RStateSat))
-        {
-            paramOk = true;
-            hasCmd = true;
-            if (map[param].type() == QVariant::Double)
-            {
-                const uint sat = map[param].toUInt(&ok);
-                if (ok && sat <= 255)
-                {
-                    valueOk = true;
-                    hasTilt = true;
-                    targetTilt = sat * 100 / 254;
-                }
-            }
-        }
-        if (!paramOk)
-        {
-            rsp.list.append(errorToMap(ERR_PARAMETER_NOT_AVAILABLE, QString("/lights/%1/state").arg(id), QString("parameter, %1, not available").arg(param)));
-            requestOk = false;
-        }
-        else if (!valueOk)
-        {
-            rsp.list.append(errorToMap(ERR_INVALID_VALUE, QString("/lights/%1/state").arg(id), QString("invalid value, %1, for parameter, %2").arg(map[param].toString()).arg(param)));
-            requestOk = false;
-        }
-    }
-    if (requestOk && !hasCmd)
-    {
-        rsp.list.append(errorToMap(ERR_MISSING_PARAMETER, QString("/lights/%1/state").arg(id), QString("missing parameter to set window covering device state")));
-        requestOk = false;
-    }
-    if (!requestOk)
-    {
-        rsp.httpStatus = HttpStatusBadRequest;
-        return REQ_READY_SEND;
-    }
-
-    if (cluster == ANALOG_OUTPUT_CLUSTER_ID && hasOpen && !hasLift)
-    {
-        hasLift = true;
-        targetLift = targetOpen ? 0 : 100;
-    }
-
-    // Some devices invert LiftPct.
-    if (hasLift)
-    {
-        if (taskRef.lightNode->modelId().startsWith(QLatin1String("lumi.curtain")) ||
-            R_GetProductId(taskRef.lightNode) == QLatin1String("11830304 Switch") ||
-            R_GetProductId(taskRef.lightNode) == QLatin1String("QS-Zigbee-C01 Module") ||
-            R_GetProductId(taskRef.lightNode) == QLatin1String("Zigbee curtain switch") ||
-<<<<<<< HEAD
-            R_GetProductId(taskRef.lightNode) == QLatin1String("Tuya_COVD YS-MT750") ||
-            R_GetProductId(taskRef.lightNode) == QLatin1String("Tuya_COVD DS82") ||
-=======
-            taskRef.lightNode->modelId() == QLatin1String("D10110") ||
->>>>>>> 2a6f8e92
-            taskRef.lightNode->modelId() == QLatin1String("Motor Controller"))
-        {
-            targetLiftZigBee = 100 - targetLift;
-        }
-        else if (taskRef.lightNode->modelId() == QLatin1String("Shutter switch with neutral") ||
-                 taskRef.lightNode->modelId() == QLatin1String("Shutter SW with level control"))
-        {
-            // Legrand invert bri and don't support other value than 0
-            bool bStatus = false;
-            uint nHex = taskRef.lightNode->swBuildId().toUInt(&bStatus, 16);
-            if (bStatus && nHex < 28)
-            {
-                targetLiftZigBee = targetLift == 0 ? 100 : 0;
-            }
-            else
-            {
-                targetLiftZigBee = targetLift == 100 ? 100 : 0;
-            }
-        }
-        else
-        {
-            targetLiftZigBee = targetLift;
-        }
-    }
-
-    //Some device don't support lift, but third app can use it
-    if (hasLift)
-    {
-        if (taskRef.lightNode->manufacturer() == QLatin1String("_TYZB01_dazsid15") ||
-            taskRef.lightNode->modelId() == QLatin1String("FB56+CUR17SB2.2"))
-        {
-            hasLift = false;
-            hasOpen = true;
-            if (targetLiftZigBee > 0)
-            {
-                targetOpen = false;
-            }
-            else
-            {
-                targetOpen = true;
-            }
-        }
-    }
-
-    // Send command(s) to device.  Stop trumps LiftPct trumps Open/Close.
-    if (hasStop)
-    {
-        bool ok;
-        TaskItem task;
-        copyTaskReq(taskRef, task);
-
-        if (cluster == TUYA_CLUSTER_ID)
-        {
-            ok = sendTuyaRequest(task, TaskTuyaRequest, DP_TYPE_ENUM, DP_IDENTIFIER_CONTROL, QByteArray("\x01", 1));
-        }
-        else
-        {
-            ok = addTaskWindowCovering(task, WINDOW_COVERING_COMMAND_STOP, 0, 0);
-        }
-
-        if (ok)
-        {
-            QVariantMap rspItem;
-            QVariantMap rspItemState;
-            rspItemState[QString("/lights/%1/state/stop").arg(id)] = true;
-            rspItem["success"] = rspItemState;
-            rsp.list.append(rspItem);
-
-            // Rely on attribute reporting to update the light state.
-        }
-        else
-        {
-            rsp.list.append(errorToMap(ERR_INTERNAL_ERROR, QString("/lights/%1/state/stop").arg(id), QString("Internal error, %1").arg(ERR_BRIDGE_BUSY)));
-        }
-    }
-    else if (hasLift)
-    {
-        bool ok;
-        TaskItem task;
-        copyTaskReq(taskRef, task);
-
-        if (cluster == TUYA_CLUSTER_ID)
-        {
-            QByteArray lev = QByteArray("\x00\x00\x00", 3);
-            lev.append(targetLiftZigBee);
-            ok = sendTuyaRequest(task, TaskTuyaRequest, DP_TYPE_VALUE, DP_IDENTIFIER_PERCENT_CONTROL, lev);
-        }
-        else if (cluster == ANALOG_OUTPUT_CLUSTER_ID)
-        {
-            // FIXME: The following low-level code is needed because ZclAttribute is broken for ZclSingleFloat.
-
-            const quint16 attr = 0x0055; // Present value;
-            const quint8 type = deCONZ::ZclSingleFloat;
-            float value = targetLiftZigBee;
-
-            task.taskType = TaskWriteAttribute;
-
-            task.req.setClusterId(cluster);
-            task.req.setProfileId(HA_PROFILE_ID);
-            task.zclFrame.setSequenceNumber(zclSeq++);
-            task.zclFrame.setCommandId(deCONZ::ZclWriteAttributesId);
-            task.zclFrame.setFrameControl(deCONZ::ZclFCProfileCommand |
-                                          deCONZ::ZclFCDirectionClientToServer |
-                                          deCONZ::ZclFCDisableDefaultResponse);
-
-            DBG_Printf(DBG_INFO, "write attribute of 0x%016llX ep: 0x%02X cluster: 0x%04X: 0x%04X\n", taskRef.lightNode->address().ext(), taskRef.lightNode->haEndpoint().endpoint(), cluster, attr);
-
-            { // payload
-                QDataStream stream(&task.zclFrame.payload(), QIODevice::WriteOnly);
-                stream.setByteOrder(QDataStream::LittleEndian);
-                stream.setFloatingPointPrecision(QDataStream::SinglePrecision);
-
-                stream << attr;
-                stream << type;
-                stream << value;
-            }
-
-            { // ZCL frame
-                QDataStream stream(&task.req.asdu(), QIODevice::WriteOnly);
-                stream.setByteOrder(QDataStream::LittleEndian);
-                task.zclFrame.writeToStream(stream);
-            }
-
-            ok = addTask(task);
-
-            // FIXME: Use following code once ZclAttribute has been fixed.
-
-            // deCONZ::ZclAttribute attr(0x0055, deCONZ::ZclSingleFloat, "value", deCONZ::ZclReadWrite, true);
-            // attr.setValue(QVariant(value));
-            // ok = writeAttribute(taskRef.lightNode, taskRef.lightNode->haEndpoint().endpoint(), cluster, attr);
-        }
-        else
-        {
-            ok = addTaskWindowCovering(task, WINDOW_COVERING_COMMAND_GOTO_LIFT_PCT, 0, targetLiftZigBee);
-        }
-
-        if (ok)
-        {
-            QVariantMap rspItem;
-            QVariantMap rspItemState;
-            rspItemState[QString("/lights/%1/state/lift").arg(id)] = targetLift;
-            rspItem["success"] = rspItemState;
-            rsp.list.append(rspItem);
-
-
-            // I m using this code only for Legrand ATM but can be used for other device.
-            // Because the attribute reporting take realy long time to be done, can be 2 minutes
-            // Or it can be changed only after this time, so using an read attribute don't give usable value
-            // And can cause issue on some third app
-            if (taskRef.lightNode->modelId() == QLatin1String("Shutter switch with neutral") ||
-                taskRef.lightNode->modelId() == QLatin1String("Shutter SW with level control"))
-            {
-                taskRef.lightNode->setValue(RStateLift, 50);
-                taskRef.lightNode->setValue(RStateBri, 127);
-            }
-
-            // Rely on attribute reporting to update the light state.
-        }
-        else
-        {
-            rsp.list.append(errorToMap(ERR_INTERNAL_ERROR, QString("/lights/%1/state/lift").arg(id), QString("Internal error, %1").arg(ERR_BRIDGE_BUSY)));
-        }
-    }
-    else if (hasOpen)
-    {
-        bool ok;
-        TaskItem task;
-        copyTaskReq(taskRef, task);
-
-        if (cluster == TUYA_CLUSTER_ID)
-        {
-            if (targetOpen)
-            {
-                ok = sendTuyaRequest(task, TaskTuyaRequest, DP_TYPE_ENUM, DP_IDENTIFIER_CONTROL, QByteArray("\x02", 1));
-            }
-            else
-            {
-                ok = sendTuyaRequest(task, TaskTuyaRequest, DP_TYPE_ENUM, DP_IDENTIFIER_CONTROL, QByteArray("\x00", 1));
-            }
-        }
-        else
-        {
-            ok = addTaskWindowCovering(task, targetOpen ? WINDOW_COVERING_COMMAND_OPEN : WINDOW_COVERING_COMMAND_CLOSE, 0, 0);
-        }
-
-        if (ok)
-        {
-            QVariantMap rspItem;
-            QVariantMap rspItemState;
-            rspItemState[QString("/lights/%1/state/open").arg(id)] = targetOpen;
-            rspItem["success"] = rspItemState;
-            rsp.list.append(rspItem);
-
-            // I m using this code only for Legrand ATM but can be used for other device.
-            // Because the attribute reporting take realy long time to be done, can be 2 minutes
-            // Or it can be changed only after this time, so using an read attribute don't give usable value
-            // And can cause issue on some third app
-            if (taskRef.lightNode->modelId() == QLatin1String("Shutter switch with neutral") ||
-                taskRef.lightNode->modelId() == QLatin1String("Shutter SW with level control"))
-            {
-                taskRef.lightNode->setValue(RStateLift, 50);
-                taskRef.lightNode->setValue(RStateBri, 127);
-            }
-
-            // Rely on attribute reporting to update the light state.
-        }
-        else
-        {
-            rsp.list.append(errorToMap(ERR_INTERNAL_ERROR, QString("/lights/%1/state/open").arg(id), QString("Internal error, %1").arg(ERR_BRIDGE_BUSY)));
-        }
-    }
-
-    // Handle TiltPct independent from Stop - LiftPct - Open/Close.
-    if (hasTilt)
-    {
-        TaskItem task;
-        copyTaskReq(taskRef, task);
-
-        if (addTaskWindowCovering(task, WINDOW_COVERING_COMMAND_GOTO_TILT_PCT, 0, targetTilt))
-        {
-            QVariantMap rspItem;
-            QVariantMap rspItemState;
-            rspItemState[QString("/lights/%1/state/tilt").arg(id)] = targetTilt;
-            rspItem["success"] = rspItemState;
-            rsp.list.append(rspItem);
-
-            // Rely on attribute reporting to update the light state.
-        }
-        else
-        {
-            rsp.list.append(errorToMap(ERR_INTERNAL_ERROR, QString("/lights/%1/state/tilt").arg(id), QString("Internal error, %1").arg(ERR_BRIDGE_BUSY)));
-        }
-    }
-
-    rsp.etag = taskRef.lightNode->etag;
-    processTasks();
-    return REQ_READY_SEND;
-}
-
-//
-// Tuya Devices
-//
-int DeRestPluginPrivate::setTuyaDeviceState(const ApiRequest &req, ApiResponse &rsp, TaskItem &taskRef, QVariantMap &map)
-{
-    QString id = req.path[3];
-    
-    bool targetOn = false;
-    bool hasOn = false;
-    bool hasBri = false;
-    uint targetBri = 0;
-    
-    bool ok = false;
-    
-    //Parse all parameters
-    for (QVariantMap::const_iterator p = map.begin(); p != map.end(); p++)
-    {
-        if (p.key() == "bri" && R_GetProductId(taskRef.lightNode).startsWith(QLatin1String("Tuya_DIMSWITCH")))
-        {
-            if (map[p.key()].type() == QVariant::Double)
-            {
-                targetBri = map["bri"].toUInt(&ok);
-                if (ok && targetBri <= 0xFF)
-                {
-                    hasBri = true;
-                }
-            }
-
-            if (!hasBri)
-            {
-                rsp.list.append(errorToMap(ERR_INVALID_VALUE, QString("/lights/%1").arg(id), QString("invalid value, %1, for parameter, bri").arg(map["bri"].toString())));
-            }
-        }
-
-        else if (p.key() == "on" && taskRef.lightNode->item(RStateOn))
-        {
-            if (map[p.key()].type() == QVariant::Bool)
-            {
-                hasOn = true;
-                targetOn = map["on"].toBool();
-            }
-            else
-            {
-                rsp.list.append(errorToMap(ERR_INVALID_VALUE, QString("/lights/%1/state").arg(id), QString("invalid value, %1, for parameter, on").arg(map["on"].toString())));
-            }
-        }
-
-        else
-        {
-            rsp.list.append(errorToMap(ERR_PARAMETER_NOT_AVAILABLE, QString("/lights/%1/state").arg(id), QString("parameter, %1, not available").arg(p.key())));
-        }
-    }
-    
-    // Return direct if there is already error
-    if (!rsp.list.isEmpty())
-    {
-        rsp.httpStatus = HttpStatusBadRequest; 
-        return REQ_READY_SEND; 
-    }
-
-    if (hasBri)
-    {
-        quint16 bri = targetBri * 1000 / 254;
-        QByteArray data = QByteArray("\x00\x00", 2);
-        data.append(static_cast<qint8>((bri >> 8) & 0xff));
-        data.append(static_cast<qint8>(bri & 0xff));
-        
-        if (R_GetProductId(taskRef.lightNode) == QLatin1String("Tuya_DIMSWITCH Earda Dimmer") ||
-            R_GetProductId(taskRef.lightNode) == QLatin1String("Tuya_DIMSWITCH EDM-1ZAA-EU"))
-        {
-            ok = sendTuyaRequest(taskRef, TaskTuyaRequest, DP_TYPE_VALUE, DP_IDENTIFIER_DIMMER_LEVEL_MODE2, data);
-        }
-        else
-        {
-            ok = sendTuyaRequest(taskRef, TaskTuyaRequest, DP_TYPE_VALUE, DP_IDENTIFIER_DIMMER_LEVEL_MODE1, data);
-        }
-        
-        if (ok)
-        {
-            QVariantMap rspItem;
-            QVariantMap rspItemState;
-            rspItemState[QString("/lights/%1/state/bri").arg(id)] = targetBri;
-            rspItem["success"] = rspItemState;
-            rsp.list.append(rspItem);
-        }
-        else
-        {
-            rsp.list.append(errorToMap(ERR_INTERNAL_ERROR, QString("/lights/%1").arg(id), QString("Internal error, %1").arg(ERR_BRIDGE_BUSY)));
-        }
-    }
-
-    if (hasOn)
-    {
-        qint8 button = DP_IDENTIFIER_BUTTON_1;
-        QByteArray data;
-
-        //Retreive Fake endpoint, and change button value
-        const auto ep = taskRef.lightNode->haEndpoint().endpoint();
-        if      (ep == 0x02) { button = DP_IDENTIFIER_BUTTON_2; }
-        else if (ep == 0x03) { button = DP_IDENTIFIER_BUTTON_3; }
-
-        //Use only the first endpoint for command
-        taskRef.req.setDstEndpoint(0x01);
-
-        DBG_Printf(DBG_INFO, "Tuya debug 10: EP: %d ID : %s\n", ep, qPrintable(id));
-
-        if (targetOn)
-        {
-            data = QByteArray("\x01", 1);
-        }
-        else
-        {
-            data = QByteArray("\x00", 1);
-        }
-
-        ok = sendTuyaRequest(taskRef, TaskTuyaRequest, DP_TYPE_BOOL, button, data);
-
-        if (ok)
-        {
-            QVariantMap rspItem;
-            QVariantMap rspItemState;
-            rspItemState[QString("/lights/%1/state/on").arg(id)] = targetOn;
-            rspItem["success"] = rspItemState;
-            rsp.list.append(rspItem);
-        }
-        else
-        {
-            rsp.list.append(errorToMap(ERR_INTERNAL_ERROR, QString("/lights/%1").arg(id), QString("Internal error, %1").arg(ERR_BRIDGE_BUSY)));
-        }
-
-    }
-
-    return REQ_READY_SEND;
-}
-
-/*! PUT, PATCH /api/<apikey>/lights/<id>/state for Warning device "lights".
-    \return REQ_READY_SEND
-            REQ_NOT_HANDLED
- */
-int DeRestPluginPrivate::setWarningDeviceState(const ApiRequest &req, ApiResponse &rsp, TaskItem &taskRef, QVariantMap &map)
-{
-    bool ok;
-    QString id = req.path[3];
-
-    bool requestOk = true;
-    bool hasCmd = false;
-    QString alert;
-    quint16 onTime = 0;
-    static const QStringList alertList({ "none", "select", "lselect", "blink", "all" });
-
-    // Check parameters.
-    for (QVariantMap::const_iterator p = map.begin(); p != map.end(); p++)
-    {
-        bool paramOk = false;
-        bool valueOk = false;
-        QString param = p.key();
-
-        if (param == "alert" && taskRef.lightNode->item(RStateAlert))
-        {
-            paramOk = true;
-            hasCmd = true;
-            if (map[param].type() == QVariant::String)
-            {
-                alert = map[param].toString();
-                valueOk = alertList.contains(alert);
-            }
-        }
-        else if (param == "ontime")
-        {
-            paramOk = true;
-            if (map[param].type() == QVariant::Double)
-            {
-                const uint ot = map[param].toUInt(&ok);
-                if (ok && ot < 0xFFFF) {
-                    valueOk = true;
-                    onTime = ot;
-                }
-            }
-        }
-        if (!paramOk)
-        {
-            rsp.list.append(errorToMap(ERR_PARAMETER_NOT_AVAILABLE, QString("/lights/%1/state").arg(id).arg(param), QString("parameter, %1, not available").arg(param)));
-            requestOk = false;
-        }
-        else if (!valueOk)
-        {
-            rsp.list.append(errorToMap(ERR_INVALID_VALUE, QString("/lights/%1/state/%2").arg(id).arg(param), QString("invalid value, %1, for parameter, %2").arg(map[param].toString()).arg(param)));
-            requestOk = false;
-        }
-    }
-    if (onTime > 0 && alert.isEmpty()) {
-        rsp.list.append(errorToMap(ERR_MISSING_PARAMETER, QString("/lights/%1/state").arg(id), QString("missing parameter, alert, for parameter, ontime")));
-        requestOk = false;
-    }
-    if (requestOk && !hasCmd)
-    {
-        rsp.list.append(errorToMap(ERR_MISSING_PARAMETER, QString("/lights/%1/state").arg(id), QString("missing parameter to set warning device state")));
-        requestOk = false;
-    }
-    if (!requestOk)
-    {
-        rsp.httpStatus = HttpStatusBadRequest;
-        return REQ_READY_SEND;
-    }
-
-    if (taskRef.lightNode->node()->isZombie() || !taskRef.lightNode->lastRx().isValid())
-    {
-        DBG_Printf(DBG_INFO,"0x%016llX: resurrecting zombie siren\n", taskRef.lightNode->address().ext());
-        taskRef.lightNode->rx(); // FIXME: this incorrectly updates `lastseen`
-    }
-
-    TaskItem task;
-    copyTaskReq(taskRef, task);
-    task.taskType = TaskWarning;
-
-    if (!alert.isEmpty())
-    {
-        if (alert == "none")
-        {
-            task.options = 0x00; // Warning mode 0 (no warning), No strobe, Low sound
-            task.duration = 0;
-        }
-        else if (alert == "select")
-        {
-            task.options = 0x17; // Warning mode 1 (burglar), Strobe, Very high sound
-            if (taskRef.lightNode->modelId().startsWith(QLatin1String("902010/24")) ||
-                taskRef.lightNode->modelId() == QLatin1String("902010/29"))
-            {
-                task.options = 0x12;    // Warning mode 1 (burglar), no Strobe, high sound
-            }
-            else if (taskRef.lightNode->modelId() == QLatin1String("SIRZB-110"))    // Doesn't support strobe
-            {
-                task.options = 0x13;    // Warning mode 1 (burglar), no Strobe, Very high sound
-            }
-            task.duration = 1;
-        }
-        else if (alert == "lselect")
-        {
-            task.options = 0x17; // Warning mode 1 (burglar), Strobe, Very high sound
-            if (taskRef.lightNode->modelId().startsWith(QLatin1String("902010/24")) ||
-                taskRef.lightNode->modelId() == QLatin1String("902010/29"))
-            {
-                task.options = 0x12;    // Warning mode 1 (burglar), no Strobe, high sound
-            }
-            else if (taskRef.lightNode->modelId() == QLatin1String("SIRZB-110"))    // Doesn't support strobe
-            {
-                task.options = 0x13;    // Warning mode 1 (burglar), no Strobe, Very high sound
-            }
-            task.duration = onTime > 0 ? onTime : 300;
-        }
-        else if (alert == "blink")
-        {
-            task.options = 0x04; // Warning mode 0 (no warning), Strobe, Low sound
-            task.duration = onTime > 0 ? onTime : 300;
-        }
-        else if (alert == "all")
-        {
-            // FXIME: Dirty hack to send a network-wide broadcast to activate all sirens.
-            task.req.dstAddress().setNwk(deCONZ::BroadcastAll);
-            task.req.setDstAddressMode(deCONZ::ApsNwkAddress);
-            task.req.setTxOptions(0);
-            task.req.setDstEndpoint(0xFF);
-            task.options = 0x17; // Warning mode 1 (burglar), Strobe, Very high sound
-            task.duration = onTime > 0 ? onTime : 1;
-        }
-
-        if (addTaskWarning(task, task.options, task.duration))
-        {
-            QVariantMap rspItem;
-            QVariantMap rspItemState;
-            rspItemState[QString("/lights/%1/state/alert").arg(id)] = alert;
-            rspItem["success"] = rspItemState;
-            rsp.list.append(rspItem);
-            // Don't update write-only state.alert.
-        }
-        else
-        {
-            rsp.list.append(errorToMap(ERR_INTERNAL_ERROR, QString("/lights/%1/state/alert").arg(id), QString("Internal error, %1").arg(ERR_BRIDGE_BUSY)));
-        }
-    }
-
-    rsp.etag = taskRef.lightNode->etag;
-    processTasks();
-    return REQ_READY_SEND;
-}
-
-/*! PUT, PATCH /api/<apikey>/lights/<id>
-    \return REQ_READY_SEND
-            REQ_NOT_HANDLED
- */
-int DeRestPluginPrivate::setLightAttributes(const ApiRequest &req, ApiResponse &rsp)
-{
-    bool ok;
-    QVariant var = Json::parse(req.content, ok);
-    QVariantMap map = var.toMap();
-    QString id = req.path[3];
-    LightNode *lightNode = getLightNodeForId(id);
-    rsp.httpStatus = HttpStatusOk;
-
-    if (!lightNode || lightNode->state() == LightNode::StateDeleted)
-    {
-        rsp.list.append(errorToMap(ERR_RESOURCE_NOT_AVAILABLE, QString("/lights/%1").arg(id), QString("resource, /lights/%1, not available").arg(id)));
-        rsp.httpStatus = HttpStatusNotFound;
-        return REQ_READY_SEND;
-    }
-
-    if (!ok || map.isEmpty())
-    {
-        rsp.list.append(errorToMap(ERR_INVALID_JSON, QString("/lights/%1").arg(id), QString("body contains invalid JSON")));
-        return REQ_READY_SEND;
-    }
-
-    // name
-    if (map.contains("name"))
-    {
-        QString name = map["name"].toString().trimmed();
-
-        if (name.size() <= 32)
-        {
-            // if zero length set default name
-            // TODO use model description from basic cluster
-            if (name.size() == 0)
-            {
-                name = lightNode->id();
-            }
-
-            if (lightNode->node())
-            {
-                lightNode->node()->setUserDescriptor(name);
-            }
-            if (lightNode->name() != name)
-            {
-                lightNode->setName(name);
-
-                updateLightEtag(lightNode);
-                lightNode->setNeedSaveDatabase(true);
-                queSaveDb(DB_LIGHTS, DB_SHORT_SAVE_DELAY);
-
-                Event e(RLights, RAttrName, lightNode->id(), lightNode->item(RAttrName));
-                enqueueEvent(e);
-            }
-
-            Q_Q(DeRestPlugin);
-            q->nodeUpdated(lightNode->address().ext(), QLatin1String("name"), name);
-
-            if (lightNode->modelId().startsWith(QLatin1String("FLS-NB"))) // sync names
-            {
-                for (Sensor &s : sensors)
-                {
-                    if (s.address().ext() == lightNode->address().ext() &&
-                        s.name() != lightNode->name())
-                    {
-                        updateSensorEtag(&s);
-                        s.setName(lightNode->name());
-                        s.setNeedSaveDatabase(true);
-                        queSaveDb(DB_SENSORS, DB_SHORT_SAVE_DELAY);
-                    }
-                }
-            }
-
-            QVariantMap rspItem;
-            QVariantMap rspItemState;
-            rspItemState[QString("/lights/%1/name").arg(id)] = map["name"];
-            rspItem["success"] = rspItemState;
-            rsp.list.append(rspItem);
-            rsp.etag = lightNode->etag;
-            return REQ_READY_SEND;
-        }
-        else
-        {
-            rsp.list.append(errorToMap(ERR_INVALID_VALUE, QString("/lights/%1").arg(id), QString("invalid value, %1, for parameter, /lights/%2/name").arg(name).arg(id)));
-            return REQ_READY_SEND;
-        }
-    }
-
-    // powerup options
-    if (map.contains("powerup"))
-    {
-        ResourceItem *item = lightNode->item(RConfigPowerup);
-
-        if (!item)
-        {
-            rsp.list.append(errorToMap(ERR_PARAMETER_NOT_AVAILABLE, QString("/lights/%1").arg(id), QString("parameter, /lights/%1/powerup, is not available").arg(id)));
-            rsp.httpStatus = HttpStatusNotFound;
-            return REQ_READY_SEND;
-        }
-
-        if (item->setValue(map["powerup"]))
-        {
-            QVariantMap rspItem;
-            QVariantMap rspItemState;
-            rspItemState[QString("/lights/%1/powerup").arg(id)] = map["powerup"];
-            rspItem["success"] = rspItemState;
-            rsp.list.append(rspItem);
-            rsp.etag = lightNode->etag;
-
-            if (item->lastSet() == item->lastChanged())
-            {
-                Event e(RLights, RConfigPowerup, lightNode->id(), item);
-                enqueueEvent(e);
-                lightNode->setNeedSaveDatabase(true);
-                queSaveDb(DB_LIGHTS, DB_SHORT_SAVE_DELAY);
-            }
-
-            return REQ_READY_SEND;
-        }
-        else
-        {
-            rsp.list.append(errorToMap(ERR_INVALID_VALUE, QString("/lights/%1/powerup").arg(id), QString("invalid value, %1, for parameter powerup").arg(map["powerup"].toString())));
-            rsp.httpStatus = HttpStatusBadRequest;
-            return REQ_READY_SEND;
-        }
-    }
-
-    // Tuya options
-    // Reverse covering
-    if (map.contains("reverse"))
-    {
-
-        TaskItem taskRef;
-        taskRef.lightNode = getLightNodeForId(id);
-
-        if (!taskRef.lightNode || taskRef.lightNode->state() == LightNode::StateDeleted)
-        {
-            rsp.httpStatus = HttpStatusNotFound;
-            rsp.list.append(errorToMap(ERR_RESOURCE_NOT_AVAILABLE, QString("/lights/%1").arg(id), QString("resource, /lights/%1, not available").arg(id)));
-            return REQ_READY_SEND;
-        }
-
-        if (!taskRef.lightNode->isAvailable())
-        {
-            rsp.httpStatus = HttpStatusOk;
-            rsp.list.append(errorToMap(ERR_RESOURCE_NOT_AVAILABLE, QString("/lights/%1").arg(id), QString("resource, /lights/%1, not available").arg(id)));
-            return REQ_READY_SEND;
-        }
-
-        // set destination parameters
-        taskRef.req.dstAddress() = taskRef.lightNode->address();
-        taskRef.req.setTxOptions(deCONZ::ApsTxAcknowledgedTransmission);
-        taskRef.req.setDstEndpoint(taskRef.lightNode->haEndpoint().endpoint());
-        taskRef.req.setSrcEndpoint(getSrcEndpoint(taskRef.lightNode, taskRef.req));
-        taskRef.req.setDstAddressMode(deCONZ::ApsExtAddress);
-        //taskRef.transitionTime = 4;
-        //taskRef.onTime = 0;
-
-        QByteArray direction = QByteArray("\x00", 1);
-        if (map["reverse"].toBool())
-        {
-            direction = QByteArray("\x01", 1);
-        }
-
-        if (sendTuyaRequest(taskRef, TaskTuyaRequest, DP_TYPE_ENUM, DP_IDENTIFIER_WORK_STATE, direction))
-        {
-            QVariantMap rspItem;
-            QVariantMap rspItemState;
-            rspItemState[QString("/lights/%1/reverse").arg(id)] = map["reverse"];
-            rspItem["success"] = rspItemState;
-            rsp.list.append(rspItem);
-            rsp.etag = lightNode->etag;
-
-            return REQ_READY_SEND;
-        }
-        else
-        {
-            rsp.list.append(errorToMap(ERR_INVALID_VALUE, QString("/lights/%1/reverse").arg(id), QString("invalid value, %1, for parameter reverse").arg(map["reverse"].toString())));
-            rsp.httpStatus = HttpStatusBadRequest;
-            return REQ_READY_SEND;
-        }
-    }
-
-    // Calibration command used for covering
-    if (map.contains("calibration"))
-    {
-
-        TaskItem taskRef;
-        taskRef.lightNode = getLightNodeForId(id);
-
-        if (!taskRef.lightNode || taskRef.lightNode->state() == LightNode::StateDeleted)
-        {
-            rsp.httpStatus = HttpStatusNotFound;
-            rsp.list.append(errorToMap(ERR_RESOURCE_NOT_AVAILABLE, QString("/lights/%1").arg(id), QString("resource, /lights/%1, not available").arg(id)));
-            return REQ_READY_SEND;
-        }
-
-        if (!taskRef.lightNode->isAvailable())
-        {
-            rsp.httpStatus = HttpStatusOk;
-            rsp.list.append(errorToMap(ERR_RESOURCE_NOT_AVAILABLE, QString("/lights/%1").arg(id), QString("resource, /lights/%1, not available").arg(id)));
-            return REQ_READY_SEND;
-        }
-
-        qint64 value = 0x00;
-        if (map["calibration"].toBool())
-        {
-            value = 0x01;
-        }
-
-        deCONZ::ZclAttribute attr(0xf001, deCONZ::Zcl8BitEnum, "calibration", deCONZ::ZclReadWrite, true);
-        attr.setValue(value);
-
-        if (writeAttribute(taskRef.lightNode, taskRef.lightNode->haEndpoint().endpoint(), WINDOW_COVERING_CLUSTER_ID, attr))
-        {
-            QVariantMap rspItem;
-            QVariantMap rspItemState;
-            rspItemState[QString("/lights/%1/calibration").arg(id)] = map["calibration"];
-            rspItem["success"] = rspItemState;
-            rsp.list.append(rspItem);
-            rsp.etag = lightNode->etag;
-
-            return REQ_READY_SEND;
-        }
-        else
-        {
-            rsp.list.append(errorToMap(ERR_INVALID_VALUE, QString("/lights/%1/calibration").arg(id), QString("invalid value, %1, for parameter calibration").arg(map["calibration"].toString())));
-            rsp.httpStatus = HttpStatusBadRequest;
-            return REQ_READY_SEND;
-        }
-    }
-
-    /*else
-    {
-        rsp.list.append(errorToMap(ERR_MISSING_PARAMETER, QString("/lights/%1").arg(id), QString("missing parameters in body")));
-        return REQ_READY_SEND;
-    }*/
-
-    return REQ_NOT_HANDLED;
-}
-
-/*! DELETE /api/<apikey>/lights/<id>
-    \return 0 - on success
-           -1 - on error
- */
-int DeRestPluginPrivate::deleteLight(const ApiRequest &req, ApiResponse &rsp)
-{
-    DBG_Assert(req.path.size() == 4);
-
-    if (req.path.size() != 4)
-    {
-        return REQ_NOT_HANDLED;
-    }
-
-    const QString &id = req.path[3];
-
-    LightNode *lightNode = getLightNodeForId(id);
-
-    if (!lightNode || lightNode->state() == LightNode::StateDeleted)
-    {
-        rsp.list.append(errorToMap(ERR_RESOURCE_NOT_AVAILABLE, QString("/lights/%1").arg(id), QString("resource, /lights/%1, not available").arg(id)));
-        rsp.httpStatus = HttpStatusNotFound;
-        return REQ_READY_SEND;
-    }
-
-    bool ok;
-    QVariant var = Json::parse(req.content, ok);
-    QVariantMap map = var.toMap();
-
-    if (!ok)
-    {
-        rsp.list.append(errorToMap(ERR_INVALID_JSON, QString("/lights/%1").arg(id), QString("body contains invalid JSON")));
-        rsp.httpStatus = HttpStatusBadRequest;
-        return REQ_READY_SEND;
-    }
-
-    bool hasReset = map.contains("reset");
-
-    if (hasReset)
-    {
-        if (map["reset"].type() == QVariant::Bool)
-        {
-            bool reset = map["reset"].toBool();
-
-            QVariantMap rspItem;
-            QVariantMap rspItemState;
-            rspItemState[QString("/lights/%1/reset").arg(id)] = reset;
-            rspItem["success"] = rspItemState;
-            rsp.list.append(rspItem);
-
-            if (reset)
-            {
-                lightNode->setResetRetryCount(10);
-            }
-        }
-        else
-        {
-            rsp.list.append(errorToMap(ERR_INVALID_VALUE, QString("/lights/%1/reset").arg(id), QString("invalid value, %1, for parameter, reset").arg(map["reset"].toString())));
-            rsp.httpStatus = HttpStatusBadRequest;
-            return REQ_READY_SEND;
-        }
-    }
-    else
-    {
-        QVariantMap rspItem;
-        QVariantMap rspItemState;
-        rspItemState["id"] = id;
-        rspItem["success"] = rspItemState;
-        rsp.list.append(rspItem);
-    }
-
-    // delete all group membership from light
-    std::vector<GroupInfo>::iterator g = lightNode->groups().begin();
-    std::vector<GroupInfo>::iterator gend = lightNode->groups().end();
-
-    for (; g != gend; ++g)
-    {
-        //delete Light from all scenes.
-        deleteLightFromScenes(id, g->id);
-
-        //delete Light from all groups
-        g->actions &= ~GroupInfo::ActionAddToGroup;
-        g->actions |= GroupInfo::ActionRemoveFromGroup;
-        if (g->state != GroupInfo::StateNotInGroup)
-        {
-            g->state = GroupInfo::StateNotInGroup;
-        }
-    }
-
-    if (lightNode->state() != LightNode::StateDeleted)
-    {
-        lightNode->setState(LightNode::StateDeleted);
-        lightNode->setNeedSaveDatabase(true);
-    }
-
-    {
-        Q_Q(DeRestPlugin);
-        q->nodeUpdated(lightNode->address().ext(), QLatin1String("deleted"), QLatin1String(""));
-    }
-
-    updateLightEtag(lightNode);
-    queSaveDb(DB_LIGHTS | DB_GROUPS | DB_SCENES, DB_SHORT_SAVE_DELAY);
-
-    rsp.httpStatus = HttpStatusOk;
-    rsp.etag = lightNode->etag;
-
-    return REQ_READY_SEND;
-}
-
-/*! DELETE /api/<apikey>/lights/<id>/scenes
-    \return 0 - on success
-           -1 - on error
- */
-int DeRestPluginPrivate::removeAllScenes(const ApiRequest &req, ApiResponse &rsp)
-{
-    DBG_Assert(req.path.size() == 5);
-
-    if (req.path.size() != 5)
-    {
-        return REQ_NOT_HANDLED;
-    }
-
-    const QString &id = req.path[3];
-
-    LightNode *lightNode = getLightNodeForId(id);
-
-    if (!lightNode)
-    {
-        rsp.list.append(errorToMap(ERR_RESOURCE_NOT_AVAILABLE, QString("/lights/%1").arg(id), QString("resource, /lights/%1, not available").arg(id)));
-        rsp.httpStatus = HttpStatusNotFound;
-        return REQ_READY_SEND;
-    }
-
-    else
-    {
-        QVariantMap rspItem;
-        QVariantMap rspItemState;
-        rspItemState["id"] = id;
-        rspItem["success"] = rspItemState;
-        rsp.list.append(rspItem);
-    }
-
-    //delete Light from all scenes.
-    std::vector<GroupInfo>::iterator g = lightNode->groups().begin();
-    std::vector<GroupInfo>::iterator gend = lightNode->groups().end();
-
-    for (; g != gend; ++g)
-    {
-        deleteLightFromScenes(id, g->id);
-    }
-
-    queSaveDb(DB_SCENES, DB_SHORT_SAVE_DELAY);
-    rsp.httpStatus = HttpStatusOk;
-    rsp.etag = lightNode->etag;
-
-    return REQ_READY_SEND;
-}
-
-/*! DELETE /api/<apikey>/lights/<id>/groups
-    \return 0 - on success
-           -1 - on error
- */
-int DeRestPluginPrivate::removeAllGroups(const ApiRequest &req, ApiResponse &rsp)
-{
-    DBG_Assert(req.path.size() == 5);
-
-    if (req.path.size() != 5)
-    {
-        return REQ_NOT_HANDLED;
-    }
-
-    const QString &id = req.path[3];
-
-    LightNode *lightNode = getLightNodeForId(id);
-
-    if (!lightNode)
-    {
-        rsp.list.append(errorToMap(ERR_RESOURCE_NOT_AVAILABLE, QString("/lights/%1").arg(id), QString("resource, /lights/%1, not available").arg(id)));
-        rsp.httpStatus = HttpStatusNotFound;
-        return REQ_READY_SEND;
-    }
-
-    QVariantMap rspItem;
-    QVariantMap rspItemState;
-    rspItemState["id"] = id;
-    rspItem["success"] = rspItemState;
-    rsp.list.append(rspItem);
-
-    // delete all group membership from light
-    std::vector<GroupInfo>::iterator g = lightNode->groups().begin();
-    std::vector<GroupInfo>::iterator gend = lightNode->groups().end();
-
-    for (; g != gend; ++g)
-    {
-        //delete Light from all scenes.
-        deleteLightFromScenes(id, g->id);
-
-        //delete Light from all groups
-        g->actions &= ~GroupInfo::ActionAddToGroup;
-        g->actions |= GroupInfo::ActionRemoveFromGroup;
-        if (g->state != GroupInfo::StateNotInGroup)
-        {
-            g->state = GroupInfo::StateNotInGroup;
-            lightNode->setNeedSaveDatabase(true);
-        }
-    }
-
-    updateLightEtag(lightNode);
-    queSaveDb(DB_LIGHTS, DB_SHORT_SAVE_DELAY);
-
-    rsp.httpStatus = HttpStatusOk;
-    rsp.etag = lightNode->etag;
-
-    return REQ_READY_SEND;
-}
-
-/*! GET /api/<apikey>/lights/<id>/connectivity
-    \return 0 - on success
-           -1 - on error
- */
-int DeRestPluginPrivate::getConnectivity(const ApiRequest &req, ApiResponse &rsp, bool alt)
-{
-    Connectivity newConn;
-    uint64_t coordinatorAddress = 0;
-    newConn.targets.clear();
-    std::list<quint8> rlqiListTemp = newConn.getRLQIList();
-    rlqiListTemp.clear();
-    newConn.setRLQIList(rlqiListTemp);
-    quint16 sumLQI = 0;
-    quint8 meanLQI = 0;
-
-    DBG_Assert(req.path.size() == 5);
-
-    if (req.path.size() != 5)
-    {
-        return REQ_NOT_HANDLED;
-    }
-
-    const QString &id = req.path[3];
-
-    //Rest LightNode
-    LightNode *lightNode = getLightNodeForId(id);
-
-    if (!lightNode)
-    {
-        rsp.list.append(errorToMap(ERR_RESOURCE_NOT_AVAILABLE, QString("/lights/%1").arg(id), QString("resource, /lights/%1, not available").arg(id)));
-        rsp.httpStatus = HttpStatusNotFound;
-        return REQ_READY_SEND;
-    }
-
-    //deCONZ Node
-    uint n = 0;
-    const deCONZ::Node *node = 0;
-
-    while (apsCtrl->getNode(n, &node) == 0)
-    {
-        if (node->isCoordinator())
-        {
-            coordinatorAddress = node->address().ext();
-
-            //set start node
-            DeRestPluginPrivate::nodeVisited nv;
-            nv.node = node;
-            nv.visited = false;
-            newConn.start = nv;
-        }
-        else
-        {
-            //set target nodes
-            if (!(node->isZombie()))
-            {
-                DeRestPluginPrivate::nodeVisited nv;
-                nv.node = node;
-                nv.visited = false;
-                newConn.targets.push_back(nv);
-            }
-        }
-        n++;
-    }
-
-    //start route search
-    std::vector<DeRestPluginPrivate::nodeVisited> resultList;
-    std::vector<deCONZ::NodeNeighbor> neighborList;
-
-    for (uint r = 0; r < newConn.targets.size(); r++)
-    {
-        if (lightNode->address().ext() == newConn.targets[r].node->address().ext())
-        {
-            // first get neighbours of target node
-            // TODO: philips strip doesn't recognize fls as neighbours.
-            const std::vector<deCONZ::NodeNeighbor> &neighbors = newConn.targets[r].node->neighbors();
-
-            std::vector<deCONZ::NodeNeighbor>::const_iterator nb = neighbors.begin();
-            std::vector<deCONZ::NodeNeighbor>::const_iterator nb_end = neighbors.end();
-
-            DBG_Printf(DBG_INFO,"Node: %s\n",qPrintable(newConn.targets[r].node->address().toStringExt()));
-            for (; nb != nb_end; ++nb)
-            {
-                DBG_Printf(DBG_INFO,"neighbour: %s, LQI %u\n",qPrintable(nb->address().toStringExt()),nb->lqi());
-                neighborList.push_back(*nb);
-                sumLQI = sumLQI + (nb->lqi());
-                DBG_Printf(DBG_INFO,"sum: %u\n",sumLQI);
-            }
-
-            //-- first approach: start a search for all possible routes --//
-            if (!alt)
-            {
-                newConn.searchAllPaths(resultList, newConn.start, newConn.targets[r]);
-
-                // result RLQI list
-                rlqiListTemp = newConn.getRLQIList();
-                rlqiListTemp.sort();
-                newConn.setRLQIList(rlqiListTemp);
-
-                DBG_Printf(DBG_INFO,"gateway connectivity: %u\n",newConn.getRLQIList().back());
-                DBG_Printf(DBG_INFO,"number of routes: %u\n",newConn.getRLQIList().size());
-
-                resultList.clear();
-            }
-            else
-            //-- alternative approach: compute mean lqi of neighbors for each node --//
-            {
-                if (neighbors.size() == 0)
-                {
-                    meanLQI = 0;
-                }
-                else
-                {
-                    meanLQI = sumLQI / neighbors.size();
-                }
-                DBG_Printf(DBG_INFO,"sum: %u, neighbors: %i, mean LQI: %u\n",sumLQI,neighbors.size(),meanLQI);
-            }
-
-            break;
-        }
-    }
-    rsp.httpStatus = HttpStatusOk;
-
-    // Neighbours to Map
-
-    QVariantMap connectivityMap;
-    QVariantMap neighborsMap;
-    QVariantMap nbNode;
-    quint8 lqi1 = 0;
-    quint8 lqi2 = 0;
-
-    for (uint nl = 0; nl < neighborList.size(); nl++)
-    {
-        if (neighborList[nl].address().ext() != coordinatorAddress)
-        {
-            LightNode *nl_neighbor = getLightNodeForAddress(neighborList[nl].address());
-            if ((nl_neighbor != NULL) && (neighborList[nl].lqi() != 0) && nl_neighbor->isAvailable())
-            {
-                //lqi value from actual node to his neighbor
-                lqi1 = neighborList[nl].lqi();
-                //DBG_Printf(DBG_INFO, "LQI %s -> %s = %u\n",qPrintable(lightNode->address().toStringExt()),qPrintable(neighborList.at(nl).address().toStringExt()),lqi1);
-
-                //lqi value from the opposite direction
-                DeRestPluginPrivate::nodeVisited oppositeNode = newConn.getNodeWithAddress(neighborList[nl].address().ext());
-
-                for(uint y = 0; y < oppositeNode.node->neighbors().size(); y++)
-                {
-                    if(oppositeNode.node->neighbors()[y].address().ext() == lightNode->address().ext())
-                    {
-                        lqi2 = oppositeNode.node->neighbors()[y].lqi();
-                        //DBG_Printf(DBG_INFO, "LQI %s -> %s = %u\n",qPrintable(nodeXY.node->address().toStringExt()),qPrintable((nodeXY.node->neighbors().at(y).address().toStringExt())),lqi2);
-                        break;
-                    }
-                }
-
-                if (!alt)
-                {
-                    //take the lower lqi value
-                    //if (lqi1 < lqi2)
-                    //take lqi from current node if it is not 0
-                    if (lqi1 != 0)
-                    {
-                        nbNode["connectivity"] = lqi1;
-                    }
-                    //else if (lqi2 != 0)
-                    else
-                    {
-                        nbNode["connectivity"] = lqi2;
-                    }
-                }
-                else
-                {
-                    // alternative approach: take the lqi value of actual node
-                    nbNode["connectivity"] = lqi1;
-                }
-
-                nbNode["name"] = nl_neighbor->name();
-                nbNode["reachable"] = nl_neighbor->isAvailable();
-                neighborsMap[nl_neighbor->id()] = nbNode;
-            }
-        }
-    }
-
-    //connectivity to Map
-
-    connectivityMap["name"] = lightNode->name();
-    connectivityMap["reachable"] = lightNode->isAvailable();
-    connectivityMap["extAddress"] = lightNode->address().toStringExt();
-    if (!alt)
-    {
-        connectivityMap["connectivity"] = newConn.getRLQIList().back();
-    }
-    else
-    {
-        connectivityMap["connectivity"] = meanLQI;
-    }
-    connectivityMap["routesToGateway"] = (double)newConn.getRLQIList().size();
-    connectivityMap["neighbours"] = neighborsMap;
-
-    updateLightEtag(lightNode);
-    rsp.httpStatus = HttpStatusOk;
-    rsp.etag = lightNode->etag;
-    rsp.map = connectivityMap;
-
-    return REQ_READY_SEND;
-}
-
-void DeRestPluginPrivate::handleLightEvent(const Event &e)
-{
-    DBG_Assert(e.resource() == RLights);
-    DBG_Assert(e.what() != nullptr);
-
-    LightNode *lightNode = getLightNodeForId(e.id());
-
-    if (!lightNode)
-    {
-        return;
-    }
-    const QDateTime now = QDateTime::currentDateTime();
-
-    // push state updates through websocket
-    if (strncmp(e.what(), "state/", 6) == 0)
-    {
-        ResourceItem *item = lightNode->item(e.what());
-        if (item)
-        {
-            if (lightNode->lastStatePush.isValid() && item->lastSet() < lightNode->lastStatePush)
-            {
-                DBG_Printf(DBG_INFO_L2, "discard light state push for %s: %s (already pushed)\n", qPrintable(e.id()), e.what());
-                webSocketServer->flush(); // force transmit send buffer
-                return; // already pushed
-            }
-
-            QVariantMap map;
-            map["t"] = QLatin1String("event");
-            map["e"] = QLatin1String("changed");
-            map["r"] = QLatin1String("lights");
-            map["id"] = e.id();
-            map["uniqueid"] = lightNode->uniqueId();
-            QVariantMap state;
-            ResourceItem *ix = nullptr;
-            ResourceItem *iy = nullptr;
-            QVariantList xy;
-
-            for (int i = 0; i < lightNode->itemCount(); i++)
-            {
-                item = lightNode->itemForIndex(i);
-                const ResourceItemDescriptor &rid = item->descriptor();
-
-                if (strncmp(rid.suffix, "state/", 6) == 0)
-                {
-                    const char *key = item->descriptor().suffix + 6;
-
-                    if (rid.suffix == RStateX)
-                    {
-                        ix = item;
-                    }
-                    else if (rid.suffix == RStateY)
-                    {
-                        iy = item;
-                    }
-                    else if (item->lastSet().isValid() && (gwWebSocketNotifyAll || (item->lastChanged().isValid() && item->lastChanged() >= lightNode->lastStatePush)))
-                    {
-                        state[key] = item->toVariant();
-                    }
-                }
-            }
-
-            if (ix && ix->lastSet().isValid() && iy && iy->lastSet().isValid())
-            {
-                if (gwWebSocketNotifyAll ||
-                    (ix->lastChanged().isValid() && ix->lastChanged() >= lightNode->lastStatePush) ||
-                    (iy->lastChanged().isValid() && iy->lastChanged() >= lightNode->lastStatePush))
-                  {
-                      xy.append(round(ix->toNumber() / 6.5535) / 10000.0);
-                      xy.append(round(iy->toNumber() / 6.5535) / 10000.0);
-                      state["xy"] = xy;
-                  }
-            }
-
-            if (!state.isEmpty())
-            {
-                map["state"] = state;
-                webSocketServer->broadcastTextMessage(Json::serialize(map));
-                lightNode->lastStatePush = now;
-            }
-
-            if ((e.what() == RStateOn || e.what() == RStateReachable) && !lightNode->groups().empty())
-            {
-                std::vector<GroupInfo>::const_iterator i = lightNode->groups().begin();
-                std::vector<GroupInfo>::const_iterator end = lightNode->groups().end();
-                for (; i != end; ++i)
-                {
-                    if (i->state == GroupInfo::StateInGroup)
-                    {
-                        Event e(RGroups, REventCheckGroupAnyOn, int(i->id));
-                        enqueueEvent(e);
-                    }
-                }
-            }
-        }
-    }
-    if (strncmp(e.what(), "attr/", 5) == 0 || strncmp(e.what(), "config/", 7) == 0)
-    {
-        ResourceItem *item = lightNode->item(e.what());
-        if (item)
-        {
-            if (lightNode->lastAttrPush.isValid() && item->lastSet() < lightNode->lastAttrPush)
-            {
-                DBG_Printf(DBG_INFO_L2, "discard light state push for %s: %s (already pushed)\n", qPrintable(e.id()), e.what());
-                webSocketServer->flush(); // force transmit send buffer
-                return; // already pushed
-            }
-
-            QVariantMap map;
-            map["t"] = QLatin1String("event");
-            map["e"] = QLatin1String("changed");
-            map["r"] = QLatin1String("lights");
-            map["id"] = e.id();
-            map["uniqueid"] = lightNode->uniqueId();
-
-            QVariantMap attr;
-
-            for (int i = 0; i < lightNode->itemCount(); i++)
-            {
-                item = lightNode->itemForIndex(i);
-                const ResourceItemDescriptor &rid = item->descriptor();
-                const char *key;
-
-                if (strncmp(rid.suffix, "attr/", 5) == 0)
-                {
-                    key = item->descriptor().suffix + 5;
-                }
-                else if (strncmp(rid.suffix, "config/", 7) == 0)
-                {
-                    key = item->descriptor().suffix + 7;
-                }
-                else
-                {
-                    continue;
-                }
-
-                if (item->lastSet().isValid() && (gwWebSocketNotifyAll || (item->lastChanged().isValid() && item->lastChanged() >= lightNode->lastAttrPush)))
-                {
-                    attr[key] = item->toVariant();
-                }
-            }
-
-            if (!attr.isEmpty())
-            {
-                map["attr"] = attr;
-                webSocketServer->broadcastTextMessage(Json::serialize(map));
-                lightNode->lastAttrPush = now;
-            }
-        }
-    }
-    else if (e.what() == REventAdded)
-    {
-        QVariantMap res;
-        res["name"] = lightNode->name();
-        searchLightsResult[lightNode->id()] = res;
-
-        QVariantMap lmap;
-        QHttpRequestHeader hdr;  // dummy
-        QStringList path;  // dummy
-        ApiRequest req(hdr, path, nullptr, QLatin1String("")); // dummy
-        req.mode = ApiModeNormal;
-        lightToMap(req, lightNode, lmap);
-
-        QVariantMap map;
-        map["t"] = QLatin1String("event");
-        map["e"] = QLatin1String("added");
-        map["r"] = QLatin1String("lights");
-        map["id"] = e.id();
-        map["uniqueid"] = lightNode->uniqueId();
-        map["light"] = lmap;
-
-        webSocketServer->broadcastTextMessage(Json::serialize(map));
-    }
-    else if (e.what() == REventDeleted)
-    {
-        QVariantMap map;
-        map["t"] = QLatin1String("event");
-        map["e"] = QLatin1String("deleted");
-        map["r"] = QLatin1String("lights");
-        map["id"] = e.id();
-        map["uniqueid"] = lightNode->uniqueId();
-
-        webSocketServer->broadcastTextMessage(Json::serialize(map));
-    }
-}
-
-/*! Starts the search for new lights.
- */
-void DeRestPluginPrivate::startSearchLights()
-{
-    if (searchLightsState == SearchLightsIdle || searchLightsState == SearchLightsDone)
-    {
-        pollNodes.clear();
-        searchLightsResult.clear();
-        lastLightsScan = QDateTime::currentDateTimeUtc().toString(QLatin1String("yyyy-MM-ddTHH:mm:ss"));
-        QTimer::singleShot(1000, this, SLOT(searchLightsTimerFired()));
-        searchLightsState = SearchLightsActive;
-    }
-    else
-    {
-        DBG_Assert(searchLightsState == SearchLightsActive);
-    }
-
-    searchLightsTimeout = gwNetworkOpenDuration;
-    gwPermitJoinResend = searchLightsTimeout;
-    if (!resendPermitJoinTimer->isActive())
-    {
-        resendPermitJoinTimer->start(100);
-    }
-}
-
-/*! Handler for search lights active state.
- */
-void DeRestPluginPrivate::searchLightsTimerFired()
-{
-    if (gwPermitJoinResend == 0)
-    {
-        if (gwPermitJoinDuration == 0)
-        {
-            searchLightsTimeout = 0; // done
-        }
-    }
-
-    if (searchLightsTimeout > 0)
-    {
-        searchLightsTimeout--;
-        QTimer::singleShot(1000, this, SLOT(searchLightsTimerFired()));
-    }
-
-    if (searchLightsTimeout == 0)
-    {
-        searchLightsState = SearchLightsDone;
-    }
-}
+/*
+ * Copyright (c) 2013-2019 dresden elektronik ingenieurtechnik gmbh.
+ * All rights reserved.
+ *
+ * The software in this package is published under the terms of the BSD
+ * style license a copy of which has been included with this distribution in
+ * the LICENSE.txt file.
+ *
+ */
+
+#include <QString>
+#include <QTextCodec>
+#include <QTcpSocket>
+#include <QUrlQuery>
+#include <QVariantMap>
+#include "de_web_plugin.h"
+#include "de_web_plugin_private.h"
+#include "json.h"
+#include "connectivity.h"
+#include "colorspace.h"
+#include "product_match.h"
+
+/*! Lights REST API broker.
+    \param req - request data
+    \param rsp - response data
+    \return REQ_READY_SEND
+            REQ_NOT_HANDLED
+ */
+int DeRestPluginPrivate::handleLightsApi(const ApiRequest &req, ApiResponse &rsp)
+{
+    if (req.path[2] != QLatin1String("lights"))
+    {
+        return REQ_NOT_HANDLED;
+    }
+
+    // GET /api/<apikey>/lights
+    if ((req.path.size() == 3) && (req.hdr.method() == "GET"))
+    {
+        return getAllLights(req, rsp);
+    }
+    // POST /api/<apikey>/lights
+    else if ((req.path.size() == 3) && (req.hdr.method() == "POST"))
+    {
+        return searchNewLights(req, rsp);
+    }
+    // GET /api/<apikey>/lights/new
+    else if ((req.path.size() == 4) && (req.hdr.method() == "GET") && (req.path[3] == "new"))
+    {
+        return getNewLights(req, rsp);
+    }
+    // GET /api/<apikey>/lights/<id>
+    else if ((req.path.size() == 4) && (req.hdr.method() == "GET"))
+    {
+        return getLightState(req, rsp);
+    }
+    // GET /api/<apikey>/lights/<id>/data?maxrecords=<maxrecords>&fromtime=<ISO 8601>
+    else if ((req.path.size() == 5) && (req.hdr.method() == "GET") && (req.path[4] == "data"))
+    {
+        return getLightData(req, rsp);
+    }
+    // PUT, PATCH /api/<apikey>/lights/<id>/state
+    else if ((req.path.size() == 5) && (req.hdr.method() == "PUT" || req.hdr.method() == "PATCH") && (req.path[4] == "state"))
+    {
+        return setLightState(req, rsp);
+    }
+    // PUT, PATCH /api/<apikey>/lights/<id>
+    else if ((req.path.size() == 4) && (req.hdr.method() == "PUT" || req.hdr.method() == "PATCH"))
+    {
+        return setLightAttributes(req, rsp);
+    }
+    // GET /api/<apikey>/lights/<id>/connectivity
+    if ((req.path.size() == 5) && (req.hdr.method() == "GET") && (req.path[4] == "connectivity"))
+    {
+        return getConnectivity(req, rsp, false);
+    }
+    // GET /api/<apikey>/lights/<id>/connectivity
+    if ((req.path.size() == 5) && (req.hdr.method() == "GET") && (req.path[4] == "connectivity2"))
+    {
+        return getConnectivity(req, rsp, true);
+    }
+    // DELETE /api/<apikey>/lights/<id>
+    else if ((req.path.size() == 4) && (req.hdr.method() == "DELETE"))
+    {
+        return deleteLight(req, rsp);
+    }
+    // DELETE /api/<apikey>/lights/<id>/scenes
+    else if ((req.path.size() == 5) && (req.path[4] == "scenes") && (req.hdr.method() == "DELETE"))
+    {
+        return removeAllScenes(req, rsp);
+    }
+    // DELETE /api/<apikey>/lights/<id>/groups
+    else if ((req.path.size() == 5) && (req.path[4] == "groups") && (req.hdr.method() == "DELETE"))
+    {
+        return removeAllGroups(req, rsp);
+    }
+
+    return REQ_NOT_HANDLED;
+}
+
+/*! GET /api/<apikey>/lights
+    \return REQ_READY_SEND
+            REQ_NOT_HANDLED
+ */
+int DeRestPluginPrivate::getAllLights(const ApiRequest &req, ApiResponse &rsp)
+{
+    Q_UNUSED(req);
+    rsp.httpStatus = HttpStatusOk;
+
+    // handle ETag
+    if (req.hdr.hasKey("If-None-Match"))
+    {
+        QString etag = req.hdr.value("If-None-Match");
+
+        if (gwLightsEtag == etag)
+        {
+            rsp.httpStatus = HttpStatusNotModified;
+            rsp.etag = etag;
+            return REQ_READY_SEND;
+        }
+    }
+
+    std::vector<LightNode>::const_iterator i = nodes.begin();
+    std::vector<LightNode>::const_iterator end = nodes.end();
+
+    for (; i != end; ++i)
+    {
+        if (i->state() == LightNode::StateDeleted)
+        {
+            continue;
+        }
+
+        QVariantMap mnode;
+        if (lightToMap(req, &*i, mnode))
+        {
+            rsp.map[i->id()] = mnode;
+        }
+    }
+
+    if (rsp.map.isEmpty())
+    {
+        rsp.str = "{}"; // return empty object
+    }
+
+    rsp.etag = gwLightsEtag;
+
+    return REQ_READY_SEND;
+}
+
+/*! POST /api/<apikey>/lights
+    \return REQ_READY_SEND
+            REQ_NOT_HANDLED
+ */
+int DeRestPluginPrivate::searchNewLights(const ApiRequest &req, ApiResponse &rsp)
+{
+    Q_UNUSED(req);
+
+    if (!isInNetwork())
+    {
+        rsp.list.append(errorToMap(ERR_NOT_CONNECTED, QLatin1String("/lights"), QLatin1String("Not connected")));
+        rsp.httpStatus = HttpStatusServiceUnavailable;
+        return REQ_READY_SEND;
+    }
+
+    startSearchLights();
+    {
+        QVariantMap rspItem;
+        QVariantMap rspItemState;
+        rspItemState[QLatin1String("/lights")] = QLatin1String("Searching for new devices");
+        rspItemState[QLatin1String("/lights/duration")] = (double)searchLightsTimeout;
+        rspItem[QLatin1String("success")] = rspItemState;
+        rsp.list.append(rspItem);
+    }
+
+    rsp.httpStatus = HttpStatusOk;
+
+    return REQ_READY_SEND;
+}
+
+/*! GET /api/<apikey>/lights/new
+    \return REQ_READY_SEND
+            REQ_NOT_HANDLED
+ */
+int DeRestPluginPrivate::getNewLights(const ApiRequest &req, ApiResponse &rsp)
+{
+    Q_UNUSED(req);
+
+    if (!searchLightsResult.isEmpty() &&
+        (searchLightsState == SearchLightsActive || searchLightsState == SearchLightsDone))
+    {
+
+        rsp.map = searchLightsResult;
+    }
+
+    if (searchLightsState == SearchLightsActive)
+    {
+        rsp.map["lastscan"] = QLatin1String("active");
+    }
+    else if (searchLightsState == SearchLightsDone)
+    {
+        rsp.map["lastscan"] = lastLightsScan;
+    }
+    else
+    {
+        rsp.map["lastscan"] = QLatin1String("none");
+    }
+
+    rsp.httpStatus = HttpStatusOk;
+    return REQ_READY_SEND;
+}
+
+/*! Put all parameters in a map for later json serialization.
+    \return true - on success
+            false - on error
+ */
+bool DeRestPluginPrivate::lightToMap(const ApiRequest &req, const LightNode *lightNode, QVariantMap &map)
+{
+    Q_UNUSED(req);
+
+    if (!lightNode)
+    {
+        return false;
+    }
+
+    QVariantMap state;
+    const ResourceItem *ix = nullptr;
+    const ResourceItem *iy = nullptr;
+    const ResourceItem *icc = nullptr;
+
+    for (int i = 0; i < lightNode->itemCount(); i++)
+    {
+        const ResourceItem *item = lightNode->itemForIndex(static_cast<size_t>(i));
+        DBG_Assert(item);
+
+        if (!item->isPublic())
+        {
+            continue;
+        }
+
+        if      (item->descriptor().suffix == RStateOn) { state["on"] = item->toBool(); }
+        else if (item->descriptor().suffix == RStateAlert) { state["alert"] = QLatin1String("none"); }
+        else if (item->descriptor().suffix == RStateBri) { state["bri"] = static_cast<double>(item->toNumber()); }
+        else if (item->descriptor().suffix == RStateHue) { state["hue"] = static_cast<double>(item->toNumber()); }
+        else if (item->descriptor().suffix == RStateSat) { state["sat"] = static_cast<double>(item->toNumber()); }
+        else if (item->descriptor().suffix == RStateCt) { state["ct"] = static_cast<double>(item->toNumber()); }
+        else if (item->descriptor().suffix == RStateColorMode) { state["colormode"] = item->toString(); }
+        else if (item->descriptor().suffix == RStateEffect) { state["effect"] = item->toString(); }
+        else if (item->descriptor().suffix == RStateSpeed) { state["speed"] = item->toNumber(); }
+        else if (item->descriptor().suffix == RStateX) { ix = item; }
+        else if (item->descriptor().suffix == RStateY) { iy = item; }
+        else if (item->descriptor().suffix == RStateOpen) { state["open"] = item->toBool(); }
+        else if (item->descriptor().suffix == RStateTilt) { state["tilt"] = item->toNumber(); }
+        else if (item->descriptor().suffix == RStateLift) { state["lift"] = item->toNumber(); }
+        else if (item->descriptor().suffix == RStateReachable) { state["reachable"] = item->toBool(); }
+        else if (item->descriptor().suffix == RConfigCtMin) { map["ctmin"] = item->toNumber(); }
+        else if (item->descriptor().suffix == RConfigCtMax) { map["ctmax"] = item->toNumber(); }
+        else if (req.apiVersion() <= ApiVersion_1_DDEL && item->descriptor().suffix == RConfigColorCapabilities) { map["colorcapabilities"] = item->toNumber(); }
+        else if (req.apiVersion() >= ApiVersion_1_1_DDEL && item->descriptor().suffix == RConfigColorCapabilities) { icc = item; }
+        else if (item->descriptor().suffix == RConfigPowerup) { map["powerup"] = item->toNumber(); }
+        else if (item->descriptor().suffix == RConfigPowerOnLevel) { map["poweronlevel"] = item->toNumber(); }
+        else if (item->descriptor().suffix == RConfigPowerOnCt) { map["poweronct"] = item->toNumber(); }
+        else if (item->descriptor().suffix == RConfigLevelMin) { map["levelmin"] = item->toNumber(); }
+        else if (item->descriptor().suffix == RConfigId) { map["configid"] = item->toNumber(); }
+        else if (item->descriptor().suffix == RAttrLastAnnounced) { map["lastannounced"] = item->toString(); }
+        else if (item->descriptor().suffix == RAttrLastSeen) { map["lastseen"] = item->toString(); }
+    }
+
+    if (ix && iy)
+    {
+        QVariantList xy;
+        double colorX = ix->toNumber();
+        double colorY = iy->toNumber();
+        // sanity for colorX
+        if (colorX > 65279)
+        {
+            colorX = 65279;
+        }
+        // sanity for colorY
+        if (colorY > 65279)
+        {
+            colorY = 65279;
+        }
+        // x = CurrentX / 65536 (CurrentX in the range 0 to 65279 inclusive)
+        const double x = round(colorX / 6.5535) / 10000.0; // normalize to 0 .. 1
+        const double y = round(colorY / 6.5535) / 10000.0; // normalize to 0 .. 1
+        xy.append(x);
+        xy.append(y);
+        state["xy"] = xy;
+    }
+    if (icc)
+    {
+        const int cc = icc->toNumber();
+        QStringList colorCapabilities;
+        // Keep sorted by string value
+        if (cc & 0x10) colorCapabilities.push_back(QLatin1String("ct"));
+        if (cc & 0x04) colorCapabilities.push_back(QLatin1String("effect"));
+        if (cc & 0x01 || cc & 0x02) colorCapabilities.push_back(QLatin1String("hs"));
+        if (cc & 0x08) colorCapabilities.push_back(QLatin1String("xy"));
+        map["colorcapabilities"] = colorCapabilities;
+    }
+
+    map["uniqueid"] = lightNode->uniqueId();
+    map["name"] = lightNode->name();
+    map["type"] = lightNode->type();
+
+    // Amazon Echo quirks mode
+    if (req.mode == ApiModeEcho)
+    {
+        // OSRAM plug + Ubisys S1/S2
+        if (lightNode->type().startsWith(QLatin1String("On/Off")))
+        {
+            map["modelid"] = QLatin1String("LWB010");
+            map["manufacturername"] = QLatin1String("Philips");
+            map["type"] = QLatin1String("Dimmable light");
+            state["bri"] = (double)254;
+        }
+    }
+
+    if (req.path.size() > 2 && req.path[2] == QLatin1String("devices"))
+    {
+        // don't add in sub device
+    }
+    else
+    {
+        if (req.mode != ApiModeEcho)
+        {
+            map["hascolor"] = lightNode->hasColor();
+        }
+
+        map["modelid"] = lightNode->modelId(); // real model id
+        map["manufacturername"] = lightNode->manufacturer();
+        map["swversion"] = lightNode->swBuildId();
+        QString etag = lightNode->etag;
+        etag.remove('"'); // no quotes allowed in string
+        map["etag"] = etag;
+
+        if (req.apiVersion() >= ApiVersion_2_DDEL)
+        {
+            QVariantMap links;
+            QVariantMap self;
+            self["href"] = QString("%1/%2").arg(req.hdr.url().path()).arg(lightNode->uniqueId());
+            links["self"] = self;
+            map["_links"] = links;
+        }
+    }
+
+    map["state"] = state;
+    return true;
+}
+
+/*! GET /api/<apikey>/lights/<id>/data?maxrecords=<maxrecords>&fromtime=<ISO 8601>
+    \return REQ_READY_SEND
+            REQ_NOT_HANDLED
+ */
+int DeRestPluginPrivate::getLightData(const ApiRequest &req, ApiResponse &rsp)
+{
+    DBG_Assert(req.path.size() == 5);
+
+    if (req.path.size() != 5)
+    {
+        return REQ_NOT_HANDLED;
+    }
+
+    QString id = req.path[3];
+    LightNode *lightNode = getLightNodeForId(id);
+
+    if (!lightNode || (lightNode->state() != LightNode::StateNormal))
+    {
+        rsp.list.append(errorToMap(ERR_RESOURCE_NOT_AVAILABLE, QString("/lights/%1/").arg(id), QString("resource, /lights/%1/, not available").arg(id)));
+        rsp.httpStatus = HttpStatusNotFound;
+        return REQ_READY_SEND;
+    }
+
+    bool ok;
+    QUrl url(req.hdr.url());
+    QUrlQuery query(url);
+
+    const int maxRecords = query.queryItemValue(QLatin1String("maxrecords")).toInt(&ok);
+    if (!ok || maxRecords <= 0)
+    {
+        rsp.list.append(errorToMap(ERR_INVALID_VALUE, QString("/maxrecords"), QString("invalid value, %1, for parameter, maxrecords").arg(query.queryItemValue("maxrecords"))));
+        rsp.httpStatus = HttpStatusNotFound;
+        return REQ_READY_SEND;
+    }
+
+    QString t = query.queryItemValue(QLatin1String("fromtime"));
+    QDateTime dt = QDateTime::fromString(t, QLatin1String("yyyy-MM-ddTHH:mm:ss"));
+    if (!dt.isValid())
+    {
+        rsp.list.append(errorToMap(ERR_INVALID_VALUE, QString("/fromtime"), QString("invalid value, %1, for parameter, fromtime").arg(query.queryItemValue("fromtime"))));
+        rsp.httpStatus = HttpStatusNotFound;
+        return REQ_READY_SEND;
+    }
+
+    const qint64 fromTime = dt.toMSecsSinceEpoch() / 1000;
+
+    openDb();
+    loadLightDataFromDb(lightNode, rsp.list, fromTime, maxRecords);
+    closeDb();
+
+    if (rsp.list.isEmpty())
+    {
+        rsp.str = QLatin1String("[]"); // return empty list
+    }
+
+    rsp.httpStatus = HttpStatusOk;
+
+    return REQ_READY_SEND;
+}
+
+/*! GET /api/<apikey>/lights/<id>
+    \return 0 - on success
+           -1 - on error
+ */
+int DeRestPluginPrivate::getLightState(const ApiRequest &req, ApiResponse &rsp)
+{
+    DBG_Assert(req.path.size() == 4);
+
+    if (req.path.size() != 4)
+    {
+        return REQ_NOT_HANDLED;
+    }
+
+    const QString &id = req.path[3];
+
+    LightNode *lightNode = getLightNodeForId(id);
+
+    if (!lightNode || lightNode->state() == LightNode::StateDeleted)
+    {
+        rsp.list.append(errorToMap(ERR_RESOURCE_NOT_AVAILABLE, QString("/lights/%1").arg(id), QString("resource, /lights/%1, not available").arg(id)));
+        rsp.httpStatus = HttpStatusNotFound;
+        return REQ_READY_SEND;
+    }
+
+    // handle request to force query light state
+    if (req.hdr.hasKey("Query-State"))
+    {
+        bool enabled = false;
+        int diff = idleTotalCounter - lightNode->lastRead(READ_ON_OFF);
+        QString attrs = req.hdr.value("Query-State");
+
+        // only read if time since last read is not too short
+        if (diff > 3)
+        {
+            if (attrs.contains("on"))
+            {
+                lightNode->enableRead(READ_ON_OFF);
+                lightNode->setLastRead(READ_ON_OFF, idleTotalCounter);
+                enabled = true;
+            }
+
+            if (attrs.contains("bri"))
+            {
+                lightNode->enableRead(READ_LEVEL);
+                lightNode->setLastRead(READ_LEVEL, idleTotalCounter);
+                enabled = true;
+            }
+
+            if (attrs.contains("color") && lightNode->hasColor())
+            {
+                lightNode->enableRead(READ_COLOR);
+                lightNode->setLastRead(READ_COLOR, idleTotalCounter);
+                enabled = true;
+            }
+        }
+
+        if (enabled)
+        {
+            DBG_Printf(DBG_INFO, "Force read the attributes %s, for node %s\n", qPrintable(attrs), qPrintable(lightNode->address().toStringExt()));
+            processZclAttributes(lightNode);
+        }
+    }
+
+    // handle ETag
+    if (req.hdr.hasKey("If-None-Match"))
+    {
+        QString etag = req.hdr.value("If-None-Match");
+
+        if (lightNode->etag == etag)
+        {
+            rsp.httpStatus = HttpStatusNotModified;
+            rsp.etag = etag;
+            return REQ_READY_SEND;
+        }
+    }
+
+    lightToMap(req, lightNode, rsp.map);
+    rsp.httpStatus = HttpStatusOk;
+    rsp.etag = lightNode->etag;
+
+    return REQ_READY_SEND;
+}
+
+/*! Helper to generate a new task with new task and req id based on a reference */
+static void copyTaskReq(TaskItem &a, TaskItem &b)
+{
+    b.req.dstAddress() = a.req.dstAddress();
+    b.req.setDstAddressMode(a.req.dstAddressMode());
+    b.req.setSrcEndpoint(a.req.srcEndpoint());
+    b.req.setDstEndpoint(a.req.dstEndpoint());
+    b.req.setRadius(a.req.radius());
+    b.req.setTxOptions(a.req.txOptions());
+    b.req.setSendDelay(a.req.sendDelay());
+    b.transitionTime = a.transitionTime;
+    b.onTime = a.onTime;
+    b.lightNode = a.lightNode;
+}
+
+/*! PUT, PATCH /api/<apikey>/lights/<id>/state
+    \return REQ_READY_SEND
+            REQ_NOT_HANDLED
+ */
+int DeRestPluginPrivate::setLightState(const ApiRequest &req, ApiResponse &rsp)
+{
+    TaskItem taskRef;
+    QString id = req.path[3];
+    taskRef.lightNode = getLightNodeForId(id);
+
+    if (req.sock)
+    {
+        userActivity();
+    }
+
+    if (!taskRef.lightNode || taskRef.lightNode->state() == LightNode::StateDeleted)
+    {
+        rsp.httpStatus = HttpStatusNotFound;
+        rsp.list.append(errorToMap(ERR_RESOURCE_NOT_AVAILABLE, QString("/lights/%1").arg(id), QString("resource, /lights/%1, not available").arg(id)));
+        return REQ_READY_SEND;
+    }
+
+    rsp.httpStatus = HttpStatusOk;
+
+    if (!taskRef.lightNode->isAvailable())
+    {
+        rsp.httpStatus = HttpStatusOk;
+        rsp.list.append(errorToMap(ERR_DEVICE_NOT_REACHABLE, QString("/lights/%1/state").arg(id), QString("resource, /lights/%1/state, is not modifiable. Device is not reachable.").arg(id)));
+        return REQ_READY_SEND;
+    }
+
+    // set destination parameters
+    taskRef.req.dstAddress() = taskRef.lightNode->address();
+    taskRef.req.setTxOptions(deCONZ::ApsTxAcknowledgedTransmission);
+    taskRef.req.setDstEndpoint(taskRef.lightNode->haEndpoint().endpoint());
+    taskRef.req.setSrcEndpoint(getSrcEndpoint(taskRef.lightNode, taskRef.req));
+    taskRef.req.setDstAddressMode(deCONZ::ApsExtAddress);
+    taskRef.transitionTime = 4;
+    taskRef.onTime = 0;
+
+    bool ok;
+    QVariant var = Json::parse(req.content, ok);
+    QVariantMap map = var.toMap();
+
+    if (!ok || map.isEmpty())
+    {
+        rsp.list.append(errorToMap(ERR_INVALID_JSON, QString("/lights/%1/state").arg(id), QString("body contains invalid JSON")));
+        rsp.httpStatus = HttpStatusBadRequest;
+        return REQ_READY_SEND;
+    }
+
+    // FIXME: use cluster instead of device type.
+    if (taskRef.lightNode->type() == QLatin1String("Window covering controller") ||
+        taskRef.lightNode->type() == QLatin1String("Window covering device"))
+    {
+        return setWindowCoveringState(req, rsp, taskRef, map);
+    }
+    else if (isXmasLightStrip(taskRef.lightNode))
+    {
+        return setXmasLightStripState(req, rsp, taskRef, map);
+    }
+    else if (UseTuyaCluster(taskRef.lightNode->manufacturer()))
+    {
+        //tuya window covering
+        if (R_GetProductId(taskRef.lightNode).startsWith(QLatin1String("Tuya_COVD")))
+        {
+            return setWindowCoveringState(req, rsp, taskRef, map);
+        }
+        // light, don't use tuya stuff (for the moment)
+        else if (taskRef.lightNode->item(RStateColorMode))
+        {
+        }
+        //switch and siren
+        else
+        {
+            return setTuyaDeviceState(req, rsp, taskRef, map);
+        }
+    }
+    else if (taskRef.lightNode->type() == QLatin1String("Warning device")) // Put it here because some tuya device are Warning device but need to be process by tuya part
+    {
+        return setWarningDeviceState(req, rsp, taskRef, map);
+    }
+    
+    // Danalock support. You need to check for taskRef.lightNode->type() == QLatin1String("Door lock"), similar to what I've done under hasAlert for the Siren.
+    bool isDoorLockDevice = false;
+    if (taskRef.lightNode->type() == QLatin1String("Door Lock"))
+    {
+        isDoorLockDevice = true;
+    }
+
+    static const QStringList alertList({
+        "none", "select", "lselect", "blink", "breathe", "okay", "channelchange", "finish", "stop"
+    });
+    QStringList effectList = RStateEffectValues;
+    if (taskRef.lightNode->manufacturerCode() == VENDOR_MUELLER)
+    {
+        effectList = RStateEffectValuesMueller;
+    }
+
+    bool hasCmd = false;
+    bool isOn = false;
+    bool hasOn = false;
+    bool targetOn = false;
+    bool hasBri = false;
+    quint8 targetBri = 0;
+    bool hasBriInc = false;
+    qint16 targetBriInc = 0;
+    bool hasWrap = false;
+    bool wrap = false;
+    bool hasXy = false;
+    double targetX = 0.0;
+    double targetY = 0.0;
+    bool hasCt = false;
+    quint16 targetCt = 0;
+    bool hasCtInc = false;
+    qint16 targetCtInc = 0;
+    bool hasHue = false;
+    quint16 targetHue = 0;
+    bool hasSat = false;
+    quint8 targetSat = 0;
+    int effect = -1;
+    bool hasColorloopSpeed = false;
+    quint16 colorloopSpeed = 25;
+    QString alert;
+    bool hasSpeed = false;
+    quint8 targetSpeed = 0;
+    bool hasTransitionTime = false;
+    bool hasStop = false;
+
+    // Check parameters.
+    for (QVariantMap::const_iterator p = map.begin(); p != map.end(); p++)
+    {
+        bool paramOk = false;
+        bool valueOk = false;
+        QString param = p.key();
+        if (param == "on" && taskRef.lightNode->item(RStateOn))
+        {
+            paramOk = true;
+            hasCmd = true;
+            if (map[param].type() == QVariant::Bool)
+            {
+                valueOk = true;
+                hasOn = true;
+                targetOn = map[param].toBool();
+            }
+        }
+        else if (param == "bri" && taskRef.lightNode->item(RStateBri))
+        {
+            paramOk = true;
+            hasCmd = true;
+            if (map[param].type() == QVariant::Double)
+            {
+                const uint bri = map[param].toUInt(&ok);
+                if (ok && bri <= 0xFF)
+                {
+                    valueOk = true;
+                    hasBri = true;
+                    targetBri = bri > 0xFE ? 0xFE : bri;
+                }
+            }
+        }
+        else if (param == "bri_inc"  && taskRef.lightNode->item(RStateBri))
+        {
+            paramOk = true;
+            hasCmd = true;
+            if (map[param].type() == QVariant::Double)
+            {
+                const int briInc = map[param].toInt(&ok);
+                if (ok && briInc >= -0xFF && briInc <= 0xFF)
+                {
+                    valueOk = true;
+                    hasBriInc = true;
+                    targetBriInc = briInc < -0xFE ? -0xFE : briInc > 0xFE ? 0xFE : briInc;
+                }
+            }
+        }
+        else if (param == "xy"  && taskRef.lightNode->item(RStateX) && taskRef.lightNode->item(RStateY) &&
+                 taskRef.lightNode->modelId() != QLatin1String("FLS-PP"))
+        {
+            // @manup: is check for FLS-PP needed, or is this already handled by check for state.x and state.y?
+            paramOk = true;
+            hasCmd = true;
+            if (map[param].type() == QVariant::List) {
+                QVariantList xy = map["xy"].toList();
+                if (xy[0].type() == QVariant::Double && xy[1].type() == QVariant::Double) {
+                    const double x = xy[0].toDouble(&ok);
+                    const double y = ok ? xy[1].toDouble(&ok) : 0;
+                    if (ok && x >= 0.0 && x <= 1.0 && y >= 0.0 && y <= 1.0)
+                    {
+                        valueOk = true;
+                        hasXy = true;
+                        targetX = x > 0.9961 ? 0.9961 : x;
+                        targetY = y > 0.9961 ? 0.9961 : y;
+                    }
+                    else
+                    {
+                        valueOk = true;
+                        rsp.list.append(errorToMap(ERR_INVALID_VALUE, QString("/lights/%1/state").arg(id), QString("invalid value, [%1,%2], for parameter, xy").arg(xy[0].toString()).arg(xy[1].toString())));
+                    }
+                }
+            }
+        }
+        else if (param == "ct") // FIXME workaround for lights that support color tempeature, but API doesn't expose ct.
+        // else if (param == "ct"  && (taskRef.lightNode->item(RStateCt))
+        {
+            paramOk = true;
+            hasCmd = true;
+            if (map[param].type() == QVariant::Double)
+            {
+                const quint16 ctMin = taskRef.lightNode->toNumber(RConfigCtMin);
+                const quint16 ctMax = taskRef.lightNode->toNumber(RConfigCtMax);
+                const uint ct = map[param].toUInt(&ok);
+                if (ok && ct <= 0xFFFF)
+                {
+                    valueOk = true;
+                    hasCt = true;
+                    targetCt = (ctMin < 500 && ct < ctMin) ? ctMin : (ctMax > ctMin && ct > ctMax) ? ctMax : ct;
+                }
+            }
+        }
+        else if (param == "ct_inc"  && taskRef.lightNode->item(RStateCt))
+        {
+            paramOk = true;
+            hasCmd = true;
+            if (map[param].type() == QVariant::Double)
+            {
+                int ct = taskRef.lightNode->toNumber(RStateCt);
+                const quint16 ctMin = taskRef.lightNode->toNumber(RConfigCtMin);
+                const quint16 ctMax = taskRef.lightNode->toNumber(RConfigCtMax);
+                const int ctInc = map[param].toInt(&ok);
+                if (ok && ctInc >= -0xFFFF && ctInc <= 0xFFFF)
+                {
+                    valueOk = true;
+                    hasCtInc = true;
+                    targetCtInc = ctInc;
+                    ct += ctInc;
+                    ct = ct < 0 ? 0 : ct > 0xFEFF ? 0xFEFF : ct;
+                    targetCt = (ctMin < 500 && ct < ctMin) ? ctMin : (ctMax > ctMin && ct > ctMax) ? ctMax : ct;
+                }
+            }
+        }
+        else if (param == "hue" && taskRef.lightNode->item(RStateHue) && taskRef.lightNode->item(RStateSat))
+        {
+            paramOk = true;
+            hasCmd = true;
+            const uint hue = map[param].toUInt(&ok);
+            if (ok && hue <= 0xFFFF)
+            {
+                valueOk = true;
+                hasHue = true;
+                targetHue = hue; // Funny: max CurrentHue is 0xFE, max EnhancedCurrentHue is 0xFFFF
+            }
+        }
+        else if (param == "sat" && taskRef.lightNode->item(RStateHue) && taskRef.lightNode->item(RStateSat))
+        {
+            paramOk = true;
+            hasCmd = true;
+            const uint sat = map[param].toUInt(&ok);
+            if (ok && sat <= 0xFF)
+            {
+                valueOk = true;
+                hasSat = true;
+                targetSat = sat > 0xFE ? 0xFE : sat;
+            }
+        }
+        else if (param == "effect" && taskRef.lightNode->item(RStateEffect))
+        {
+            paramOk = true;
+            hasCmd = true;
+            if (map[param].type() == QVariant::String)
+            {
+                effect = effectList.indexOf(map[param].toString());
+                valueOk = effect >= 0;
+            }
+        }
+        else if (param == "colorloopspeed" && taskRef.lightNode->item(RStateEffect))
+        {
+            paramOk = true;
+            const uint speed = map[param].toUInt(&ok);
+            if (ok && speed <= 0xFFFF)
+            {
+                valueOk = true;
+                hasColorloopSpeed = true;
+                colorloopSpeed = speed < 1 ? 1 : speed;
+            }
+        }
+        else if (param == "colormode" && taskRef.lightNode->item(RStateColorMode)) {
+            paramOk = true;
+            valueOk = true;
+            rsp.list.append(errorToMap(ERR_PARAMETER_NOT_MODIFIEABLE, QString("/lights/%1/state").arg(id), QString("parameter, %1, is not modifiable.").arg(param)));
+        }
+        else if (param == "alert" && taskRef.lightNode->item(RStateAlert))
+        {
+            paramOk = true;
+            hasCmd = true;
+            if (map[param].type() == QVariant::String)
+            {
+                alert = map[param].toString();
+                valueOk = alertList.contains(alert);
+            }
+        }
+        else if (param == "speed" && taskRef.lightNode->item(RStateSpeed))
+        {
+            paramOk = true;
+            hasCmd = true;
+            if (map[param].type() == QVariant::Double)
+            {
+                const uint speed = map[param].toUInt(&ok);
+                if (ok && speed <= 0xFF)
+                {
+                    valueOk = true;
+                    hasSpeed = true;
+                    targetSpeed = speed > 6 ? 6 : speed;
+                }
+            }
+        }
+        else if (param == "transitiontime")
+        {
+            paramOk = true;
+            if (map[param].type() == QVariant::Double)
+            {
+                const uint tt = map[param].toUInt(&ok);
+                if (ok && tt <= 0xFFFF)
+                {
+                    valueOk = true;
+                    hasTransitionTime = true;
+                    taskRef.transitionTime = tt > 0xFFFE ? 0xFFFE : tt;
+                }
+            }
+        }
+        else if (param == "ontime")
+        {
+            paramOk = true;
+            if (map[param].type() == QVariant::Double)
+            {
+                const uint ot = map[param].toUInt(&ok);
+                if (ok && ot <= 0xFFFF)
+                {
+                    valueOk = true;
+                    taskRef.onTime = ot;
+                }
+            }
+        }
+        else if (param == "wrap")
+        {
+            paramOk = true;
+            if (map[param].type() == QVariant::Bool)
+            {
+                valueOk = true;
+                hasWrap = true;
+                wrap = map[param].toBool();
+            }
+        }
+        if (!paramOk)
+        {
+            rsp.list.append(errorToMap(ERR_PARAMETER_NOT_AVAILABLE, QString("/lights/%1/state").arg(id), QString("parameter, %1, not available").arg(param)));
+        }
+        else if (!valueOk)
+        {
+            rsp.list.append(errorToMap(ERR_INVALID_VALUE, QString("/lights/%1/state").arg(id), QString("invalid value, %1, for parameter, %2").arg(map[param].toString()).arg(param)));
+        }
+    }
+    if (taskRef.onTime > 0 && !hasOn && alert.isEmpty()) {
+        rsp.list.append(errorToMap(ERR_MISSING_PARAMETER, QString("/lights/%1/state").arg(id), QString("missing parameter, on or alert, for parameter, ontime")));
+    }
+    if (hasWrap && !hasBriInc)
+    {
+        rsp.list.append(errorToMap(ERR_MISSING_PARAMETER, QString("/lights/%1/state").arg(id), QString("missing parameter, bri_inc, for parameter, wrap")));
+    }
+    if (hasColorloopSpeed && effect != R_EFFECT_COLORLOOP)
+    {
+        rsp.list.append(errorToMap(ERR_MISSING_PARAMETER, QString("/lights/%1/state").arg(id), QString("missing parameter, effect, for parameter, colorloopspeed")));
+    }
+    if (!hasCmd)
+    {
+        rsp.list.append(errorToMap(ERR_MISSING_PARAMETER, QString("/lights/%1/state").arg(id), QString("missing parameter to set light state")));
+    }
+
+    // Check whether light is on.
+    isOn = taskRef.lightNode->toBool(RStateOn);
+
+    // Special part for Profalux device
+    // This device is a shutter but is used as a dimmable light, so need some hack
+    if (taskRef.lightNode->modelId() == QLatin1String("PFLX Shutter"))
+    {
+        // if the user use on/off instead off bri
+        if (hasOn && !hasBri)
+        {
+            targetBri = targetOn ? 0xFE : 0x00;
+        }
+
+        // The constructor ask to use setvel instead of on/off
+        hasBri = true;
+        hasOn = false;
+        isOn = true; // to force bri even state = off
+
+        //Check limit
+        if (targetBri > 0xFE) { targetBri = 0xFE; }
+        if (targetBri < 1) { targetBri = 0x01; }
+
+        //Check for stop
+        if (hasBriInc)
+        {
+            hasStop = true;
+        }
+
+    }
+
+    // Stop command, I think it's useless, but the command exist, and need it for profalux
+    if (hasStop)
+    {
+        //Reset all
+        hasBriInc = false;
+        hasBri = false;
+        isOn = false;
+
+        TaskItem task;
+        copyTaskReq(taskRef, task);
+
+        if (addTaskStopBrightness(task))
+        {
+            QVariantMap rspItem;
+            QVariantMap rspItemState;
+            rspItemState[QString("/lights/%1/state/stop").arg(id)] = true;
+            rspItem["success"] = rspItemState;
+            rsp.list.append(rspItem);
+        }
+        else
+        {
+            rsp.list.append(errorToMap(ERR_INTERNAL_ERROR, QString("/lights/%1/state/stop").arg(id), QString("Internal error, %1").arg(ERR_BRIDGE_BUSY)));
+        }
+
+    }
+
+    // state.on: true
+    if (hasOn && targetOn)
+    {
+        TaskItem task;
+        copyTaskReq(taskRef, task);
+
+        if (!isOn && hasBri && taskRef.onTime == 0)
+        {
+            TaskItem task;
+            copyTaskReq(taskRef, task);
+            task.transitionTime = 0;
+
+            ok = addTaskSetBrightness(task, 2, true);
+        }
+        // Danalock support. In rest_lights.cpp, you need to call this routine from setLightState() under if (hasOn)
+        if (isDoorLockDevice)
+        {
+            ok = addTaskDoorLockUnlock(task, 0x00 /*Lock*/);
+        }
+        else
+        {
+            const quint8 cmd = taskRef.onTime > 0
+                    ? ONOFF_COMMAND_ON_WITH_TIMED_OFF
+                    : ONOFF_COMMAND_ON;
+            ok = addTaskSetOnOff(task, cmd, taskRef.onTime, 0);
+        }
+
+        if (ok)
+        {
+            isOn = true;
+            QVariantMap rspItem;
+            QVariantMap rspItemState;
+            rspItemState[QString("/lights/%1/state/on").arg(id)] = true;
+            rspItem["success"] = rspItemState;
+            rsp.list.append(rspItem);
+
+            if (!isDoorLockDevice) // Avoid reporting the new state before the lock report its state as locking/unlocking operations takes time and can also gets stuck.
+            {
+                taskRef.lightNode->setValue(RStateOn, targetOn);
+            }
+        }
+        else
+        {
+            rsp.list.append(errorToMap(ERR_INTERNAL_ERROR, QString("/lights/%1/state/on").arg(id), QString("Internal error, %1").arg(ERR_BRIDGE_BUSY)));
+        }
+    }
+
+    // state.bri trumps state.bri_inc
+    if (hasBri)
+    {
+        TaskItem task;
+        copyTaskReq(taskRef, task);
+
+        if (!isOn)
+        {
+            rsp.list.append(errorToMap(ERR_DEVICE_OFF, QString("/lights/%1/state").arg(id), QString("parameter, bri, is not modifiable. Device is set to off.")));
+        }
+        else if (hasOn && !targetOn && hasTransitionTime)
+        {
+            // Handled by state.on: false
+        }
+        else if (addTaskSetBrightness(task, targetBri, false))
+        {
+            QVariantMap rspItem;
+            QVariantMap rspItemState;
+            rspItemState[QString("/lights/%1/state/bri").arg(id)] = targetBri;
+            rspItem["success"] = rspItemState;
+            rsp.list.append(rspItem);
+
+            taskRef.lightNode->setValue(RStateBri, targetBri);
+        }
+        else
+        {
+            rsp.list.append(errorToMap(ERR_INTERNAL_ERROR, QString("/lights/%1/state/bri").arg(id), QString("Internal error, %1").arg(ERR_BRIDGE_BUSY)));
+        }
+    }
+    else if (hasBriInc)
+    {
+        TaskItem task;
+        copyTaskReq(taskRef, task);
+        int bri = taskRef.lightNode->toNumber(RStateBri);
+
+        if (wrap)
+        {
+            if (bri + targetBriInc < 1)
+            {
+                targetBriInc += 254;
+            }
+            else if (bri + targetBriInc > 254)
+            {
+                targetBriInc -= 254;
+            }
+        }
+        bri += targetBriInc;
+        targetBri = bri < 0 ? 0 : bri > 254 ? 254 : bri;
+
+        if (!isOn)
+        {
+            rsp.list.append(errorToMap(ERR_DEVICE_OFF, QString("/lights/%1/state").arg(id), QString("parameter, bri_inc, is not modifiable. Device is set to off.")));
+        }
+        else if (addTaskIncBrightness(task, targetBriInc))
+        {
+            QVariantMap rspItem;
+            QVariantMap rspItemState;
+            rspItemState[QString("/lights/%1/state/bri").arg(id)] = targetBri;
+            rspItem["success"] = rspItemState;
+            rsp.list.append(rspItem);
+
+            taskRef.lightNode->setValue(RStateBri, targetBri);
+        }
+        else
+        {
+            rsp.list.append(errorToMap(ERR_INTERNAL_ERROR, QString("/lights/%1/state/bri_inc").arg(id), QString("Internal error, %1").arg(ERR_BRIDGE_BUSY)));
+        }
+    }
+
+    // state.effect: "none"
+    if (effect == R_EFFECT_NONE)
+    {
+        TaskItem task;
+        copyTaskReq(taskRef, task);
+
+        if (!isOn)
+        {
+            rsp.list.append(errorToMap(ERR_DEVICE_OFF, QString("/lights/%1/state").arg(id), QString("parameter, effect, is not modifiable. Device is set to off.")));
+        }
+        else if (addTaskSetColorLoop(task, false, colorloopSpeed))
+        {
+            if (taskRef.lightNode->manufacturerCode() == VENDOR_MUELLER)
+            {
+                quint64 value = 0;
+                deCONZ::ZclAttribute attr(0x4005, deCONZ::Zcl8BitUint, "scene", deCONZ::ZclReadWrite, true);
+                attr.setValue(value);
+                writeAttribute(taskRef.lightNode, taskRef.lightNode->haEndpoint().endpoint(), BASIC_CLUSTER_ID, attr, VENDOR_MUELLER);
+            }
+
+            QVariantMap rspItem;
+            QVariantMap rspItemState;
+            rspItemState[QString("/lights/%1/state/effect").arg(id)] = RStateEffectValues[effect];
+            rspItem["success"] = rspItemState;
+            rsp.list.append(rspItem);
+
+            taskRef.lightNode->setValue(RStateEffect, RStateEffectValues[effect]);
+        }
+        else
+        {
+            rsp.list.append(errorToMap(ERR_INTERNAL_ERROR, QString("/lights/%1/state/effect").arg(id), QString("Internal error, %1").arg(ERR_BRIDGE_BUSY)));
+        }
+    }
+
+    // state.xy trumps state.ct trumps state.ct_inc trumps state.hue, state.sat
+    if (hasXy)
+    {
+        TaskItem task;
+        copyTaskReq(taskRef, task);
+
+        if (!isOn)
+        {
+            rsp.list.append(errorToMap(ERR_DEVICE_OFF, QString("/lights/%1/state").arg(id), QString("parameter, xy, is not modifiable. Device is set to off.")));
+        }
+        else if (taskRef.lightNode->isColorLoopActive())
+        {
+            rsp.list.append(errorToMap(ERR_PARAMETER_NOT_MODIFIEABLE, QString("/lights/%1/state").arg(id), QString("parameter, xy, is not modifiable. Colorloop is active.")));
+        }
+        else if (addTaskSetXyColor(task, targetX, targetY))
+        {
+            QVariantMap rspItem;
+            QVariantMap rspItemState;
+            QVariantList xy;
+            xy.append(targetX);
+            xy.append(targetY);
+            rspItemState[QString("/lights/%1/state/xy").arg(id)] = xy;
+            rspItem["success"] = rspItemState;
+            rsp.list.append(rspItem);
+
+            taskRef.lightNode->setValue(RStateX, targetX * 65535);
+            taskRef.lightNode->setValue(RStateY, targetY * 65535);
+            taskRef.lightNode->setValue(RStateColorMode, QString("xy"));
+        }
+        else
+        {
+            rsp.list.append(errorToMap(ERR_INTERNAL_ERROR, QString("/lights/%1/state/xy").arg(id), QString("Internal error, %1").arg(ERR_BRIDGE_BUSY)));
+        }
+    }
+    else if (hasCt)
+    {
+        TaskItem task;
+        copyTaskReq(taskRef, task);
+
+        if (!isOn)
+        {
+            rsp.list.append(errorToMap(ERR_DEVICE_OFF, QString("/lights/%1/state").arg(id), QString("parameter, ct, is not modifiable. Device is set to off.")));
+        }
+        else if (taskRef.lightNode->isColorLoopActive())
+        {
+            rsp.list.append(errorToMap(ERR_PARAMETER_NOT_MODIFIEABLE, QString("/lights/%1/state").arg(id), QString("parameter, ct, is not modifiable. Colorloop is active.")));
+        }
+        else if (addTaskSetColorTemperature(task, targetCt))
+        {
+            QVariantMap rspItem;
+            QVariantMap rspItemState;
+            rspItemState[QString("/lights/%1/state/ct").arg(id)] = targetCt;
+            rspItem["success"] = rspItemState;
+            rsp.list.append(rspItem);
+
+            taskRef.lightNode->setValue(RStateCt, targetCt);
+            taskRef.lightNode->setValue(RStateColorMode, QString("ct"));
+        }
+        else
+        {
+            rsp.list.append(errorToMap(ERR_INTERNAL_ERROR, QString("/lights/%1/state/ct").arg(id), QString("Internal error, %1").arg(ERR_BRIDGE_BUSY)));
+        }
+    }
+    else if (hasCtInc)
+    {
+        TaskItem task;
+        copyTaskReq(taskRef, task);
+
+        if (!isOn)
+        {
+            rsp.list.append(errorToMap(ERR_DEVICE_OFF, QString("/lights/%1/state").arg(id), QString("parameter, ct_inc, is not modifiable. Device is set to off.")));
+        }
+        else if (taskRef.lightNode->isColorLoopActive())
+        {
+            rsp.list.append(errorToMap(ERR_PARAMETER_NOT_MODIFIEABLE, QString("/lights/%1/state").arg(id), QString("parameter, ct_inc, is not modifiable. Colorloop is active.")));
+        }
+        else if (addTaskIncColorTemperature(task, targetCtInc))
+        {
+            taskToLocalData(task);
+            QVariantMap rspItem;
+            QVariantMap rspItemState;
+            rspItemState[QString("/lights/%1/state/ct").arg(id)] = targetCt;
+            rspItem["success"] = rspItemState;
+            rsp.list.append(rspItem);
+
+            taskRef.lightNode->setValue(RStateCt, targetCt);
+            taskRef.lightNode->setValue(RStateColorMode, QString("ct"));
+        }
+        else
+        {
+            rsp.list.append(errorToMap(ERR_INTERNAL_ERROR, QString("/lights/%1/state/ct_inc").arg(id), QString("Internal error, %1").arg(ERR_BRIDGE_BUSY)));
+        }
+    }
+    else if (hasHue || hasSat)
+    {
+        TaskItem task;
+        copyTaskReq(taskRef, task);
+
+        if (!isOn)
+        {
+            if (hasHue)
+            {
+                rsp.list.append(errorToMap(ERR_DEVICE_OFF, QString("/lights/%1/state").arg(id), QString("parameter, hue, is not modifiable. Device is set to off.")));
+            }
+            if (hasSat)
+            {
+                rsp.list.append(errorToMap(ERR_DEVICE_OFF, QString("/lights/%1/state").arg(id), QString("parameter, sat, is not modifiable. Device is set to off.")));
+            }
+        }
+        else if (taskRef.lightNode->isColorLoopActive())
+        {
+            if (hasHue)
+            {
+                rsp.list.append(errorToMap(ERR_PARAMETER_NOT_MODIFIEABLE, QString("/lights/%1/state").arg(id), QString("parameter, hue, is not modifiable. Colorloop is active.")));
+            }
+            if (hasSat)
+            {
+                rsp.list.append(errorToMap(ERR_PARAMETER_NOT_MODIFIEABLE, QString("/lights/%1/state").arg(id), QString("parameter, sat, is not modifiable. Colorloop is active.")));
+            }
+        }
+        else if (!hasSat) // only state.hue
+        {
+            ok = addTaskSetEnhancedHue(task, targetHue);
+            // FIXME: handle lights that don't support Enhanced Current Hue (like Müller)
+        }
+        else if (!hasHue) // only state.sat
+        {
+            ok = addTaskSetSaturation(task, targetSat);
+        }
+        else // both state.hue and state.sat
+        {
+            const quint8 hue = targetHue / 256;
+            ok = addTaskSetHueAndSaturation(task, hue, targetSat); // FIXME
+            // ok = addTaskSetEnhancedHueAndSaturation(task, targetHue, targetSat);
+        }
+        if (ok)
+        {
+            // FIXME: do we need this?
+            // quint16 hue = hasHue ? targetHue : taskRef.lightNode->item(RStateHue)->toNumber();
+            // quint8 sat = hasSat ? targetSat : taskRef.lightNode->item(RStateSat)->toNumber();
+            //
+            // double r, g, b;
+            // double x, y;
+            // double h = (hue * 360.0) / 65535.0;
+            // double s = sat / 254.0;
+            // double v = 1.0;
+            //
+            // Hsv2Rgb(&r, &g, &b, h, s, v);
+            // Rgb2xy(&x, &y, r, g, b);
+            //
+            // if (x < 0) { x = 0; }
+            // else if (x > 1) { x = 1; }
+            // if (y < 0) { y = 0; }
+            // else if (y > 1) { y = 1; }
+            //
+            // x *= 65535.0;
+            // y *= 65535.0;
+            // if (x > 65279) { x = 65279; }
+            // else if (x < 1) { x = 1; }
+            // if (y > 65279) { y = 65279; }
+            // else if (y < 1) { y = 1; }
+            //
+            // item = task.lightNode->item(RStateX);
+            // if (item && item->toNumber() != static_cast<quint16>(x))
+            // {
+            //     item->setValue(static_cast<quint16>(x));
+            //     Event e(RLights, RStateX, task.lightNode->id(), item);
+            //     enqueueEvent(e);
+            // }
+            // item = task.lightNode->item(RStateY);
+            // if (item && item->toNumber() != static_cast<quint16>(y))
+            // {
+            //     item->setValue(static_cast<quint16>(y));
+            //     Event e(RLights, RStateY, task.lightNode->id(), item);
+            //     enqueueEvent(e);
+            // }
+            // End FIXME
+
+            if (hasHue)
+            {
+                QVariantMap rspItem;
+                QVariantMap rspItemState;
+                rspItemState[QString("/lights/%1/state/hue").arg(id)] = targetHue;
+                rspItem["success"] = rspItemState;
+                rsp.list.append(rspItem);
+
+                taskRef.lightNode->setValue(RStateHue, targetHue);
+            }
+            if (hasSat)
+            {
+                QVariantMap rspItem;
+                QVariantMap rspItemState;
+                rspItemState[QString("/lights/%1/state/sat").arg(id)] = targetSat;
+                rspItem["success"] = rspItemState;
+                rsp.list.append(rspItem);
+
+                taskRef.lightNode->setValue(RStateSat, targetSat);
+            }
+            taskRef.lightNode->setValue(RStateColorMode, QString("hs"));
+        }
+        else
+        {
+            rsp.list.append(errorToMap(ERR_INTERNAL_ERROR, QString("/lights/%1/state/sat").arg(id), QString("Internal error, %1").arg(ERR_BRIDGE_BUSY)));
+        }
+    }
+
+    // state.effect: "colorloop"
+    if (effect == R_EFFECT_COLORLOOP)
+    {
+        TaskItem task;
+        copyTaskReq(taskRef, task);
+
+        if (!isOn)
+        {
+            rsp.list.append(errorToMap(ERR_DEVICE_OFF, QString("/lights/%1/state").arg(id), QString("parameter, effect, is not modifiable. Device is set to off.")));
+        }
+        else if (addTaskSetColorLoop(task, true, colorloopSpeed))
+        {
+            if (taskRef.lightNode->manufacturerCode() == VENDOR_MUELLER)
+            {
+                quint64 value = 0;
+                deCONZ::ZclAttribute attr(0x4005, deCONZ::Zcl8BitUint, "scene", deCONZ::ZclReadWrite, true);
+                attr.setValue(value);
+                writeAttribute(taskRef.lightNode, taskRef.lightNode->haEndpoint().endpoint(), BASIC_CLUSTER_ID, attr, VENDOR_MUELLER);
+            }
+
+            QVariantMap rspItem;
+            QVariantMap rspItemState;
+            rspItemState[QString("/lights/%1/state/effect").arg(id)] = RStateEffectValues[effect];
+            rspItem["success"] = rspItemState;
+            rsp.list.append(rspItem);
+
+            taskRef.lightNode->setValue(RStateEffect, RStateEffectValues[effect]);
+        }
+        else
+        {
+            rsp.list.append(errorToMap(ERR_INTERNAL_ERROR, QString("/lights/%1/state/effect").arg(id), QString("Internal error, %1").arg(ERR_BRIDGE_BUSY)));
+        }
+    }
+    else if (effect > 0)
+    {
+        const quint64 value = effect - 1;
+        deCONZ::ZclAttribute attr(0x4005, deCONZ::Zcl8BitUint, "scene", deCONZ::ZclReadWrite, true);
+        attr.setValue(value);
+
+        if (!isOn)
+        {
+            rsp.list.append(errorToMap(ERR_DEVICE_OFF, QString("/lights/%1/state").arg(id), QString("parameter, effect, is not modifiable. Device is set to off.")));
+        }
+        else if (writeAttribute(taskRef.lightNode, taskRef.lightNode->haEndpoint().endpoint(), BASIC_CLUSTER_ID, attr, VENDOR_MUELLER))
+        {
+            QVariantMap rspItem;
+            QVariantMap rspItemState;
+            rspItemState[QString("/lights/%1/state/effect").arg(id)] = RStateEffectValuesMueller[effect];
+            rspItem["success"] = rspItemState;
+            rsp.list.append(rspItem);
+
+            taskRef.lightNode->setValue(RStateEffect, RStateEffectValuesMueller[effect]);
+        }
+        else
+        {
+            rsp.list.append(errorToMap(ERR_INTERNAL_ERROR, QString("/lights/%1/state/effect").arg(id), QString("Internal error, %1").arg(ERR_BRIDGE_BUSY)));
+        }
+    }
+
+    // state.alert
+    if (!alert.isEmpty())
+    {
+        TaskItem task;
+        copyTaskReq(taskRef, task);
+
+        if (alert == "none")
+        {
+            task.taskType = TaskIdentify;
+            task.identifyTime = 0;
+        }
+        else if (alert == "select")
+        {
+            task.taskType = TaskIdentify;
+            task.identifyTime = 2;    // Hue lights don't react to 1.
+        }
+        else if (alert == "lselect")
+        {
+            task.taskType = TaskIdentify;
+            task.identifyTime = taskRef.onTime > 0 ? taskRef.onTime : 15; // Default for Philips Hue bridge
+        }
+        else if (alert == "blink")
+        {
+            task.taskType = TaskTriggerEffect;
+            task.effectIdentifier = 0x00;
+        }
+        else if (alert == "breathe")
+        {
+            task.taskType = TaskTriggerEffect;
+            task.effectIdentifier = 0x01;
+        }
+        else if (alert == "okay")
+        {
+            task.taskType = TaskTriggerEffect;
+            task.effectIdentifier = 0x02;
+        }
+        else if (alert == "channelchange")
+        {
+            task.taskType = TaskTriggerEffect;
+            task.effectIdentifier = 0x0b;
+        }
+        else if (alert == "finish")
+        {
+            task.taskType = TaskTriggerEffect;
+            task.effectIdentifier = 0xfe;
+        }
+        else if (alert == "stop")
+        {
+            task.taskType = TaskTriggerEffect;
+            task.effectIdentifier = 0xff;
+        }
+
+        if ((task.taskType == TaskIdentify && addTaskIdentify(task, task.identifyTime)) ||
+            (task.taskType == TaskTriggerEffect && addTaskTriggerEffect(task, task.effectIdentifier)))
+        {
+            QVariantMap rspItem;
+            QVariantMap rspItemState;
+            rspItemState[QString("/lights/%1/state/alert").arg(id)] = alert;
+            rspItem["success"] = rspItemState;
+            rsp.list.append(rspItem);
+
+            // Don't update write-only state.alert.
+        }
+        else
+        {
+            rsp.list.append(errorToMap(ERR_INTERNAL_ERROR, QString("/lights/%1").arg(id), QString("Internal error, %1").arg(ERR_BRIDGE_BUSY)));
+        }
+    }
+
+    // state.speed
+    if (hasSpeed)
+    {
+        TaskItem task;
+        copyTaskReq(taskRef, task);
+
+        // FIXME: The following low-level code is needed because ZclAttribute is broken for Zcl8BitEnum.
+
+        const quint16 cluster = FAN_CONTROL_CLUSTER_ID;
+        const quint16 attr = 0x0000; // Fan Mode
+        const quint8 type = deCONZ::Zcl8BitEnum;
+        const quint8 value = targetSpeed;
+
+        task.taskType = TaskWriteAttribute;
+
+        task.req.setClusterId(cluster);
+        task.req.setProfileId(HA_PROFILE_ID);
+        task.zclFrame.setSequenceNumber(zclSeq++);
+        task.zclFrame.setCommandId(deCONZ::ZclWriteAttributesId);
+        task.zclFrame.setFrameControl(deCONZ::ZclFCProfileCommand |
+                                      deCONZ::ZclFCDirectionClientToServer |
+                                      deCONZ::ZclFCDisableDefaultResponse);
+
+        DBG_Printf(DBG_INFO, "write attribute of 0x%016llX ep: 0x%02X cluster: 0x%04X: 0x%04X\n", taskRef.lightNode->address().ext(), taskRef.lightNode->haEndpoint().endpoint(), cluster, attr);
+
+        { // payload
+            QDataStream stream(&task.zclFrame.payload(), QIODevice::WriteOnly);
+            stream.setByteOrder(QDataStream::LittleEndian);
+            stream.setFloatingPointPrecision(QDataStream::SinglePrecision);
+
+            stream << attr;
+            stream << type;
+            stream << value;
+        }
+
+        { // ZCL frame
+            QDataStream stream(&task.req.asdu(), QIODevice::WriteOnly);
+            stream.setByteOrder(QDataStream::LittleEndian);
+            task.zclFrame.writeToStream(stream);
+        }
+
+        ok = addTask(task);
+
+        // FIXME: Use following code once ZclAttribute has been fixed.
+
+        // deCONZ::ZclAttribute attr(0x0000, type, "speed", deCONZ::ZclReadWrite, true);
+        // attr.setValue(value);
+        // ok = writeAttribute(taskRef.lightNode, taskRef.lightNode->haEndpoint().endpoint(), cluster, attr);
+
+        if (ok)
+        {
+            QVariantMap rspItem;
+            QVariantMap rspItemState;
+            rspItemState[QString("/lights/%1/state/speed").arg(id)] = targetSpeed;
+            rspItem["success"] = rspItemState;
+            rsp.list.append(rspItem);
+
+            taskRef.lightNode->setValue(RStateSpeed, targetSpeed);
+        }
+        else
+        {
+            rsp.list.append(errorToMap(ERR_INTERNAL_ERROR, QString("/lights/%1/state/speed").arg(id), QString("Internal error, %1").arg(ERR_BRIDGE_BUSY)));
+        }
+    }
+
+    // state.on: false
+    if (hasOn && !targetOn)
+    {
+        if (taskRef.lightNode->isColorLoopActive())
+        {
+            TaskItem task;
+            copyTaskReq(taskRef, task);
+            addTaskSetColorLoop(task, false, colorloopSpeed);
+        }
+
+        TaskItem task;
+        copyTaskReq(taskRef, task);
+        if (hasBri && hasTransitionTime)
+        {
+            ok = addTaskSetBrightness(task, 0, true);
+            // Danalock support. In rest_lights.cpp, you need to call this routine from setLightState() under if (hasOn)
+        }
+        else if (isDoorLockDevice)
+        {
+            ok = addTaskDoorLockUnlock(task, 0x01 /*UnLock*/);
+        }
+        else
+        {
+            const quint8 cmd = taskRef.lightNode->manufacturerCode() == VENDOR_PHILIPS // FIXME: use light capabilities
+                    ? ONOFF_COMMAND_OFF_WITH_EFFECT
+                    : ONOFF_COMMAND_OFF;
+            ok = addTaskSetOnOff(task, cmd, 0, 0);
+        }
+
+        if (ok)
+        {
+            QVariantMap rspItem;
+            QVariantMap rspItemState;
+            rspItemState[QString("/lights/%1/state/on").arg(id)] = targetOn;
+            rspItem["success"] = rspItemState;
+            rsp.list.append(rspItem);
+
+            if (!isDoorLockDevice) // Avoid reporting the new state before the lock report its state as locking/unlocking operations takes time and can also gets stuck.
+            {
+                taskRef.lightNode->setValue(RStateOn, targetOn);
+            }
+        }
+        else
+        {
+            rsp.list.append(errorToMap(ERR_INTERNAL_ERROR, QString("/lights/%1/state/on").arg(id), QString("Internal error, %1").arg(ERR_BRIDGE_BUSY)));
+        }
+    }
+
+    rsp.etag = taskRef.lightNode->etag;
+    processTasks();
+    return REQ_READY_SEND;
+}
+
+/*! PUT, PATCH /api/<apikey>/lights/<id>/state for Window covering "lights".
+    \return REQ_READY_SEND
+            REQ_NOT_HANDLED
+ */
+int DeRestPluginPrivate::setWindowCoveringState(const ApiRequest &req, ApiResponse &rsp, TaskItem &taskRef, QVariantMap &map)
+{
+    bool ok;
+    QString id = req.path[3];
+    quint16 cluster = WINDOW_COVERING_CLUSTER_ID;
+    // if (taskRef.lightNode->modelId().startsWith(QLatin1String("lumi.curtain"))) // FIXME - for testing only.
+    if (taskRef.lightNode->modelId().startsWith(QLatin1String("lumi.curtain.hagl04")))
+    {
+        cluster = ANALOG_OUTPUT_CLUSTER_ID;
+    }
+
+    if (R_GetProductId(taskRef.lightNode).startsWith(QLatin1String("Tuya_COVD")))
+    {
+        cluster = TUYA_CLUSTER_ID;
+    }
+
+    bool requestOk = true;
+    bool hasCmd = false;
+    bool hasOpen = false;
+    bool targetOpen = false;
+    bool hasLift = false;
+    bool hasStop = false;
+    quint8 targetLift = 0;
+    quint8 targetLiftZigBee = 0;
+    bool hasTilt = false;
+    quint8 targetTilt = 0;
+
+    // Check parameters.
+    for (QVariantMap::const_iterator p = map.begin(); p != map.end(); p++)
+    {
+        bool paramOk = false;
+        bool valueOk = false;
+        QString param = p.key();
+        if (param == "open" && taskRef.lightNode->item(RStateOpen))
+        {
+            paramOk = true;
+            hasCmd = true;
+            if (map[param].type() == QVariant::Bool)
+            {
+                valueOk = true;
+                hasOpen = true;
+                targetOpen = map[param].toBool();
+            }
+        }
+        else if (param == "on" && taskRef.lightNode->item(RStateOn))
+        {
+            paramOk = true;
+            hasCmd = true;
+            if (map[param].type() == QVariant::Bool)
+            {
+                valueOk = true;
+                hasOpen = true;
+                targetOpen = !(map[param].toBool());
+            }
+        }
+        else if (param == "stop" && taskRef.lightNode->item(RStateOn))
+        {
+            paramOk = true;
+            hasCmd = true;
+            if (map[param].type() == QVariant::Bool)
+            {
+                valueOk = true;
+                hasStop = true;
+            }
+        }
+        else if (param == "lift" && taskRef.lightNode->item(RStateLift))
+        {
+            paramOk = true;
+            hasCmd = true;
+            if (map[param].type() == QVariant::String && map[param].toString() == "stop")
+            {
+                valueOk = true;
+                hasStop = true;
+            }
+            else if (map[param].type() == QVariant::Double)
+            {
+                const uint lift = map[param].toUInt(&ok);
+                if (ok && lift <= 100)
+                {
+                    valueOk = true;
+                    hasLift = true;
+                    targetLift = lift;
+                }
+            }
+        }
+        else if (param == "bri" && taskRef.lightNode->item(RStateBri))
+        {
+            paramOk = true;
+            hasCmd = true;
+            if (map[param].type() == QVariant::String && map[param].toString() == "stop")
+            {
+                valueOk = true;
+                hasStop = true;
+            }
+            else if (map[param].type() == QVariant::Double)
+            {
+                const uint bri = map[param].toUInt(&ok);
+                if (ok && bri <= 0xFF)
+                {
+                    valueOk = true;
+                    hasLift = true;
+                    targetLift = bri * 100 / 254;
+                }
+            }
+        }
+        else if (param == "bri_inc" && taskRef.lightNode->item(RStateBri))
+        {
+            paramOk = true;
+            hasCmd = true;
+            if (map[param].type() == QVariant::Double)
+            {
+                const int bri_inc = map[param].toInt(&ok);
+                if (ok && bri_inc == 0)
+                {
+                    valueOk = true;
+                    hasStop = true;
+                }
+            }
+        }
+        else if (param == "tilt" && taskRef.lightNode->item(RStateTilt))
+        {
+            paramOk = true;
+            hasCmd = true;
+            if (map[param].type() == QVariant::Double)
+            {
+                const uint tilt = map[param].toUInt(&ok);
+                if (ok && tilt <= 100)
+                {
+                    valueOk = true;
+                    hasTilt = true;
+                    targetTilt = tilt;
+                }
+            }
+        }
+        else if (param == "sat" && taskRef.lightNode->item(RStateSat))
+        {
+            paramOk = true;
+            hasCmd = true;
+            if (map[param].type() == QVariant::Double)
+            {
+                const uint sat = map[param].toUInt(&ok);
+                if (ok && sat <= 255)
+                {
+                    valueOk = true;
+                    hasTilt = true;
+                    targetTilt = sat * 100 / 254;
+                }
+            }
+        }
+        if (!paramOk)
+        {
+            rsp.list.append(errorToMap(ERR_PARAMETER_NOT_AVAILABLE, QString("/lights/%1/state").arg(id), QString("parameter, %1, not available").arg(param)));
+            requestOk = false;
+        }
+        else if (!valueOk)
+        {
+            rsp.list.append(errorToMap(ERR_INVALID_VALUE, QString("/lights/%1/state").arg(id), QString("invalid value, %1, for parameter, %2").arg(map[param].toString()).arg(param)));
+            requestOk = false;
+        }
+    }
+    if (requestOk && !hasCmd)
+    {
+        rsp.list.append(errorToMap(ERR_MISSING_PARAMETER, QString("/lights/%1/state").arg(id), QString("missing parameter to set window covering device state")));
+        requestOk = false;
+    }
+    if (!requestOk)
+    {
+        rsp.httpStatus = HttpStatusBadRequest;
+        return REQ_READY_SEND;
+    }
+
+    if (cluster == ANALOG_OUTPUT_CLUSTER_ID && hasOpen && !hasLift)
+    {
+        hasLift = true;
+        targetLift = targetOpen ? 0 : 100;
+    }
+
+    // Some devices invert LiftPct.
+    if (hasLift)
+    {
+        if (taskRef.lightNode->modelId().startsWith(QLatin1String("lumi.curtain")) ||
+            R_GetProductId(taskRef.lightNode) == QLatin1String("11830304 Switch") ||
+            R_GetProductId(taskRef.lightNode) == QLatin1String("QS-Zigbee-C01 Module") ||
+            R_GetProductId(taskRef.lightNode) == QLatin1String("Zigbee curtain switch") ||
+            R_GetProductId(taskRef.lightNode) == QLatin1String("Tuya_COVD YS-MT750") ||
+            R_GetProductId(taskRef.lightNode) == QLatin1String("Tuya_COVD DS82") ||
+            taskRef.lightNode->modelId() == QLatin1String("D10110") ||
+            taskRef.lightNode->modelId() == QLatin1String("Motor Controller"))
+        {
+            targetLiftZigBee = 100 - targetLift;
+        }
+        else if (taskRef.lightNode->modelId() == QLatin1String("Shutter switch with neutral") ||
+                 taskRef.lightNode->modelId() == QLatin1String("Shutter SW with level control"))
+        {
+            // Legrand invert bri and don't support other value than 0
+            bool bStatus = false;
+            uint nHex = taskRef.lightNode->swBuildId().toUInt(&bStatus, 16);
+            if (bStatus && nHex < 28)
+            {
+                targetLiftZigBee = targetLift == 0 ? 100 : 0;
+            }
+            else
+            {
+                targetLiftZigBee = targetLift == 100 ? 100 : 0;
+            }
+        }
+        else
+        {
+            targetLiftZigBee = targetLift;
+        }
+    }
+
+    //Some device don't support lift, but third app can use it
+    if (hasLift)
+    {
+        if (taskRef.lightNode->manufacturer() == QLatin1String("_TYZB01_dazsid15") ||
+            taskRef.lightNode->modelId() == QLatin1String("FB56+CUR17SB2.2"))
+        {
+            hasLift = false;
+            hasOpen = true;
+            if (targetLiftZigBee > 0)
+            {
+                targetOpen = false;
+            }
+            else
+            {
+                targetOpen = true;
+            }
+        }
+    }
+
+    // Send command(s) to device.  Stop trumps LiftPct trumps Open/Close.
+    if (hasStop)
+    {
+        bool ok;
+        TaskItem task;
+        copyTaskReq(taskRef, task);
+
+        if (cluster == TUYA_CLUSTER_ID)
+        {
+            ok = sendTuyaRequest(task, TaskTuyaRequest, DP_TYPE_ENUM, DP_IDENTIFIER_CONTROL, QByteArray("\x01", 1));
+        }
+        else
+        {
+            ok = addTaskWindowCovering(task, WINDOW_COVERING_COMMAND_STOP, 0, 0);
+        }
+
+        if (ok)
+        {
+            QVariantMap rspItem;
+            QVariantMap rspItemState;
+            rspItemState[QString("/lights/%1/state/stop").arg(id)] = true;
+            rspItem["success"] = rspItemState;
+            rsp.list.append(rspItem);
+
+            // Rely on attribute reporting to update the light state.
+        }
+        else
+        {
+            rsp.list.append(errorToMap(ERR_INTERNAL_ERROR, QString("/lights/%1/state/stop").arg(id), QString("Internal error, %1").arg(ERR_BRIDGE_BUSY)));
+        }
+    }
+    else if (hasLift)
+    {
+        bool ok;
+        TaskItem task;
+        copyTaskReq(taskRef, task);
+
+        if (cluster == TUYA_CLUSTER_ID)
+        {
+            QByteArray lev = QByteArray("\x00\x00\x00", 3);
+            lev.append(targetLiftZigBee);
+            ok = sendTuyaRequest(task, TaskTuyaRequest, DP_TYPE_VALUE, DP_IDENTIFIER_PERCENT_CONTROL, lev);
+        }
+        else if (cluster == ANALOG_OUTPUT_CLUSTER_ID)
+        {
+            // FIXME: The following low-level code is needed because ZclAttribute is broken for ZclSingleFloat.
+
+            const quint16 attr = 0x0055; // Present value;
+            const quint8 type = deCONZ::ZclSingleFloat;
+            float value = targetLiftZigBee;
+
+            task.taskType = TaskWriteAttribute;
+
+            task.req.setClusterId(cluster);
+            task.req.setProfileId(HA_PROFILE_ID);
+            task.zclFrame.setSequenceNumber(zclSeq++);
+            task.zclFrame.setCommandId(deCONZ::ZclWriteAttributesId);
+            task.zclFrame.setFrameControl(deCONZ::ZclFCProfileCommand |
+                                          deCONZ::ZclFCDirectionClientToServer |
+                                          deCONZ::ZclFCDisableDefaultResponse);
+
+            DBG_Printf(DBG_INFO, "write attribute of 0x%016llX ep: 0x%02X cluster: 0x%04X: 0x%04X\n", taskRef.lightNode->address().ext(), taskRef.lightNode->haEndpoint().endpoint(), cluster, attr);
+
+            { // payload
+                QDataStream stream(&task.zclFrame.payload(), QIODevice::WriteOnly);
+                stream.setByteOrder(QDataStream::LittleEndian);
+                stream.setFloatingPointPrecision(QDataStream::SinglePrecision);
+
+                stream << attr;
+                stream << type;
+                stream << value;
+            }
+
+            { // ZCL frame
+                QDataStream stream(&task.req.asdu(), QIODevice::WriteOnly);
+                stream.setByteOrder(QDataStream::LittleEndian);
+                task.zclFrame.writeToStream(stream);
+            }
+
+            ok = addTask(task);
+
+            // FIXME: Use following code once ZclAttribute has been fixed.
+
+            // deCONZ::ZclAttribute attr(0x0055, deCONZ::ZclSingleFloat, "value", deCONZ::ZclReadWrite, true);
+            // attr.setValue(QVariant(value));
+            // ok = writeAttribute(taskRef.lightNode, taskRef.lightNode->haEndpoint().endpoint(), cluster, attr);
+        }
+        else
+        {
+            ok = addTaskWindowCovering(task, WINDOW_COVERING_COMMAND_GOTO_LIFT_PCT, 0, targetLiftZigBee);
+        }
+
+        if (ok)
+        {
+            QVariantMap rspItem;
+            QVariantMap rspItemState;
+            rspItemState[QString("/lights/%1/state/lift").arg(id)] = targetLift;
+            rspItem["success"] = rspItemState;
+            rsp.list.append(rspItem);
+
+
+            // I m using this code only for Legrand ATM but can be used for other device.
+            // Because the attribute reporting take realy long time to be done, can be 2 minutes
+            // Or it can be changed only after this time, so using an read attribute don't give usable value
+            // And can cause issue on some third app
+            if (taskRef.lightNode->modelId() == QLatin1String("Shutter switch with neutral") ||
+                taskRef.lightNode->modelId() == QLatin1String("Shutter SW with level control"))
+            {
+                taskRef.lightNode->setValue(RStateLift, 50);
+                taskRef.lightNode->setValue(RStateBri, 127);
+            }
+
+            // Rely on attribute reporting to update the light state.
+        }
+        else
+        {
+            rsp.list.append(errorToMap(ERR_INTERNAL_ERROR, QString("/lights/%1/state/lift").arg(id), QString("Internal error, %1").arg(ERR_BRIDGE_BUSY)));
+        }
+    }
+    else if (hasOpen)
+    {
+        bool ok;
+        TaskItem task;
+        copyTaskReq(taskRef, task);
+
+        if (cluster == TUYA_CLUSTER_ID)
+        {
+            if (targetOpen)
+            {
+                ok = sendTuyaRequest(task, TaskTuyaRequest, DP_TYPE_ENUM, DP_IDENTIFIER_CONTROL, QByteArray("\x02", 1));
+            }
+            else
+            {
+                ok = sendTuyaRequest(task, TaskTuyaRequest, DP_TYPE_ENUM, DP_IDENTIFIER_CONTROL, QByteArray("\x00", 1));
+            }
+        }
+        else
+        {
+            ok = addTaskWindowCovering(task, targetOpen ? WINDOW_COVERING_COMMAND_OPEN : WINDOW_COVERING_COMMAND_CLOSE, 0, 0);
+        }
+
+        if (ok)
+        {
+            QVariantMap rspItem;
+            QVariantMap rspItemState;
+            rspItemState[QString("/lights/%1/state/open").arg(id)] = targetOpen;
+            rspItem["success"] = rspItemState;
+            rsp.list.append(rspItem);
+
+            // I m using this code only for Legrand ATM but can be used for other device.
+            // Because the attribute reporting take realy long time to be done, can be 2 minutes
+            // Or it can be changed only after this time, so using an read attribute don't give usable value
+            // And can cause issue on some third app
+            if (taskRef.lightNode->modelId() == QLatin1String("Shutter switch with neutral") ||
+                taskRef.lightNode->modelId() == QLatin1String("Shutter SW with level control"))
+            {
+                taskRef.lightNode->setValue(RStateLift, 50);
+                taskRef.lightNode->setValue(RStateBri, 127);
+            }
+
+            // Rely on attribute reporting to update the light state.
+        }
+        else
+        {
+            rsp.list.append(errorToMap(ERR_INTERNAL_ERROR, QString("/lights/%1/state/open").arg(id), QString("Internal error, %1").arg(ERR_BRIDGE_BUSY)));
+        }
+    }
+
+    // Handle TiltPct independent from Stop - LiftPct - Open/Close.
+    if (hasTilt)
+    {
+        TaskItem task;
+        copyTaskReq(taskRef, task);
+
+        if (addTaskWindowCovering(task, WINDOW_COVERING_COMMAND_GOTO_TILT_PCT, 0, targetTilt))
+        {
+            QVariantMap rspItem;
+            QVariantMap rspItemState;
+            rspItemState[QString("/lights/%1/state/tilt").arg(id)] = targetTilt;
+            rspItem["success"] = rspItemState;
+            rsp.list.append(rspItem);
+
+            // Rely on attribute reporting to update the light state.
+        }
+        else
+        {
+            rsp.list.append(errorToMap(ERR_INTERNAL_ERROR, QString("/lights/%1/state/tilt").arg(id), QString("Internal error, %1").arg(ERR_BRIDGE_BUSY)));
+        }
+    }
+
+    rsp.etag = taskRef.lightNode->etag;
+    processTasks();
+    return REQ_READY_SEND;
+}
+
+//
+// Tuya Devices
+//
+int DeRestPluginPrivate::setTuyaDeviceState(const ApiRequest &req, ApiResponse &rsp, TaskItem &taskRef, QVariantMap &map)
+{
+    QString id = req.path[3];
+    
+    bool targetOn = false;
+    bool hasOn = false;
+    bool hasBri = false;
+    uint targetBri = 0;
+    
+    bool ok = false;
+    
+    //Parse all parameters
+    for (QVariantMap::const_iterator p = map.begin(); p != map.end(); p++)
+    {
+        if (p.key() == "bri" && R_GetProductId(taskRef.lightNode).startsWith(QLatin1String("Tuya_DIMSWITCH")))
+        {
+            if (map[p.key()].type() == QVariant::Double)
+            {
+                targetBri = map["bri"].toUInt(&ok);
+                if (ok && targetBri <= 0xFF)
+                {
+                    hasBri = true;
+                }
+            }
+
+            if (!hasBri)
+            {
+                rsp.list.append(errorToMap(ERR_INVALID_VALUE, QString("/lights/%1").arg(id), QString("invalid value, %1, for parameter, bri").arg(map["bri"].toString())));
+            }
+        }
+
+        else if (p.key() == "on" && taskRef.lightNode->item(RStateOn))
+        {
+            if (map[p.key()].type() == QVariant::Bool)
+            {
+                hasOn = true;
+                targetOn = map["on"].toBool();
+            }
+            else
+            {
+                rsp.list.append(errorToMap(ERR_INVALID_VALUE, QString("/lights/%1/state").arg(id), QString("invalid value, %1, for parameter, on").arg(map["on"].toString())));
+            }
+        }
+
+        else
+        {
+            rsp.list.append(errorToMap(ERR_PARAMETER_NOT_AVAILABLE, QString("/lights/%1/state").arg(id), QString("parameter, %1, not available").arg(p.key())));
+        }
+    }
+    
+    // Return direct if there is already error
+    if (!rsp.list.isEmpty())
+    {
+        rsp.httpStatus = HttpStatusBadRequest; 
+        return REQ_READY_SEND; 
+    }
+
+    if (hasBri)
+    {
+        quint16 bri = targetBri * 1000 / 254;
+        QByteArray data = QByteArray("\x00\x00", 2);
+        data.append(static_cast<qint8>((bri >> 8) & 0xff));
+        data.append(static_cast<qint8>(bri & 0xff));
+        
+        if (R_GetProductId(taskRef.lightNode) == QLatin1String("Tuya_DIMSWITCH Earda Dimmer") ||
+            R_GetProductId(taskRef.lightNode) == QLatin1String("Tuya_DIMSWITCH EDM-1ZAA-EU"))
+        {
+            ok = sendTuyaRequest(taskRef, TaskTuyaRequest, DP_TYPE_VALUE, DP_IDENTIFIER_DIMMER_LEVEL_MODE2, data);
+        }
+        else
+        {
+            ok = sendTuyaRequest(taskRef, TaskTuyaRequest, DP_TYPE_VALUE, DP_IDENTIFIER_DIMMER_LEVEL_MODE1, data);
+        }
+        
+        if (ok)
+        {
+            QVariantMap rspItem;
+            QVariantMap rspItemState;
+            rspItemState[QString("/lights/%1/state/bri").arg(id)] = targetBri;
+            rspItem["success"] = rspItemState;
+            rsp.list.append(rspItem);
+        }
+        else
+        {
+            rsp.list.append(errorToMap(ERR_INTERNAL_ERROR, QString("/lights/%1").arg(id), QString("Internal error, %1").arg(ERR_BRIDGE_BUSY)));
+        }
+    }
+
+    if (hasOn)
+    {
+        qint8 button = DP_IDENTIFIER_BUTTON_1;
+        QByteArray data;
+
+        //Retreive Fake endpoint, and change button value
+        const auto ep = taskRef.lightNode->haEndpoint().endpoint();
+        if      (ep == 0x02) { button = DP_IDENTIFIER_BUTTON_2; }
+        else if (ep == 0x03) { button = DP_IDENTIFIER_BUTTON_3; }
+
+        //Use only the first endpoint for command
+        taskRef.req.setDstEndpoint(0x01);
+
+        DBG_Printf(DBG_INFO, "Tuya debug 10: EP: %d ID : %s\n", ep, qPrintable(id));
+
+        if (targetOn)
+        {
+            data = QByteArray("\x01", 1);
+        }
+        else
+        {
+            data = QByteArray("\x00", 1);
+        }
+
+        ok = sendTuyaRequest(taskRef, TaskTuyaRequest, DP_TYPE_BOOL, button, data);
+
+        if (ok)
+        {
+            QVariantMap rspItem;
+            QVariantMap rspItemState;
+            rspItemState[QString("/lights/%1/state/on").arg(id)] = targetOn;
+            rspItem["success"] = rspItemState;
+            rsp.list.append(rspItem);
+        }
+        else
+        {
+            rsp.list.append(errorToMap(ERR_INTERNAL_ERROR, QString("/lights/%1").arg(id), QString("Internal error, %1").arg(ERR_BRIDGE_BUSY)));
+        }
+
+    }
+
+    return REQ_READY_SEND;
+}
+
+/*! PUT, PATCH /api/<apikey>/lights/<id>/state for Warning device "lights".
+    \return REQ_READY_SEND
+            REQ_NOT_HANDLED
+ */
+int DeRestPluginPrivate::setWarningDeviceState(const ApiRequest &req, ApiResponse &rsp, TaskItem &taskRef, QVariantMap &map)
+{
+    bool ok;
+    QString id = req.path[3];
+
+    bool requestOk = true;
+    bool hasCmd = false;
+    QString alert;
+    quint16 onTime = 0;
+    static const QStringList alertList({ "none", "select", "lselect", "blink", "all" });
+
+    // Check parameters.
+    for (QVariantMap::const_iterator p = map.begin(); p != map.end(); p++)
+    {
+        bool paramOk = false;
+        bool valueOk = false;
+        QString param = p.key();
+
+        if (param == "alert" && taskRef.lightNode->item(RStateAlert))
+        {
+            paramOk = true;
+            hasCmd = true;
+            if (map[param].type() == QVariant::String)
+            {
+                alert = map[param].toString();
+                valueOk = alertList.contains(alert);
+            }
+        }
+        else if (param == "ontime")
+        {
+            paramOk = true;
+            if (map[param].type() == QVariant::Double)
+            {
+                const uint ot = map[param].toUInt(&ok);
+                if (ok && ot < 0xFFFF) {
+                    valueOk = true;
+                    onTime = ot;
+                }
+            }
+        }
+        if (!paramOk)
+        {
+            rsp.list.append(errorToMap(ERR_PARAMETER_NOT_AVAILABLE, QString("/lights/%1/state").arg(id).arg(param), QString("parameter, %1, not available").arg(param)));
+            requestOk = false;
+        }
+        else if (!valueOk)
+        {
+            rsp.list.append(errorToMap(ERR_INVALID_VALUE, QString("/lights/%1/state/%2").arg(id).arg(param), QString("invalid value, %1, for parameter, %2").arg(map[param].toString()).arg(param)));
+            requestOk = false;
+        }
+    }
+    if (onTime > 0 && alert.isEmpty()) {
+        rsp.list.append(errorToMap(ERR_MISSING_PARAMETER, QString("/lights/%1/state").arg(id), QString("missing parameter, alert, for parameter, ontime")));
+        requestOk = false;
+    }
+    if (requestOk && !hasCmd)
+    {
+        rsp.list.append(errorToMap(ERR_MISSING_PARAMETER, QString("/lights/%1/state").arg(id), QString("missing parameter to set warning device state")));
+        requestOk = false;
+    }
+    if (!requestOk)
+    {
+        rsp.httpStatus = HttpStatusBadRequest;
+        return REQ_READY_SEND;
+    }
+
+    if (taskRef.lightNode->node()->isZombie() || !taskRef.lightNode->lastRx().isValid())
+    {
+        DBG_Printf(DBG_INFO,"0x%016llX: resurrecting zombie siren\n", taskRef.lightNode->address().ext());
+        taskRef.lightNode->rx(); // FIXME: this incorrectly updates `lastseen`
+    }
+
+    TaskItem task;
+    copyTaskReq(taskRef, task);
+    task.taskType = TaskWarning;
+
+    if (!alert.isEmpty())
+    {
+        if (alert == "none")
+        {
+            task.options = 0x00; // Warning mode 0 (no warning), No strobe, Low sound
+            task.duration = 0;
+        }
+        else if (alert == "select")
+        {
+            task.options = 0x17; // Warning mode 1 (burglar), Strobe, Very high sound
+            if (taskRef.lightNode->modelId().startsWith(QLatin1String("902010/24")) ||
+                taskRef.lightNode->modelId() == QLatin1String("902010/29"))
+            {
+                task.options = 0x12;    // Warning mode 1 (burglar), no Strobe, high sound
+            }
+            else if (taskRef.lightNode->modelId() == QLatin1String("SIRZB-110"))    // Doesn't support strobe
+            {
+                task.options = 0x13;    // Warning mode 1 (burglar), no Strobe, Very high sound
+            }
+            task.duration = 1;
+        }
+        else if (alert == "lselect")
+        {
+            task.options = 0x17; // Warning mode 1 (burglar), Strobe, Very high sound
+            if (taskRef.lightNode->modelId().startsWith(QLatin1String("902010/24")) ||
+                taskRef.lightNode->modelId() == QLatin1String("902010/29"))
+            {
+                task.options = 0x12;    // Warning mode 1 (burglar), no Strobe, high sound
+            }
+            else if (taskRef.lightNode->modelId() == QLatin1String("SIRZB-110"))    // Doesn't support strobe
+            {
+                task.options = 0x13;    // Warning mode 1 (burglar), no Strobe, Very high sound
+            }
+            task.duration = onTime > 0 ? onTime : 300;
+        }
+        else if (alert == "blink")
+        {
+            task.options = 0x04; // Warning mode 0 (no warning), Strobe, Low sound
+            task.duration = onTime > 0 ? onTime : 300;
+        }
+        else if (alert == "all")
+        {
+            // FXIME: Dirty hack to send a network-wide broadcast to activate all sirens.
+            task.req.dstAddress().setNwk(deCONZ::BroadcastAll);
+            task.req.setDstAddressMode(deCONZ::ApsNwkAddress);
+            task.req.setTxOptions(0);
+            task.req.setDstEndpoint(0xFF);
+            task.options = 0x17; // Warning mode 1 (burglar), Strobe, Very high sound
+            task.duration = onTime > 0 ? onTime : 1;
+        }
+
+        if (addTaskWarning(task, task.options, task.duration))
+        {
+            QVariantMap rspItem;
+            QVariantMap rspItemState;
+            rspItemState[QString("/lights/%1/state/alert").arg(id)] = alert;
+            rspItem["success"] = rspItemState;
+            rsp.list.append(rspItem);
+            // Don't update write-only state.alert.
+        }
+        else
+        {
+            rsp.list.append(errorToMap(ERR_INTERNAL_ERROR, QString("/lights/%1/state/alert").arg(id), QString("Internal error, %1").arg(ERR_BRIDGE_BUSY)));
+        }
+    }
+
+    rsp.etag = taskRef.lightNode->etag;
+    processTasks();
+    return REQ_READY_SEND;
+}
+
+/*! PUT, PATCH /api/<apikey>/lights/<id>
+    \return REQ_READY_SEND
+            REQ_NOT_HANDLED
+ */
+int DeRestPluginPrivate::setLightAttributes(const ApiRequest &req, ApiResponse &rsp)
+{
+    bool ok;
+    QVariant var = Json::parse(req.content, ok);
+    QVariantMap map = var.toMap();
+    QString id = req.path[3];
+    LightNode *lightNode = getLightNodeForId(id);
+    rsp.httpStatus = HttpStatusOk;
+
+    if (!lightNode || lightNode->state() == LightNode::StateDeleted)
+    {
+        rsp.list.append(errorToMap(ERR_RESOURCE_NOT_AVAILABLE, QString("/lights/%1").arg(id), QString("resource, /lights/%1, not available").arg(id)));
+        rsp.httpStatus = HttpStatusNotFound;
+        return REQ_READY_SEND;
+    }
+
+    if (!ok || map.isEmpty())
+    {
+        rsp.list.append(errorToMap(ERR_INVALID_JSON, QString("/lights/%1").arg(id), QString("body contains invalid JSON")));
+        return REQ_READY_SEND;
+    }
+
+    // name
+    if (map.contains("name"))
+    {
+        QString name = map["name"].toString().trimmed();
+
+        if (name.size() <= 32)
+        {
+            // if zero length set default name
+            // TODO use model description from basic cluster
+            if (name.size() == 0)
+            {
+                name = lightNode->id();
+            }
+
+            if (lightNode->node())
+            {
+                lightNode->node()->setUserDescriptor(name);
+            }
+            if (lightNode->name() != name)
+            {
+                lightNode->setName(name);
+
+                updateLightEtag(lightNode);
+                lightNode->setNeedSaveDatabase(true);
+                queSaveDb(DB_LIGHTS, DB_SHORT_SAVE_DELAY);
+
+                Event e(RLights, RAttrName, lightNode->id(), lightNode->item(RAttrName));
+                enqueueEvent(e);
+            }
+
+            Q_Q(DeRestPlugin);
+            q->nodeUpdated(lightNode->address().ext(), QLatin1String("name"), name);
+
+            if (lightNode->modelId().startsWith(QLatin1String("FLS-NB"))) // sync names
+            {
+                for (Sensor &s : sensors)
+                {
+                    if (s.address().ext() == lightNode->address().ext() &&
+                        s.name() != lightNode->name())
+                    {
+                        updateSensorEtag(&s);
+                        s.setName(lightNode->name());
+                        s.setNeedSaveDatabase(true);
+                        queSaveDb(DB_SENSORS, DB_SHORT_SAVE_DELAY);
+                    }
+                }
+            }
+
+            QVariantMap rspItem;
+            QVariantMap rspItemState;
+            rspItemState[QString("/lights/%1/name").arg(id)] = map["name"];
+            rspItem["success"] = rspItemState;
+            rsp.list.append(rspItem);
+            rsp.etag = lightNode->etag;
+            return REQ_READY_SEND;
+        }
+        else
+        {
+            rsp.list.append(errorToMap(ERR_INVALID_VALUE, QString("/lights/%1").arg(id), QString("invalid value, %1, for parameter, /lights/%2/name").arg(name).arg(id)));
+            return REQ_READY_SEND;
+        }
+    }
+
+    // powerup options
+    if (map.contains("powerup"))
+    {
+        ResourceItem *item = lightNode->item(RConfigPowerup);
+
+        if (!item)
+        {
+            rsp.list.append(errorToMap(ERR_PARAMETER_NOT_AVAILABLE, QString("/lights/%1").arg(id), QString("parameter, /lights/%1/powerup, is not available").arg(id)));
+            rsp.httpStatus = HttpStatusNotFound;
+            return REQ_READY_SEND;
+        }
+
+        if (item->setValue(map["powerup"]))
+        {
+            QVariantMap rspItem;
+            QVariantMap rspItemState;
+            rspItemState[QString("/lights/%1/powerup").arg(id)] = map["powerup"];
+            rspItem["success"] = rspItemState;
+            rsp.list.append(rspItem);
+            rsp.etag = lightNode->etag;
+
+            if (item->lastSet() == item->lastChanged())
+            {
+                Event e(RLights, RConfigPowerup, lightNode->id(), item);
+                enqueueEvent(e);
+                lightNode->setNeedSaveDatabase(true);
+                queSaveDb(DB_LIGHTS, DB_SHORT_SAVE_DELAY);
+            }
+
+            return REQ_READY_SEND;
+        }
+        else
+        {
+            rsp.list.append(errorToMap(ERR_INVALID_VALUE, QString("/lights/%1/powerup").arg(id), QString("invalid value, %1, for parameter powerup").arg(map["powerup"].toString())));
+            rsp.httpStatus = HttpStatusBadRequest;
+            return REQ_READY_SEND;
+        }
+    }
+
+    // Tuya options
+    // Reverse covering
+    if (map.contains("reverse"))
+    {
+
+        TaskItem taskRef;
+        taskRef.lightNode = getLightNodeForId(id);
+
+        if (!taskRef.lightNode || taskRef.lightNode->state() == LightNode::StateDeleted)
+        {
+            rsp.httpStatus = HttpStatusNotFound;
+            rsp.list.append(errorToMap(ERR_RESOURCE_NOT_AVAILABLE, QString("/lights/%1").arg(id), QString("resource, /lights/%1, not available").arg(id)));
+            return REQ_READY_SEND;
+        }
+
+        if (!taskRef.lightNode->isAvailable())
+        {
+            rsp.httpStatus = HttpStatusOk;
+            rsp.list.append(errorToMap(ERR_RESOURCE_NOT_AVAILABLE, QString("/lights/%1").arg(id), QString("resource, /lights/%1, not available").arg(id)));
+            return REQ_READY_SEND;
+        }
+
+        // set destination parameters
+        taskRef.req.dstAddress() = taskRef.lightNode->address();
+        taskRef.req.setTxOptions(deCONZ::ApsTxAcknowledgedTransmission);
+        taskRef.req.setDstEndpoint(taskRef.lightNode->haEndpoint().endpoint());
+        taskRef.req.setSrcEndpoint(getSrcEndpoint(taskRef.lightNode, taskRef.req));
+        taskRef.req.setDstAddressMode(deCONZ::ApsExtAddress);
+        //taskRef.transitionTime = 4;
+        //taskRef.onTime = 0;
+
+        QByteArray direction = QByteArray("\x00", 1);
+        if (map["reverse"].toBool())
+        {
+            direction = QByteArray("\x01", 1);
+        }
+
+        if (sendTuyaRequest(taskRef, TaskTuyaRequest, DP_TYPE_ENUM, DP_IDENTIFIER_WORK_STATE, direction))
+        {
+            QVariantMap rspItem;
+            QVariantMap rspItemState;
+            rspItemState[QString("/lights/%1/reverse").arg(id)] = map["reverse"];
+            rspItem["success"] = rspItemState;
+            rsp.list.append(rspItem);
+            rsp.etag = lightNode->etag;
+
+            return REQ_READY_SEND;
+        }
+        else
+        {
+            rsp.list.append(errorToMap(ERR_INVALID_VALUE, QString("/lights/%1/reverse").arg(id), QString("invalid value, %1, for parameter reverse").arg(map["reverse"].toString())));
+            rsp.httpStatus = HttpStatusBadRequest;
+            return REQ_READY_SEND;
+        }
+    }
+
+    // Calibration command used for covering
+    if (map.contains("calibration"))
+    {
+
+        TaskItem taskRef;
+        taskRef.lightNode = getLightNodeForId(id);
+
+        if (!taskRef.lightNode || taskRef.lightNode->state() == LightNode::StateDeleted)
+        {
+            rsp.httpStatus = HttpStatusNotFound;
+            rsp.list.append(errorToMap(ERR_RESOURCE_NOT_AVAILABLE, QString("/lights/%1").arg(id), QString("resource, /lights/%1, not available").arg(id)));
+            return REQ_READY_SEND;
+        }
+
+        if (!taskRef.lightNode->isAvailable())
+        {
+            rsp.httpStatus = HttpStatusOk;
+            rsp.list.append(errorToMap(ERR_RESOURCE_NOT_AVAILABLE, QString("/lights/%1").arg(id), QString("resource, /lights/%1, not available").arg(id)));
+            return REQ_READY_SEND;
+        }
+
+        qint64 value = 0x00;
+        if (map["calibration"].toBool())
+        {
+            value = 0x01;
+        }
+
+        deCONZ::ZclAttribute attr(0xf001, deCONZ::Zcl8BitEnum, "calibration", deCONZ::ZclReadWrite, true);
+        attr.setValue(value);
+
+        if (writeAttribute(taskRef.lightNode, taskRef.lightNode->haEndpoint().endpoint(), WINDOW_COVERING_CLUSTER_ID, attr))
+        {
+            QVariantMap rspItem;
+            QVariantMap rspItemState;
+            rspItemState[QString("/lights/%1/calibration").arg(id)] = map["calibration"];
+            rspItem["success"] = rspItemState;
+            rsp.list.append(rspItem);
+            rsp.etag = lightNode->etag;
+
+            return REQ_READY_SEND;
+        }
+        else
+        {
+            rsp.list.append(errorToMap(ERR_INVALID_VALUE, QString("/lights/%1/calibration").arg(id), QString("invalid value, %1, for parameter calibration").arg(map["calibration"].toString())));
+            rsp.httpStatus = HttpStatusBadRequest;
+            return REQ_READY_SEND;
+        }
+    }
+
+    /*else
+    {
+        rsp.list.append(errorToMap(ERR_MISSING_PARAMETER, QString("/lights/%1").arg(id), QString("missing parameters in body")));
+        return REQ_READY_SEND;
+    }*/
+
+    return REQ_NOT_HANDLED;
+}
+
+/*! DELETE /api/<apikey>/lights/<id>
+    \return 0 - on success
+           -1 - on error
+ */
+int DeRestPluginPrivate::deleteLight(const ApiRequest &req, ApiResponse &rsp)
+{
+    DBG_Assert(req.path.size() == 4);
+
+    if (req.path.size() != 4)
+    {
+        return REQ_NOT_HANDLED;
+    }
+
+    const QString &id = req.path[3];
+
+    LightNode *lightNode = getLightNodeForId(id);
+
+    if (!lightNode || lightNode->state() == LightNode::StateDeleted)
+    {
+        rsp.list.append(errorToMap(ERR_RESOURCE_NOT_AVAILABLE, QString("/lights/%1").arg(id), QString("resource, /lights/%1, not available").arg(id)));
+        rsp.httpStatus = HttpStatusNotFound;
+        return REQ_READY_SEND;
+    }
+
+    bool ok;
+    QVariant var = Json::parse(req.content, ok);
+    QVariantMap map = var.toMap();
+
+    if (!ok)
+    {
+        rsp.list.append(errorToMap(ERR_INVALID_JSON, QString("/lights/%1").arg(id), QString("body contains invalid JSON")));
+        rsp.httpStatus = HttpStatusBadRequest;
+        return REQ_READY_SEND;
+    }
+
+    bool hasReset = map.contains("reset");
+
+    if (hasReset)
+    {
+        if (map["reset"].type() == QVariant::Bool)
+        {
+            bool reset = map["reset"].toBool();
+
+            QVariantMap rspItem;
+            QVariantMap rspItemState;
+            rspItemState[QString("/lights/%1/reset").arg(id)] = reset;
+            rspItem["success"] = rspItemState;
+            rsp.list.append(rspItem);
+
+            if (reset)
+            {
+                lightNode->setResetRetryCount(10);
+            }
+        }
+        else
+        {
+            rsp.list.append(errorToMap(ERR_INVALID_VALUE, QString("/lights/%1/reset").arg(id), QString("invalid value, %1, for parameter, reset").arg(map["reset"].toString())));
+            rsp.httpStatus = HttpStatusBadRequest;
+            return REQ_READY_SEND;
+        }
+    }
+    else
+    {
+        QVariantMap rspItem;
+        QVariantMap rspItemState;
+        rspItemState["id"] = id;
+        rspItem["success"] = rspItemState;
+        rsp.list.append(rspItem);
+    }
+
+    // delete all group membership from light
+    std::vector<GroupInfo>::iterator g = lightNode->groups().begin();
+    std::vector<GroupInfo>::iterator gend = lightNode->groups().end();
+
+    for (; g != gend; ++g)
+    {
+        //delete Light from all scenes.
+        deleteLightFromScenes(id, g->id);
+
+        //delete Light from all groups
+        g->actions &= ~GroupInfo::ActionAddToGroup;
+        g->actions |= GroupInfo::ActionRemoveFromGroup;
+        if (g->state != GroupInfo::StateNotInGroup)
+        {
+            g->state = GroupInfo::StateNotInGroup;
+        }
+    }
+
+    if (lightNode->state() != LightNode::StateDeleted)
+    {
+        lightNode->setState(LightNode::StateDeleted);
+        lightNode->setNeedSaveDatabase(true);
+    }
+
+    {
+        Q_Q(DeRestPlugin);
+        q->nodeUpdated(lightNode->address().ext(), QLatin1String("deleted"), QLatin1String(""));
+    }
+
+    updateLightEtag(lightNode);
+    queSaveDb(DB_LIGHTS | DB_GROUPS | DB_SCENES, DB_SHORT_SAVE_DELAY);
+
+    rsp.httpStatus = HttpStatusOk;
+    rsp.etag = lightNode->etag;
+
+    return REQ_READY_SEND;
+}
+
+/*! DELETE /api/<apikey>/lights/<id>/scenes
+    \return 0 - on success
+           -1 - on error
+ */
+int DeRestPluginPrivate::removeAllScenes(const ApiRequest &req, ApiResponse &rsp)
+{
+    DBG_Assert(req.path.size() == 5);
+
+    if (req.path.size() != 5)
+    {
+        return REQ_NOT_HANDLED;
+    }
+
+    const QString &id = req.path[3];
+
+    LightNode *lightNode = getLightNodeForId(id);
+
+    if (!lightNode)
+    {
+        rsp.list.append(errorToMap(ERR_RESOURCE_NOT_AVAILABLE, QString("/lights/%1").arg(id), QString("resource, /lights/%1, not available").arg(id)));
+        rsp.httpStatus = HttpStatusNotFound;
+        return REQ_READY_SEND;
+    }
+
+    else
+    {
+        QVariantMap rspItem;
+        QVariantMap rspItemState;
+        rspItemState["id"] = id;
+        rspItem["success"] = rspItemState;
+        rsp.list.append(rspItem);
+    }
+
+    //delete Light from all scenes.
+    std::vector<GroupInfo>::iterator g = lightNode->groups().begin();
+    std::vector<GroupInfo>::iterator gend = lightNode->groups().end();
+
+    for (; g != gend; ++g)
+    {
+        deleteLightFromScenes(id, g->id);
+    }
+
+    queSaveDb(DB_SCENES, DB_SHORT_SAVE_DELAY);
+    rsp.httpStatus = HttpStatusOk;
+    rsp.etag = lightNode->etag;
+
+    return REQ_READY_SEND;
+}
+
+/*! DELETE /api/<apikey>/lights/<id>/groups
+    \return 0 - on success
+           -1 - on error
+ */
+int DeRestPluginPrivate::removeAllGroups(const ApiRequest &req, ApiResponse &rsp)
+{
+    DBG_Assert(req.path.size() == 5);
+
+    if (req.path.size() != 5)
+    {
+        return REQ_NOT_HANDLED;
+    }
+
+    const QString &id = req.path[3];
+
+    LightNode *lightNode = getLightNodeForId(id);
+
+    if (!lightNode)
+    {
+        rsp.list.append(errorToMap(ERR_RESOURCE_NOT_AVAILABLE, QString("/lights/%1").arg(id), QString("resource, /lights/%1, not available").arg(id)));
+        rsp.httpStatus = HttpStatusNotFound;
+        return REQ_READY_SEND;
+    }
+
+    QVariantMap rspItem;
+    QVariantMap rspItemState;
+    rspItemState["id"] = id;
+    rspItem["success"] = rspItemState;
+    rsp.list.append(rspItem);
+
+    // delete all group membership from light
+    std::vector<GroupInfo>::iterator g = lightNode->groups().begin();
+    std::vector<GroupInfo>::iterator gend = lightNode->groups().end();
+
+    for (; g != gend; ++g)
+    {
+        //delete Light from all scenes.
+        deleteLightFromScenes(id, g->id);
+
+        //delete Light from all groups
+        g->actions &= ~GroupInfo::ActionAddToGroup;
+        g->actions |= GroupInfo::ActionRemoveFromGroup;
+        if (g->state != GroupInfo::StateNotInGroup)
+        {
+            g->state = GroupInfo::StateNotInGroup;
+            lightNode->setNeedSaveDatabase(true);
+        }
+    }
+
+    updateLightEtag(lightNode);
+    queSaveDb(DB_LIGHTS, DB_SHORT_SAVE_DELAY);
+
+    rsp.httpStatus = HttpStatusOk;
+    rsp.etag = lightNode->etag;
+
+    return REQ_READY_SEND;
+}
+
+/*! GET /api/<apikey>/lights/<id>/connectivity
+    \return 0 - on success
+           -1 - on error
+ */
+int DeRestPluginPrivate::getConnectivity(const ApiRequest &req, ApiResponse &rsp, bool alt)
+{
+    Connectivity newConn;
+    uint64_t coordinatorAddress = 0;
+    newConn.targets.clear();
+    std::list<quint8> rlqiListTemp = newConn.getRLQIList();
+    rlqiListTemp.clear();
+    newConn.setRLQIList(rlqiListTemp);
+    quint16 sumLQI = 0;
+    quint8 meanLQI = 0;
+
+    DBG_Assert(req.path.size() == 5);
+
+    if (req.path.size() != 5)
+    {
+        return REQ_NOT_HANDLED;
+    }
+
+    const QString &id = req.path[3];
+
+    //Rest LightNode
+    LightNode *lightNode = getLightNodeForId(id);
+
+    if (!lightNode)
+    {
+        rsp.list.append(errorToMap(ERR_RESOURCE_NOT_AVAILABLE, QString("/lights/%1").arg(id), QString("resource, /lights/%1, not available").arg(id)));
+        rsp.httpStatus = HttpStatusNotFound;
+        return REQ_READY_SEND;
+    }
+
+    //deCONZ Node
+    uint n = 0;
+    const deCONZ::Node *node = 0;
+
+    while (apsCtrl->getNode(n, &node) == 0)
+    {
+        if (node->isCoordinator())
+        {
+            coordinatorAddress = node->address().ext();
+
+            //set start node
+            DeRestPluginPrivate::nodeVisited nv;
+            nv.node = node;
+            nv.visited = false;
+            newConn.start = nv;
+        }
+        else
+        {
+            //set target nodes
+            if (!(node->isZombie()))
+            {
+                DeRestPluginPrivate::nodeVisited nv;
+                nv.node = node;
+                nv.visited = false;
+                newConn.targets.push_back(nv);
+            }
+        }
+        n++;
+    }
+
+    //start route search
+    std::vector<DeRestPluginPrivate::nodeVisited> resultList;
+    std::vector<deCONZ::NodeNeighbor> neighborList;
+
+    for (uint r = 0; r < newConn.targets.size(); r++)
+    {
+        if (lightNode->address().ext() == newConn.targets[r].node->address().ext())
+        {
+            // first get neighbours of target node
+            // TODO: philips strip doesn't recognize fls as neighbours.
+            const std::vector<deCONZ::NodeNeighbor> &neighbors = newConn.targets[r].node->neighbors();
+
+            std::vector<deCONZ::NodeNeighbor>::const_iterator nb = neighbors.begin();
+            std::vector<deCONZ::NodeNeighbor>::const_iterator nb_end = neighbors.end();
+
+            DBG_Printf(DBG_INFO,"Node: %s\n",qPrintable(newConn.targets[r].node->address().toStringExt()));
+            for (; nb != nb_end; ++nb)
+            {
+                DBG_Printf(DBG_INFO,"neighbour: %s, LQI %u\n",qPrintable(nb->address().toStringExt()),nb->lqi());
+                neighborList.push_back(*nb);
+                sumLQI = sumLQI + (nb->lqi());
+                DBG_Printf(DBG_INFO,"sum: %u\n",sumLQI);
+            }
+
+            //-- first approach: start a search for all possible routes --//
+            if (!alt)
+            {
+                newConn.searchAllPaths(resultList, newConn.start, newConn.targets[r]);
+
+                // result RLQI list
+                rlqiListTemp = newConn.getRLQIList();
+                rlqiListTemp.sort();
+                newConn.setRLQIList(rlqiListTemp);
+
+                DBG_Printf(DBG_INFO,"gateway connectivity: %u\n",newConn.getRLQIList().back());
+                DBG_Printf(DBG_INFO,"number of routes: %u\n",newConn.getRLQIList().size());
+
+                resultList.clear();
+            }
+            else
+            //-- alternative approach: compute mean lqi of neighbors for each node --//
+            {
+                if (neighbors.size() == 0)
+                {
+                    meanLQI = 0;
+                }
+                else
+                {
+                    meanLQI = sumLQI / neighbors.size();
+                }
+                DBG_Printf(DBG_INFO,"sum: %u, neighbors: %i, mean LQI: %u\n",sumLQI,neighbors.size(),meanLQI);
+            }
+
+            break;
+        }
+    }
+    rsp.httpStatus = HttpStatusOk;
+
+    // Neighbours to Map
+
+    QVariantMap connectivityMap;
+    QVariantMap neighborsMap;
+    QVariantMap nbNode;
+    quint8 lqi1 = 0;
+    quint8 lqi2 = 0;
+
+    for (uint nl = 0; nl < neighborList.size(); nl++)
+    {
+        if (neighborList[nl].address().ext() != coordinatorAddress)
+        {
+            LightNode *nl_neighbor = getLightNodeForAddress(neighborList[nl].address());
+            if ((nl_neighbor != NULL) && (neighborList[nl].lqi() != 0) && nl_neighbor->isAvailable())
+            {
+                //lqi value from actual node to his neighbor
+                lqi1 = neighborList[nl].lqi();
+                //DBG_Printf(DBG_INFO, "LQI %s -> %s = %u\n",qPrintable(lightNode->address().toStringExt()),qPrintable(neighborList.at(nl).address().toStringExt()),lqi1);
+
+                //lqi value from the opposite direction
+                DeRestPluginPrivate::nodeVisited oppositeNode = newConn.getNodeWithAddress(neighborList[nl].address().ext());
+
+                for(uint y = 0; y < oppositeNode.node->neighbors().size(); y++)
+                {
+                    if(oppositeNode.node->neighbors()[y].address().ext() == lightNode->address().ext())
+                    {
+                        lqi2 = oppositeNode.node->neighbors()[y].lqi();
+                        //DBG_Printf(DBG_INFO, "LQI %s -> %s = %u\n",qPrintable(nodeXY.node->address().toStringExt()),qPrintable((nodeXY.node->neighbors().at(y).address().toStringExt())),lqi2);
+                        break;
+                    }
+                }
+
+                if (!alt)
+                {
+                    //take the lower lqi value
+                    //if (lqi1 < lqi2)
+                    //take lqi from current node if it is not 0
+                    if (lqi1 != 0)
+                    {
+                        nbNode["connectivity"] = lqi1;
+                    }
+                    //else if (lqi2 != 0)
+                    else
+                    {
+                        nbNode["connectivity"] = lqi2;
+                    }
+                }
+                else
+                {
+                    // alternative approach: take the lqi value of actual node
+                    nbNode["connectivity"] = lqi1;
+                }
+
+                nbNode["name"] = nl_neighbor->name();
+                nbNode["reachable"] = nl_neighbor->isAvailable();
+                neighborsMap[nl_neighbor->id()] = nbNode;
+            }
+        }
+    }
+
+    //connectivity to Map
+
+    connectivityMap["name"] = lightNode->name();
+    connectivityMap["reachable"] = lightNode->isAvailable();
+    connectivityMap["extAddress"] = lightNode->address().toStringExt();
+    if (!alt)
+    {
+        connectivityMap["connectivity"] = newConn.getRLQIList().back();
+    }
+    else
+    {
+        connectivityMap["connectivity"] = meanLQI;
+    }
+    connectivityMap["routesToGateway"] = (double)newConn.getRLQIList().size();
+    connectivityMap["neighbours"] = neighborsMap;
+
+    updateLightEtag(lightNode);
+    rsp.httpStatus = HttpStatusOk;
+    rsp.etag = lightNode->etag;
+    rsp.map = connectivityMap;
+
+    return REQ_READY_SEND;
+}
+
+void DeRestPluginPrivate::handleLightEvent(const Event &e)
+{
+    DBG_Assert(e.resource() == RLights);
+    DBG_Assert(e.what() != nullptr);
+
+    LightNode *lightNode = getLightNodeForId(e.id());
+
+    if (!lightNode)
+    {
+        return;
+    }
+    const QDateTime now = QDateTime::currentDateTime();
+
+    // push state updates through websocket
+    if (strncmp(e.what(), "state/", 6) == 0)
+    {
+        ResourceItem *item = lightNode->item(e.what());
+        if (item)
+        {
+            if (lightNode->lastStatePush.isValid() && item->lastSet() < lightNode->lastStatePush)
+            {
+                DBG_Printf(DBG_INFO_L2, "discard light state push for %s: %s (already pushed)\n", qPrintable(e.id()), e.what());
+                webSocketServer->flush(); // force transmit send buffer
+                return; // already pushed
+            }
+
+            QVariantMap map;
+            map["t"] = QLatin1String("event");
+            map["e"] = QLatin1String("changed");
+            map["r"] = QLatin1String("lights");
+            map["id"] = e.id();
+            map["uniqueid"] = lightNode->uniqueId();
+            QVariantMap state;
+            ResourceItem *ix = nullptr;
+            ResourceItem *iy = nullptr;
+            QVariantList xy;
+
+            for (int i = 0; i < lightNode->itemCount(); i++)
+            {
+                item = lightNode->itemForIndex(i);
+                const ResourceItemDescriptor &rid = item->descriptor();
+
+                if (strncmp(rid.suffix, "state/", 6) == 0)
+                {
+                    const char *key = item->descriptor().suffix + 6;
+
+                    if (rid.suffix == RStateX)
+                    {
+                        ix = item;
+                    }
+                    else if (rid.suffix == RStateY)
+                    {
+                        iy = item;
+                    }
+                    else if (item->lastSet().isValid() && (gwWebSocketNotifyAll || (item->lastChanged().isValid() && item->lastChanged() >= lightNode->lastStatePush)))
+                    {
+                        state[key] = item->toVariant();
+                    }
+                }
+            }
+
+            if (ix && ix->lastSet().isValid() && iy && iy->lastSet().isValid())
+            {
+                if (gwWebSocketNotifyAll ||
+                    (ix->lastChanged().isValid() && ix->lastChanged() >= lightNode->lastStatePush) ||
+                    (iy->lastChanged().isValid() && iy->lastChanged() >= lightNode->lastStatePush))
+                  {
+                      xy.append(round(ix->toNumber() / 6.5535) / 10000.0);
+                      xy.append(round(iy->toNumber() / 6.5535) / 10000.0);
+                      state["xy"] = xy;
+                  }
+            }
+
+            if (!state.isEmpty())
+            {
+                map["state"] = state;
+                webSocketServer->broadcastTextMessage(Json::serialize(map));
+                lightNode->lastStatePush = now;
+            }
+
+            if ((e.what() == RStateOn || e.what() == RStateReachable) && !lightNode->groups().empty())
+            {
+                std::vector<GroupInfo>::const_iterator i = lightNode->groups().begin();
+                std::vector<GroupInfo>::const_iterator end = lightNode->groups().end();
+                for (; i != end; ++i)
+                {
+                    if (i->state == GroupInfo::StateInGroup)
+                    {
+                        Event e(RGroups, REventCheckGroupAnyOn, int(i->id));
+                        enqueueEvent(e);
+                    }
+                }
+            }
+        }
+    }
+    if (strncmp(e.what(), "attr/", 5) == 0 || strncmp(e.what(), "config/", 7) == 0)
+    {
+        ResourceItem *item = lightNode->item(e.what());
+        if (item)
+        {
+            if (lightNode->lastAttrPush.isValid() && item->lastSet() < lightNode->lastAttrPush)
+            {
+                DBG_Printf(DBG_INFO_L2, "discard light state push for %s: %s (already pushed)\n", qPrintable(e.id()), e.what());
+                webSocketServer->flush(); // force transmit send buffer
+                return; // already pushed
+            }
+
+            QVariantMap map;
+            map["t"] = QLatin1String("event");
+            map["e"] = QLatin1String("changed");
+            map["r"] = QLatin1String("lights");
+            map["id"] = e.id();
+            map["uniqueid"] = lightNode->uniqueId();
+
+            QVariantMap attr;
+
+            for (int i = 0; i < lightNode->itemCount(); i++)
+            {
+                item = lightNode->itemForIndex(i);
+                const ResourceItemDescriptor &rid = item->descriptor();
+                const char *key;
+
+                if (strncmp(rid.suffix, "attr/", 5) == 0)
+                {
+                    key = item->descriptor().suffix + 5;
+                }
+                else if (strncmp(rid.suffix, "config/", 7) == 0)
+                {
+                    key = item->descriptor().suffix + 7;
+                }
+                else
+                {
+                    continue;
+                }
+
+                if (item->lastSet().isValid() && (gwWebSocketNotifyAll || (item->lastChanged().isValid() && item->lastChanged() >= lightNode->lastAttrPush)))
+                {
+                    attr[key] = item->toVariant();
+                }
+            }
+
+            if (!attr.isEmpty())
+            {
+                map["attr"] = attr;
+                webSocketServer->broadcastTextMessage(Json::serialize(map));
+                lightNode->lastAttrPush = now;
+            }
+        }
+    }
+    else if (e.what() == REventAdded)
+    {
+        QVariantMap res;
+        res["name"] = lightNode->name();
+        searchLightsResult[lightNode->id()] = res;
+
+        QVariantMap lmap;
+        QHttpRequestHeader hdr;  // dummy
+        QStringList path;  // dummy
+        ApiRequest req(hdr, path, nullptr, QLatin1String("")); // dummy
+        req.mode = ApiModeNormal;
+        lightToMap(req, lightNode, lmap);
+
+        QVariantMap map;
+        map["t"] = QLatin1String("event");
+        map["e"] = QLatin1String("added");
+        map["r"] = QLatin1String("lights");
+        map["id"] = e.id();
+        map["uniqueid"] = lightNode->uniqueId();
+        map["light"] = lmap;
+
+        webSocketServer->broadcastTextMessage(Json::serialize(map));
+    }
+    else if (e.what() == REventDeleted)
+    {
+        QVariantMap map;
+        map["t"] = QLatin1String("event");
+        map["e"] = QLatin1String("deleted");
+        map["r"] = QLatin1String("lights");
+        map["id"] = e.id();
+        map["uniqueid"] = lightNode->uniqueId();
+
+        webSocketServer->broadcastTextMessage(Json::serialize(map));
+    }
+}
+
+/*! Starts the search for new lights.
+ */
+void DeRestPluginPrivate::startSearchLights()
+{
+    if (searchLightsState == SearchLightsIdle || searchLightsState == SearchLightsDone)
+    {
+        pollNodes.clear();
+        searchLightsResult.clear();
+        lastLightsScan = QDateTime::currentDateTimeUtc().toString(QLatin1String("yyyy-MM-ddTHH:mm:ss"));
+        QTimer::singleShot(1000, this, SLOT(searchLightsTimerFired()));
+        searchLightsState = SearchLightsActive;
+    }
+    else
+    {
+        DBG_Assert(searchLightsState == SearchLightsActive);
+    }
+
+    searchLightsTimeout = gwNetworkOpenDuration;
+    gwPermitJoinResend = searchLightsTimeout;
+    if (!resendPermitJoinTimer->isActive())
+    {
+        resendPermitJoinTimer->start(100);
+    }
+}
+
+/*! Handler for search lights active state.
+ */
+void DeRestPluginPrivate::searchLightsTimerFired()
+{
+    if (gwPermitJoinResend == 0)
+    {
+        if (gwPermitJoinDuration == 0)
+        {
+            searchLightsTimeout = 0; // done
+        }
+    }
+
+    if (searchLightsTimeout > 0)
+    {
+        searchLightsTimeout--;
+        QTimer::singleShot(1000, this, SLOT(searchLightsTimerFired()));
+    }
+
+    if (searchLightsTimeout == 0)
+    {
+        searchLightsState = SearchLightsDone;
+    }
+}