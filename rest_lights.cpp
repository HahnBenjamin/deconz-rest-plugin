/*
 * Copyright (c) 2013-2019 dresden elektronik ingenieurtechnik gmbh.
 * All rights reserved.
 *
 * The software in this package is published under the terms of the BSD
 * style license a copy of which has been included with this distribution in
 * the LICENSE.txt file.
 *
 */

#include <QString>
#include <QTextCodec>
#include <QTcpSocket>
#include <QUrlQuery>
#include <QVariantMap>
#include "de_web_plugin.h"
#include "de_web_plugin_private.h"
#include "json.h"
#include "connectivity.h"
#include "colorspace.h"

/*! Lights REST API broker.
    \param req - request data
    \param rsp - response data
    \return REQ_READY_SEND
            REQ_NOT_HANDLED
 */
int DeRestPluginPrivate::handleLightsApi(const ApiRequest &req, ApiResponse &rsp)
{
    if (req.path[2] != QLatin1String("lights"))
    {
        return REQ_NOT_HANDLED;
    }

    // GET /api/<apikey>/lights
    if ((req.path.size() == 3) && (req.hdr.method() == "GET"))
    {
        return getAllLights(req, rsp);
    }
    // POST /api/<apikey>/lights
    else if ((req.path.size() == 3) && (req.hdr.method() == "POST"))
    {
        return searchNewLights(req, rsp);
    }
    // GET /api/<apikey>/lights/new
    else if ((req.path.size() == 4) && (req.hdr.method() == "GET") && (req.path[3] == "new"))
    {
        return getNewLights(req, rsp);
    }
    // GET /api/<apikey>/lights/<id>
    else if ((req.path.size() == 4) && (req.hdr.method() == "GET"))
    {
        return getLightState(req, rsp);
    }
    // GET /api/<apikey>/lights/<id>/data?maxrecords=<maxrecords>&fromtime=<ISO 8601>
    else if ((req.path.size() == 5) && (req.hdr.method() == "GET") && (req.path[4] == "data"))
    {
        return getLightData(req, rsp);
    }
    // PUT, PATCH /api/<apikey>/lights/<id>/state
    else if ((req.path.size() == 5) && (req.hdr.method() == "PUT" || req.hdr.method() == "PATCH") && (req.path[4] == "state"))
    {
        return setLightState(req, rsp);
    }
    // PUT, PATCH /api/<apikey>/lights/<id>
    else if ((req.path.size() == 4) && (req.hdr.method() == "PUT" || req.hdr.method() == "PATCH"))
    {
        return setLightAttributes(req, rsp);
    }
    // GET /api/<apikey>/lights/<id>/connectivity
    if ((req.path.size() == 5) && (req.hdr.method() == "GET") && (req.path[4] == "connectivity"))
    {
        return getConnectivity(req, rsp, false);
    }
    // GET /api/<apikey>/lights/<id>/connectivity
    if ((req.path.size() == 5) && (req.hdr.method() == "GET") && (req.path[4] == "connectivity2"))
    {
        return getConnectivity(req, rsp, true);
    }
    // DELETE /api/<apikey>/lights/<id>
    else if ((req.path.size() == 4) && (req.hdr.method() == "DELETE"))
    {
        return deleteLight(req, rsp);
    }
    // DELETE /api/<apikey>/lights/<id>/scenes
    else if ((req.path.size() == 5) && (req.path[4] == "scenes") && (req.hdr.method() == "DELETE"))
    {
        return removeAllScenes(req, rsp);
    }
    // DELETE /api/<apikey>/lights/<id>/groups
    else if ((req.path.size() == 5) && (req.path[4] == "groups") && (req.hdr.method() == "DELETE"))
    {
        return removeAllGroups(req, rsp);
    }

    return REQ_NOT_HANDLED;
}

/*! GET /api/<apikey>/lights
    \return REQ_READY_SEND
            REQ_NOT_HANDLED
 */
int DeRestPluginPrivate::getAllLights(const ApiRequest &req, ApiResponse &rsp)
{
    Q_UNUSED(req);
    rsp.httpStatus = HttpStatusOk;

    // handle ETag
    if (req.hdr.hasKey("If-None-Match"))
    {
        QString etag = req.hdr.value("If-None-Match");

        if (gwLightsEtag == etag)
        {
            rsp.httpStatus = HttpStatusNotModified;
            rsp.etag = etag;
            return REQ_READY_SEND;
        }
    }

    std::vector<LightNode>::const_iterator i = nodes.begin();
    std::vector<LightNode>::const_iterator end = nodes.end();

    for (; i != end; ++i)
    {
        if (i->state() == LightNode::StateDeleted)
        {
            continue;
        }

        QVariantMap mnode;
        if (lightToMap(req, &*i, mnode))
        {
            rsp.map[i->id()] = mnode;
        }
    }

    if (rsp.map.isEmpty())
    {
        rsp.str = "{}"; // return empty object
    }

    rsp.etag = gwLightsEtag;

    return REQ_READY_SEND;
}

/*! POST /api/<apikey>/lights
    \return REQ_READY_SEND
            REQ_NOT_HANDLED
 */
int DeRestPluginPrivate::searchNewLights(const ApiRequest &req, ApiResponse &rsp)
{
    Q_UNUSED(req);

    if (!isInNetwork())
    {
        rsp.list.append(errorToMap(ERR_NOT_CONNECTED, QLatin1String("/lights"), QLatin1String("Not connected")));
        rsp.httpStatus = HttpStatusServiceUnavailable;
        return REQ_READY_SEND;
    }

    startSearchLights();
    {
        QVariantMap rspItem;
        QVariantMap rspItemState;
        rspItemState[QLatin1String("/lights")] = QLatin1String("Searching for new devices");
        rspItemState[QLatin1String("/lights/duration")] = (double)searchLightsTimeout;
        rspItem[QLatin1String("success")] = rspItemState;
        rsp.list.append(rspItem);
    }

    rsp.httpStatus = HttpStatusOk;

    return REQ_READY_SEND;
}

/*! GET /api/<apikey>/lights/new
    \return REQ_READY_SEND
            REQ_NOT_HANDLED
 */
int DeRestPluginPrivate::getNewLights(const ApiRequest &req, ApiResponse &rsp)
{
    Q_UNUSED(req);

    if (!searchLightsResult.isEmpty() &&
        (searchLightsState == SearchLightsActive || searchLightsState == SearchLightsDone))
    {

        rsp.map = searchLightsResult;
    }

    if (searchLightsState == SearchLightsActive)
    {
        rsp.map["lastscan"] = QLatin1String("active");
    }
    else if (searchLightsState == SearchLightsDone)
    {
        rsp.map["lastscan"] = lastLightsScan;
    }
    else
    {
        rsp.map["lastscan"] = QLatin1String("none");
    }

    rsp.httpStatus = HttpStatusOk;
    return REQ_READY_SEND;
}

/*! Put all parameters in a map for later json serialization.
    \return true - on success
            false - on error
 */
bool DeRestPluginPrivate::lightToMap(const ApiRequest &req, const LightNode *lightNode, QVariantMap &map)
{
    Q_UNUSED(req);

    if (!lightNode)
    {
        return false;
    }

    QVariantMap state;
    const ResourceItem *ix = nullptr;
    const ResourceItem *iy = nullptr;

    for (int i = 0; i < lightNode->itemCount(); i++)
    {
        const ResourceItem *item = lightNode->itemForIndex(static_cast<size_t>(i));
        DBG_Assert(item);

        if (!item->isPublic())
        {
            continue;
        }

        if      (item->descriptor().suffix == RStateOn) { state["on"] = item->toBool(); }
        else if (item->descriptor().suffix == RStateAlert) { state["alert"] = QLatin1String("none"); }
        else if (item->descriptor().suffix == RStateBri) { state["bri"] = static_cast<double>(item->toNumber()); }
        else if (item->descriptor().suffix == RStateHue) { state["hue"] = static_cast<double>(item->toNumber()); }
        else if (item->descriptor().suffix == RStateSat) { state["sat"] = static_cast<double>(item->toNumber()); }
        else if (item->descriptor().suffix == RStateCt) { state["ct"] = static_cast<double>(item->toNumber()); }
        else if (item->descriptor().suffix == RStateColorMode) { state["colormode"] = item->toString(); }
        else if (item->descriptor().suffix == RStateSpeed) { state["speed"] = item->toNumber(); }
        else if (item->descriptor().suffix == RStateX) { ix = item; }
        else if (item->descriptor().suffix == RStateY) { iy = item; }
        else if (item->descriptor().suffix == RStateReachable) { state["reachable"] = item->toBool(); }
        else if (item->descriptor().suffix == RConfigCtMin) { map["ctmin"] = item->toNumber(); }
        else if (item->descriptor().suffix == RConfigCtMax) { map["ctmax"] = item->toNumber(); }
        else if (item->descriptor().suffix == RConfigPowerup) { map["powerup"] = item->toNumber(); }
        else if (item->descriptor().suffix == RConfigPowerOnLevel) { map["poweronlevel"] = item->toNumber(); }
        else if (item->descriptor().suffix == RConfigPowerOnCt) { map["poweronct"] = item->toNumber(); }
        else if (item->descriptor().suffix == RConfigLevelMin) { map["levelmin"] = item->toNumber(); }
        else if (item->descriptor().suffix == RConfigId) { map["configid"] = item->toNumber(); }
    }

    if (ix && iy)
    {
        state["effect"] = (lightNode->isColorLoopActive() ? "colorloop" : "none");
        QVariantList xy;
        double colorX = ix->toNumber();
        double colorY = iy->toNumber();
        // sanity for colorX
        if (colorX > 65279)
        {
            colorX = 65279;
        }
        // sanity for colorY
        if (colorY > 65279)
        {
            colorY = 65279;
        }
        // x = CurrentX / 65536 (CurrentX in the range 0 to 65279 inclusive)
        const double x = round(colorX / 6.5535) / 10000.0; // normalize to 0 .. 1
        const double y = round(colorY / 6.5535) / 10000.0; // normalize to 0 .. 1
        xy.append(x);
        xy.append(y);
        state["xy"] = xy;
    }

    map["uniqueid"] = lightNode->uniqueId();
    map["name"] = lightNode->name();
    map["type"] = lightNode->type();

    // Amazon Echo quirks mode
    if (req.mode == ApiModeEcho)
    {
        // OSRAM plug + Ubisys S1/S2
        if (lightNode->type().startsWith(QLatin1String("On/Off")))
        {
            map["modelid"] = QLatin1String("LWB010");
            map["manufacturername"] = QLatin1String("Philips");
            map["type"] = QLatin1String("Dimmable light");
            state["bri"] = (double)254;
        }
    }

    if (req.path.size() > 2 && req.path[2] == QLatin1String("devices"))
    {
        // don't add in sub device
    }
    else
    {
        if (req.mode != ApiModeEcho)
        {
            map["hascolor"] = lightNode->hasColor();
        }

        map["modelid"] = lightNode->modelId(); // real model id
        map["manufacturername"] = lightNode->manufacturer();
        map["swversion"] = lightNode->swBuildId();
        QString etag = lightNode->etag;
        etag.remove('"'); // no quotes allowed in string
        map["etag"] = etag;
    }

    map["state"] = state;
    return true;
}

/*! GET /api/<apikey>/lights/<id>/data?maxrecords=<maxrecords>&fromtime=<ISO 8601>
    \return REQ_READY_SEND
            REQ_NOT_HANDLED
 */
int DeRestPluginPrivate::getLightData(const ApiRequest &req, ApiResponse &rsp)
{
    DBG_Assert(req.path.size() == 5);

    if (req.path.size() != 5)
    {
        return REQ_NOT_HANDLED;
    }

    QString id = req.path[3];
    LightNode *lightNode = getLightNodeForId(id);

    if (!lightNode || (lightNode->state() != LightNode::StateNormal))
    {
        rsp.list.append(errorToMap(ERR_RESOURCE_NOT_AVAILABLE, QString("/lights/%1/").arg(id), QString("resource, /lights/%1/, not available").arg(id)));
        rsp.httpStatus = HttpStatusNotFound;
        return REQ_READY_SEND;
    }

    bool ok;
    QUrl url(req.hdr.url());
    QUrlQuery query(url);

    const int maxRecords = query.queryItemValue(QLatin1String("maxrecords")).toInt(&ok);
    if (!ok || maxRecords <= 0)
    {
        rsp.list.append(errorToMap(ERR_INVALID_VALUE, QString("/maxrecords"), QString("invalid value, %1, for parameter, maxrecords").arg(query.queryItemValue("maxrecords"))));
        rsp.httpStatus = HttpStatusNotFound;
        return REQ_READY_SEND;
    }

    QString t = query.queryItemValue(QLatin1String("fromtime"));
    QDateTime dt = QDateTime::fromString(t, QLatin1String("yyyy-MM-ddTHH:mm:ss"));
    if (!dt.isValid())
    {
        rsp.list.append(errorToMap(ERR_INVALID_VALUE, QString("/fromtime"), QString("invalid value, %1, for parameter, fromtime").arg(query.queryItemValue("fromtime"))));
        rsp.httpStatus = HttpStatusNotFound;
        return REQ_READY_SEND;
    }

    const qint64 fromTime = dt.toMSecsSinceEpoch() / 1000;

    openDb();
    loadLightDataFromDb(lightNode, rsp.list, fromTime, maxRecords);
    closeDb();

    if (rsp.list.isEmpty())
    {
        rsp.str = QLatin1String("[]"); // return empty list
    }

    rsp.httpStatus = HttpStatusOk;

    return REQ_READY_SEND;
}

/*! GET /api/<apikey>/lights/<id>
    \return 0 - on success
           -1 - on error
 */
int DeRestPluginPrivate::getLightState(const ApiRequest &req, ApiResponse &rsp)
{
    DBG_Assert(req.path.size() == 4);

    if (req.path.size() != 4)
    {
        return REQ_NOT_HANDLED;
    }

    const QString &id = req.path[3];

    LightNode *lightNode = getLightNodeForId(id);

    if (!lightNode || lightNode->state() == LightNode::StateDeleted)
    {
        rsp.list.append(errorToMap(ERR_RESOURCE_NOT_AVAILABLE, QString("/lights/%1").arg(id), QString("resource, /lights/%1, not available").arg(id)));
        rsp.httpStatus = HttpStatusNotFound;
        return REQ_READY_SEND;
    }

    // handle request to force query light state
    if (req.hdr.hasKey("Query-State"))
    {
        bool enabled = false;
        int diff = idleTotalCounter - lightNode->lastRead(READ_ON_OFF);
        QString attrs = req.hdr.value("Query-State");

        // only read if time since last read is not too short
        if (diff > 3)
        {
            if (attrs.contains("on"))
            {
                lightNode->enableRead(READ_ON_OFF);
                lightNode->setLastRead(READ_ON_OFF, idleTotalCounter);
                enabled = true;
            }

            if (attrs.contains("bri"))
            {
                lightNode->enableRead(READ_LEVEL);
                lightNode->setLastRead(READ_LEVEL, idleTotalCounter);
                enabled = true;
            }

            if (attrs.contains("color") && lightNode->hasColor())
            {
                lightNode->enableRead(READ_COLOR);
                lightNode->setLastRead(READ_COLOR, idleTotalCounter);
                enabled = true;
            }
        }

        if (enabled)
        {
            DBG_Printf(DBG_INFO, "Force read the attributes %s, for node %s\n", qPrintable(attrs), qPrintable(lightNode->address().toStringExt()));
            processZclAttributes(lightNode);
        }
    }

    // handle ETag
    if (req.hdr.hasKey("If-None-Match"))
    {
        QString etag = req.hdr.value("If-None-Match");

        if (lightNode->etag == etag)
        {
            rsp.httpStatus = HttpStatusNotModified;
            rsp.etag = etag;
            return REQ_READY_SEND;
        }
    }

    lightToMap(req, lightNode, rsp.map);
    rsp.httpStatus = HttpStatusOk;
    rsp.etag = lightNode->etag;

    return REQ_READY_SEND;
}

/*! Helper to generate a new task with new task and req id based on a reference */
static void copyTaskReq(TaskItem &a, TaskItem &b)
{
    b.req.dstAddress() = a.req.dstAddress();
    b.req.setDstAddressMode(a.req.dstAddressMode());
    b.req.setSrcEndpoint(a.req.srcEndpoint());
    b.req.setDstEndpoint(a.req.dstEndpoint());
    b.req.setRadius(a.req.radius());
    b.req.setTxOptions(a.req.txOptions());
    b.req.setSendDelay(a.req.sendDelay());
    b.transitionTime = a.transitionTime;
    b.onTime = a.onTime;
    b.lightNode = a.lightNode;
}

/*! PUT, PATCH /api/<apikey>/lights/<id>/state
    \return REQ_READY_SEND
            REQ_NOT_HANDLED
 */
int DeRestPluginPrivate::setLightState(const ApiRequest &req, ApiResponse &rsp)
{
    TaskItem taskRef;
    QString id = req.path[3];
    taskRef.lightNode = getLightNodeForId(id);
    uint hue = UINT_MAX;
    uint sat = UINT_MAX;

    if (req.sock)
    {
        userActivity();
    }

    if (!taskRef.lightNode || taskRef.lightNode->state() == LightNode::StateDeleted)
    {
        rsp.httpStatus = HttpStatusNotFound;
        rsp.list.append(errorToMap(ERR_RESOURCE_NOT_AVAILABLE, QString("/lights/%1").arg(id), QString("resource, /lights/%1, not available").arg(id)));
        return REQ_READY_SEND;
    }

    rsp.httpStatus = HttpStatusOk;

    if (!taskRef.lightNode->isAvailable())
    {
        rsp.httpStatus = HttpStatusOk;
        rsp.list.append(errorToMap(ERR_RESOURCE_NOT_AVAILABLE, QString("/lights/%1").arg(id), QString("resource, /lights/%1, not available").arg(id)));
        return REQ_READY_SEND;
    }

    // set destination parameters
    taskRef.req.dstAddress() = taskRef.lightNode->address();
    taskRef.req.setTxOptions(deCONZ::ApsTxAcknowledgedTransmission);
    taskRef.req.setDstEndpoint(taskRef.lightNode->haEndpoint().endpoint());
    taskRef.req.setSrcEndpoint(getSrcEndpoint(taskRef.lightNode, taskRef.req));
    taskRef.req.setDstAddressMode(deCONZ::ApsExtAddress);

    bool ok;
    QVariant var = Json::parse(req.content, ok);
    QVariantMap map = var.toMap();

    if (!ok || map.isEmpty())
    {
        rsp.list.append(errorToMap(ERR_INVALID_JSON, QString("/lights/%1/state").arg(id), QString("body contains invalid JSON")));
        rsp.httpStatus = HttpStatusBadRequest;
        return REQ_READY_SEND;
    }

    if (taskRef.lightNode->type() == QLatin1String("Window covering device"))
    {
        return setWindowCoveringState(req, rsp, taskRef, map);
    }
    else if (taskRef.lightNode->type() == QLatin1String("Warning device"))
    {
        return setWarningDeviceState(req, rsp, taskRef, map);
    }

    // TODO: check for valid attributes in body
    bool isOn = false;
    bool hasOn = map.contains("on");
    bool hasBri = map.contains("bri");
    bool hasHue = map.contains("hue");
    bool hasSat = map.contains("sat");
    bool hasXy = map.contains("xy");
    bool hasCt = map.contains("ct");
    bool hasCtInc = map.contains("ct_inc");
    bool hasBriInc = map.contains("bri_inc");
    bool hasEffect = map.contains("effect");
    bool hasEffectColorLoop = false;
    bool hasAlert = map.contains("alert");
    bool hasWrap = map.contains("wrap");

    {
        ResourceItem *item = taskRef.lightNode->item(RStateOn);
        DBG_Assert(item != nullptr);
        isOn = item ? item->toBool() : false;
    }

    if (taskRef.lightNode->modelId() == QLatin1String("FLS-PP")) // old FLS-PP
    {
        hasXy = false;
    }

    // transition time
    if (map.contains("transitiontime"))
    {
        uint tt = map["transitiontime"].toUInt(&ok);

        if (ok && tt < 0xFFFFUL)
        {
            taskRef.transitionTime = tt;
        }
    }
    if (map.contains("ontime"))
    {
        uint ot = map["ontime"].toUInt(&ok);

        if (ok && ot < 0xFFFFUL)
        {
            taskRef.onTime = ot;
        }
    }

    // on/off
    if (hasOn)
    {
        if (map["on"].type() == QVariant::Bool)
        {
            isOn = map["on"].toBool();

            if (!isOn && taskRef.lightNode->isColorLoopActive())
            {
                TaskItem task;
                copyTaskReq(taskRef, task);
                addTaskSetColorLoop(task, false, 15);
                taskRef.lightNode->setColorLoopActive(false); // deactivate colorloop if active
            }

            TaskItem task;
            copyTaskReq(taskRef, task);
            if (isOn && taskRef.onTime > 0 && addTaskSetOnOff(task, ONOFF_COMMAND_ON_WITH_TIMED_OFF, taskRef.onTime))
            {
                QVariantMap rspItem;
                QVariantMap rspItemState;
                rspItemState[QString("/lights/%1/state/on").arg(id)] = isOn;
                rspItem["success"] = rspItemState;
                rsp.list.append(rspItem);
                taskToLocalData(task);
            }
            else if (hasBri ||
                // map.contains("transitiontime") || // FIXME: use bri if transitionTime is given
                addTaskSetOnOff(task, isOn ? ONOFF_COMMAND_ON : ONOFF_COMMAND_OFF, 0)) // onOff task only if no bri or transitionTime is given
            {
                // GLEDOPTO "W" (1 channel) "GL-C-009" version 1.0.3
                // GLEDOPTO "RGB/WW/CW" (5 channel) "GL-C-008" version 1.0.3
                // do not honor "with on/off" in a "Move to level (with on/off)" command.
                // Workaround by sending ONOFF_COMMAND and a LEVEL_COMMAND:
                if (task.lightNode
                    && (task.lightNode->modelId() == QLatin1String("GL-C-008") ||
                        task.lightNode->modelId() == QLatin1String("GL-C-009"))
                    && task.lightNode->swBuildId().startsWith(QLatin1String("1.0")))
                {
                    if (hasBri ||
                        // map.contains("transitiontime") || // FIXME: use bri if transitionTime is given
                        false)
                    {
                        // In case of turning off, the ONOFF_COMMAND should be send after the
                        // LEVEL_COMMAND (which is far below). Since it pretty works this way,
                        // it seems not worth the effort to handle the turning-of case separately.
                        TaskItem task2;
                        copyTaskReq(taskRef, task2);
                        addTaskSetOnOff(task2, isOn ? ONOFF_COMMAND_ON : ONOFF_COMMAND_OFF, 0);
                    }
                }
                QVariantMap rspItem;
                QVariantMap rspItemState;
                rspItemState[QString("/lights/%1/state/on").arg(id)] = isOn;
                rspItem["success"] = rspItemState;
                rsp.list.append(rspItem);
                taskToLocalData(task);
            }
            else
            {
                rsp.list.append(errorToMap(ERR_INTERNAL_ERROR, QString("/lights/%1").arg(id), QString("Internal error, %1").arg(ERR_BRIDGE_BUSY)));
            }
        }
        else
        {
            rsp.list.append(errorToMap(ERR_INVALID_VALUE, QString("/lights/%1/state/on").arg(id), QString("invalid value, %1, for parameter, on").arg(map["on"].toString())));
            rsp.httpStatus = HttpStatusBadRequest;
            return REQ_READY_SEND;
        }
    }

    // brightness
    if (hasBri)
    {
        uint bri = map["bri"].toUInt(&ok);

        if (hasOn && map["on"].type() == QVariant::Bool)
        {
            if (!isOn)
            {
                bri = 0; // assume the caller wanted to switch the light off
            }
            else if (isOn && (bri == 0))
            {
                bri = 1; // don't turn off light is on is true
            }
        }

        if (!isOn && !hasOn)
        {
            rsp.list.append(errorToMap(ERR_DEVICE_OFF, QString("/lights/%1").arg(id), QString("parameter, /lights/%1/bri, is not modifiable. Device is set to off.").arg(id)));
        }
        else if ((map["bri"].type() == QVariant::String) && map["bri"].toString() == "stop")
        {
            TaskItem task;
            copyTaskReq(taskRef, task);
            if (addTaskStopBrightness(task))
            {
                QVariantMap rspItem;
                QVariantMap rspItemState;
                rspItemState[QString("/groups/%1/action/bri").arg(id)] = map["bri"];
                rspItem["success"] = rspItemState;
                rsp.list.append(rspItem);
                taskToLocalData(task);
            }
            else
            {
                rsp.list.append(errorToMap(ERR_INTERNAL_ERROR, QString("/lights/%1").arg(id), QString("Internal error, %1").arg(ERR_BRIDGE_BUSY)));
            }
        }
        else if (ok && (map["bri"].type() == QVariant::Double) && (bri < 256))
        {
            TaskItem task;
            copyTaskReq(taskRef, task);
            if (addTaskSetBrightness(task, bri, hasOn))
            {
                QVariantMap rspItem;
                QVariantMap rspItemState;
                rspItemState[QString("/lights/%1/state/bri").arg(id)] = map["bri"];
                rspItem["success"] = rspItemState;
                rsp.list.append(rspItem);
                taskToLocalData(task);
            }
            else
            {
                rsp.list.append(errorToMap(ERR_INTERNAL_ERROR, QString("/lights/%1").arg(id), QString("Internal error, %1").arg(ERR_BRIDGE_BUSY)));
            }
        }
        else
        {
            rsp.list.append(errorToMap(ERR_INVALID_VALUE, QString("/lights/%1/state/bri").arg(id), QString("invalid value, %1, for parameter, bri").arg(map["bri"].toString())));
            rsp.httpStatus = HttpStatusBadRequest;
            return REQ_READY_SEND;
        }
    }

    // colorloop
    if (hasEffect)
    {
        QString effect = map["effect"].toString();

        if (!isOn)
        {
            rsp.list.append(errorToMap(ERR_DEVICE_OFF, QString("/lights/%1").arg(id), QString("parameter, /lights/%1/effect, is not modifiable. Device is set to off.").arg(id)));
        }
        else if ((effect == "none") || (effect == "colorloop"))
        {
            hasEffectColorLoop = effect == "colorloop";
            uint16_t speed = 15;

            if (hasEffectColorLoop)
            {
                if (map.contains("colorloopspeed"))
                {
                    speed = map["colorloopspeed"].toUInt(&ok);
                    if (ok && (map["colorloopspeed"].type() == QVariant::Double) && (speed < 256) && (speed > 0))
                    {
                        // ok
                        taskRef.lightNode->setColorLoopSpeed(speed);
                    }
                    else
                    {
                        rsp.list.append(errorToMap(ERR_INVALID_VALUE, QString("/lights/%1/state/colorloopspeed").arg(id), QString("invalid value, %1, for parameter, colorloopspeed").arg(map["colorloopspeed"].toString())));
                    }
                }
            }

            TaskItem task;
            copyTaskReq(taskRef, task);
            if (addTaskSetColorLoop(task, hasEffectColorLoop, speed))
            {
                QVariantMap rspItem;
                QVariantMap rspItemState;
                rspItemState[QString("/lights/%1/state/effect").arg(id)] = map["effect"];
                rspItem["success"] = rspItemState;
                rsp.list.append(rspItem);
                taskToLocalData(task);
            }
            else
            {
                rsp.list.append(errorToMap(ERR_INTERNAL_ERROR, QString("/lights/%1").arg(id), QString("Internal error, %1").arg(ERR_BRIDGE_BUSY)));
            }
        }
        else
        {
            rsp.list.append(errorToMap(ERR_INVALID_VALUE, QString("/lights/%1/state/effect").arg(id), QString("invalid value, %1, for parameter, effect").arg(map["effect"].toString())));
            rsp.httpStatus = HttpStatusBadRequest;
            return REQ_READY_SEND;
        }
    }

    // hue
    if (hasHue)
    {
        uint hue2 = map["hue"].toUInt(&ok);

        if (!isOn)
        {
            rsp.list.append(errorToMap(ERR_DEVICE_OFF, QString("/lights/%1").arg(id), QString("parameter, /lights/%1/hue, is not modifiable. Device is set to off.").arg(id)));
        }
        else if (ok && (map["hue"].type() == QVariant::Double) && (hue2 <= MAX_ENHANCED_HUE))
        {
            hue = hue2;
            TaskItem task;
            copyTaskReq(taskRef, task);
            { // TODO: this is needed if saturation is set and addTaskSetEnhancedHue() will not be called
                task.hueReal = (double)hue / (360.0f * 182.04444f);

                if (task.hueReal < 0.0f)
                {
                    task.hueReal = 0.0f;
                }
                else if (task.hueReal > 1.0f)
                {
                    task.hueReal = 1.0f;
                }
                task.hue = task.hueReal * 254.0f;
                if (hue > MAX_ENHANCED_HUE_Z)
                {
                    hue = MAX_ENHANCED_HUE_Z;
                }
                task.enhancedHue = hue;
                task.taskType = TaskSetEnhancedHue;
            }

            if (!hasXy && !hasSat)
            {
                ResourceItem *item = task.lightNode->item(RStateSat);
                double r, g, b;
                double x, y;
                double h = ((360.0 / 65535.0) * hue);
                double s = (item ? item->toNumber() : 0) / 255.0;
                double v = 1.0;

                Hsv2Rgb(&r, &g, &b, h, s, v);
                Rgb2xy(&x, &y, r, g, b);

                if (x < 0) { x = 0; }
                else if (x > 1) { x = 1; }

                if (y < 0) { y = 0; }
                else if (y > 1) { y = 1; }

                DBG_Printf(DBG_INFO, "x: %f, y: %f\n", x, y);
                x *= 65535.0;
                y *= 65535.0;

                if (x > 65279) { x = 65279; }
                else if (x < 1) { x = 1; }

                if (y > 65279) { y = 65279; }
                else if (y < 1) { y = 1; }

                item = task.lightNode->item(RStateX);
                if (item && item->toNumber() != static_cast<quint16>(x))
                {
                    item->setValue(static_cast<quint16>(x));
                    Event e(RLights, RStateX, task.lightNode->id(), item);
                    enqueueEvent(e);
                }

                item = task.lightNode->item(RStateY);
                if (item && item->toNumber() != static_cast<quint16>(y))
                {
                    item->setValue(static_cast<quint16>(y));
                    Event e(RLights, RStateY, task.lightNode->id(), item);
                    enqueueEvent(e);
                }
            }

            if (hasSat || // merge later to set hue and saturation
                hasXy || hasCt || hasEffectColorLoop ||
                addTaskSetEnhancedHue(task, hue)) // will only be evaluated if no sat, xy, ct or colorloop is set
            {
                QVariantMap rspItem;
                QVariantMap rspItemState;
                rspItemState[QString("/lights/%1/state/hue").arg(id)] = map["hue"];
                rspItem["success"] = rspItemState;
                rsp.list.append(rspItem);
                taskToLocalData(task);
            }
            else
            {
                rsp.list.append(errorToMap(ERR_INTERNAL_ERROR, QString("/lights/%1").arg(id), QString("Internal error, %1").arg(ERR_BRIDGE_BUSY)));
            }
        }
        else
        {
            rsp.list.append(errorToMap(ERR_INVALID_VALUE, QString("/lights/%1/state/hue").arg(id), QString("invalid value, %1, for parameter, hue").arg(map["hue"].toString())));
            rsp.httpStatus = HttpStatusBadRequest;
            return REQ_READY_SEND;
        }
    }

    // saturation
    if (hasSat)
    {
        uint sat2 = map["sat"].toUInt(&ok);

        if (!isOn)
        {
            rsp.list.append(errorToMap(ERR_DEVICE_OFF, QString("/lights/%1").arg(id), QString("parameter, /lights/%1/sat, is not modifiable. Device is set to off.").arg(id)));
        }
        else if (ok && (map["sat"].type() == QVariant::Double) && (sat2 < 256))
        {
            if (sat2 == 255)
            {
                sat2 = 254; // max valid value for level attribute
            }

            TaskItem task;
            copyTaskReq(taskRef, task);
            sat = sat2;
            task.sat = sat;
            task.taskType = TaskSetSat;

            if (!hasXy && !hasHue)
            {
                ResourceItem *item = task.lightNode->item(RStateHue);
                double r, g, b;
                double x, y;
                double h = ((360.0 / 65535.0) * (item ? item->toNumber() : 0));
                double s = sat / 255.0;
                double v = 1.0;

                Hsv2Rgb(&r, &g, &b, h, s, v);
                Rgb2xy(&x, &y, r, g, b);

                if (x < 0) { x = 0; }
                else if (x > 1) { x = 1; }

                if (y < 0) { y = 0; }
                else if (y > 1) { y = 1; }

                x *= 65535.0;
                y *= 65535.0;

                if (x > 65279) { x = 65279; }
                else if (x < 1) { x = 1; }

                if (y > 65279) { y = 65279; }
                else if (y < 1) { y = 1; }

                item = task.lightNode->item(RStateX);
                if (item && item->toNumber() != static_cast<quint16>(x))
                {
                    item->setValue(static_cast<quint16>(x));
                    Event e(RLights, RStateX, task.lightNode->id(), item);
                    enqueueEvent(e);
                }

                item = task.lightNode->item(RStateY);
                if (item && item->toNumber() != static_cast<quint16>(y))
                {
                    item->setValue(static_cast<quint16>(y));
                    Event e(RLights, RStateY, task.lightNode->id(), item);
                    enqueueEvent(e);
                }
            }

            if (hasXy || hasCt
               || (!hasEffectColorLoop && hasHue && (hue != UINT_MAX)) // merge later to set hue and saturation
               || addTaskSetSaturation(task, sat)) // will only be evaluated if no hue, xy, ct is set
            {
                QVariantMap rspItem;
                QVariantMap rspItemState;
                rspItemState[QString("/lights/%1/state/sat").arg(id)] = map["sat"];
                rspItem["success"] = rspItemState;
                rsp.list.append(rspItem);
                taskToLocalData(task);
            }
            else
            {
                rsp.list.append(errorToMap(ERR_INTERNAL_ERROR, QString("/lights/%1").arg(id), QString("Internal error, %1").arg(ERR_BRIDGE_BUSY)));
            }
        }
        else
        {
            rsp.list.append(errorToMap(ERR_INVALID_VALUE, QString("/lights/%1/state/sat").arg(id), QString("invalid value, %1, for parameter, sat").arg(map["sat"].toString())));
            rsp.httpStatus = HttpStatusBadRequest;
            return REQ_READY_SEND;
        }
    }

    // ct_inc
    if (hasCtInc)
    {
        ResourceItem *item = taskRef.lightNode->item(RStateCt);

        int ct_inc = map["ct_inc"].toInt(&ok);

        if (!item)
        {
            rsp.list.append(errorToMap(ERR_PARAMETER_NOT_AVAILABLE, QString("/lights/%1").arg(id), QString("parameter, /lights/%1/ct_inc, is not available.").arg(id)));
        }
        else if (!isOn)
        {
            rsp.list.append(errorToMap(ERR_DEVICE_OFF, QString("/lights/%1").arg(id), QString("parameter, /lights/%1/ct_inc, is not modifiable. Device is set to off.").arg(id)));
        }
        else if (hasCt)
        {
            rsp.list.append(errorToMap(ERR_PARAMETER_NOT_MODIFIEABLE, QString("/lights/%1").arg(id), QString("parameter, /lights/%1/ct_inc, is not modifiable. ct was specified.").arg(id)));
        }
        else if (ok && (map["ct_inc"].type() == QVariant::Double) && (ct_inc >= -65534 && ct_inc <= 65534))
        {
            TaskItem task;
            copyTaskReq(taskRef, task);
            task.inc = ct_inc;
            task.taskType = TaskIncColorTemperature;

            if (addTaskIncColorTemperature(task, ct_inc)) // will only be evaluated if no ct is set
            {
                taskToLocalData(task);
                QVariantMap rspItem;
                QVariantMap rspItemState;
                rspItemState[QString("/lights/%1/state/ct").arg(id)] = item->toNumber();
                rspItem["success"] = rspItemState;
                rsp.list.append(rspItem);
            }
            else
            {
                rsp.list.append(errorToMap(ERR_INTERNAL_ERROR, QString("/lights/%1").arg(id), QString("Internal error, %1").arg(ERR_BRIDGE_BUSY)));
            }
        }
        else
        {
            rsp.list.append(errorToMap(ERR_INVALID_VALUE, QString("/lights/%1/state/ct_inc").arg(id), QString("invalid value, %1, for parameter, ct_inc").arg(map["ct_inc"].toString())));
            rsp.httpStatus = HttpStatusBadRequest;
            return REQ_READY_SEND;
        }
    }

    if (hasBriInc && !hasBri)
    {
        ResourceItem *item = taskRef.lightNode->item(RStateBri);

        int briInc = map["bri_inc"].toInt(&ok);

        if (ok && hasWrap && map["wrap"].type() == QVariant::Bool && map["wrap"].toBool() == true) {
            const int bri = static_cast<int>(item->toNumber());

            if (briInc < 0 && bri + briInc <= -briInc)
            {
                briInc = 254;
            }
            else if(briInc > 0 && bri + briInc >= 254)
            {
                briInc = -254;
            }
        }

        if (!item)
        {
            rsp.list.append(errorToMap(ERR_PARAMETER_NOT_AVAILABLE, QString("/lights/%1").arg(id), QString("parameter, /lights/%1/bri_inc, is not available.").arg(id)));
        }
        if (!isOn)
        {
            rsp.list.append(errorToMap(ERR_DEVICE_OFF, QString("/lights/%1").arg(id), QString("parameter, /lights/%1/bri, is not modifiable. Device is set to off.").arg(id)));
        }
        else if (ok && (map["bri_inc"].type() == QVariant::Double) && (briInc >= -254 && briInc <= 254))
        {
            TaskItem task;
            copyTaskReq(taskRef, task);
            task.inc = briInc;
            task.taskType = TaskIncBrightness;

            if (addTaskIncBrightness(task, briInc))
            {
                taskToLocalData(task);
                QVariantMap rspItem;
                QVariantMap rspItemState;
                rspItemState[QString("/lights/%1/state/bri").arg(id)] = item->toNumber();
                rspItem["success"] = rspItemState;
                rsp.list.append(rspItem);
            }
            else
            {
                rsp.list.append(errorToMap(ERR_INTERNAL_ERROR, QString("/lights/%1").arg(id), QString("Internal error, %1").arg(ERR_BRIDGE_BUSY)));
            }
        }
        else
        {
            rsp.list.append(errorToMap(ERR_INVALID_VALUE, QString("/lights/%1/state/bri_inc").arg(id), QString("invalid value, %1, for parameter, bri_inc").arg(map["bri_inc"].toString())));
            rsp.httpStatus = HttpStatusBadRequest;
            return REQ_READY_SEND;
        }
    }

    // hue and saturation
    if (hasHue && hasSat && !hasXy && !hasCt)
    {
        if (!isOn)
        {
            // no error here
        }
        else if (!hasEffectColorLoop && (hue != UINT_MAX) && (sat != UINT_MAX))
        {
            // need 8 bit hue
            qreal f = (qreal)hue / 182.04444;

            f /= 360.0;

            if (f > 1.0)
            {
                f = 1.0;
            }

            hue = f * 254.0;

            DBG_Printf(DBG_INFO, "hue: %u, sat: %u\n", hue, sat);

            double r, g, b;
            double x, y;
            double h = ((360.0 / 65535.0) * hue);
            double s = sat / 254.0;
            double v = 1.0;

            Hsv2Rgb(&r, &g, &b, h, s, v);
            Rgb2xy(&x, &y, r, g, b);
            if (x < 0) { x = 0; }
            else if (x > 1) { x = 1; }

            if (y < 0) { y = 0; }
            else if (y > 1) { y = 1; }

            TaskItem task;
            copyTaskReq(taskRef, task);
            DBG_Printf(DBG_INFO, "x: %f, y: %f\n", x, y);
            task.lightNode->setColorXY(static_cast<quint16>(x * 65535.0), static_cast<quint16>(y * 65535.0));

            if (!addTaskSetHueAndSaturation(task, hue, sat))
            {
                DBG_Printf(DBG_INFO, "can't send task set hue and saturation\n");
            }
        }
        else
        {
            DBG_Printf(DBG_INFO, "can't merge hue and saturation: invalid value(s) hue: %u, sat: %u\n", hue, sat);
        }
    }

    // xy
    if (hasXy)
    {
        QVariantList ls = map["xy"].toList();

        if (!isOn)
        {
            rsp.list.append(errorToMap(ERR_DEVICE_OFF, QString("/lights/%1").arg(id), QString("parameter, /lights/%1/xy, is not modifiable. Device is set to off.").arg(id)));
        }
        else if ((ls.size() == 2) && (ls[0].type() == QVariant::Double) && (ls[1].type() == QVariant::Double))
        {
            double x = ls[0].toDouble(&ok);
            double y = ok ? ls[1].toDouble(&ok) : 0;
            TaskItem task;
            copyTaskReq(taskRef, task);

            if (!ok || (x < 0) || (x > 1) || (y < 0) || (y > 1))
            {
                rsp.list.append(errorToMap(ERR_INVALID_VALUE, QString("/lights/%1").arg(id), QString("invalid value, [%1,%2], for parameter, /lights/%3/xy").arg(x).arg(y).arg(id)));
            }
            else if (hasEffectColorLoop ||
                     addTaskSetXyColor(task, x, y)) // will only be evaluated if no color loop is set
            {
                QVariantMap rspItem;
                QVariantMap rspItemState;
                rspItemState[QString("/lights/%1/state/xy").arg(id)] = map["xy"];
                rspItem["success"] = rspItemState;
                rsp.list.append(rspItem);
                taskToLocalData(task);
            }
            else
            {
                rsp.list.append(errorToMap(ERR_INTERNAL_ERROR, QString("/lights/%1").arg(id), QString("Internal error, %1").arg(ERR_BRIDGE_BUSY)));
            }
        }
        else
        {
            rsp.list.append(errorToMap(ERR_INVALID_VALUE, QString("/lights/%1/state/xy").arg(id), QString("invalid value, %1, for parameter, xy").arg(map["xy"].toString())));
            rsp.httpStatus = HttpStatusBadRequest;
            return REQ_READY_SEND;
        }
    }

    // color temperature
    if (hasCt)
    {
        uint16_t ct = map["ct"].toUInt(&ok);

        if (!isOn)
        {
            rsp.list.append(errorToMap(ERR_DEVICE_OFF, QString("/lights/%1").arg(id), QString("parameter, /lights/%1/ct, is not modifiable. Device is set to off.").arg(id)));
        }
        else if (ok && (map["ct"].type() == QVariant::Double))
        {
            TaskItem task;
            copyTaskReq(taskRef, task);
            if (hasXy || hasEffectColorLoop ||
                addTaskSetColorTemperature(task, ct)) // will only be evaluated if no xy and color loop is set
            {
                QVariantMap rspItem;
                QVariantMap rspItemState;
                rspItemState[QString("/lights/%1/state/ct").arg(id)] = map["ct"];
                rspItem["success"] = rspItemState;
                rsp.list.append(rspItem);
                if (task.taskType == TaskSetColorTemperature)
                {
                    taskToLocalData(task); // get through reading
                }
            }
            else
            {
                rsp.list.append(errorToMap(ERR_INTERNAL_ERROR, QString("/lights/%1").arg(id), QString("Internal error, %1").arg(ERR_BRIDGE_BUSY)));
            }
        }
        else
        {
            rsp.list.append(errorToMap(ERR_INVALID_VALUE, QString("/lights/%1/state/ct").arg(id), QString("invalid value, %1, for parameter, ct").arg(map["ct"].toString())));
            rsp.httpStatus = HttpStatusBadRequest;
            return REQ_READY_SEND;
        }
    }

    // alert
    if (hasAlert)
    {
        TaskItem task;
        copyTaskReq(taskRef, task);
        QString alert = map["alert"].toString();
<<<<<<< HEAD
        bool isWarningDevice = taskRef.lightNode->type() == QLatin1String("Warning device");

        bool isSmokeDetector = false;
        // For simplicity, pretend all mentioned Develco devices are smoke sensors
        if (taskRef.lightNode->modelId() == QLatin1String("902010/24") || // Bitron Smoke Detector with siren
            taskRef.lightNode->modelId() == QLatin1String("SMSZB-120") || // Develco smoke sensor with siren
            taskRef.lightNode->modelId() == QLatin1String("HESZB-120") || // Develco heat sensor with siren
            taskRef.lightNode->modelId() == QLatin1String("FLSZB-110"))   // Develco water leak sensor with siren
        {
            isSmokeDetector = true;
            taskRef.lightNode->rx();  // otherwise device is marked as zombie and task is dropped
        }
=======
>>>>>>> 35aad789

        if (alert == "none")
        {
            task.taskType = TaskIdentify;
            task.identifyTime = 0;
        }
        else if (alert == "select")
        {
            task.taskType = TaskIdentify;
            task.identifyTime = 2;    // Hue lights don't react to 1.
        }
        else if (alert == "lselect")
        {
            task.taskType = TaskIdentify;
            task.identifyTime = taskRef.onTime > 0 ? taskRef.onTime : 15; // Default for Philips Hue bridge
        }
        else if (alert == "blink")
        {
            task.taskType = TaskTriggerEffect;
            task.effectIdentifier = 0x00;
        }
        else if (alert == "breathe")
        {
            task.taskType = TaskTriggerEffect;
            task.effectIdentifier = 0x01;
        }
        else if (alert == "okay")
        {
            task.taskType = TaskTriggerEffect;
            task.effectIdentifier = 0x02;
        }
        else if (alert == "channelchange")
        {
            task.taskType = TaskTriggerEffect;
            task.effectIdentifier = 0x0b;
        }
        else if (alert == "finish")
        {
            task.taskType = TaskTriggerEffect;
            task.effectIdentifier = 0xfe;
        }
        else if (alert == "stop")
        {
            task.taskType = TaskTriggerEffect;
            task.effectIdentifier = 0xff;
        }
        else
        {
            rsp.list.append(errorToMap(ERR_INVALID_VALUE, QString("/lights/%1/state/alert").arg(id), QString("invalid value, %1, for parameter, alert").arg(map["alert"].toString())));
            rsp.httpStatus = HttpStatusBadRequest;
            return REQ_READY_SEND;
        }

        taskToLocalData(task);

        if ((task.taskType == TaskIdentify && addTaskIdentify(task, task.identifyTime)) ||
            (task.taskType == TaskTriggerEffect && addTaskTriggerEffect(task, task.effectIdentifier)))
        {
            QVariantMap rspItem;
            QVariantMap rspItemState;
            rspItemState[QString("/lights/%1/state/alert").arg(id)] = map["alert"];
            rspItem["success"] = rspItemState;
            rsp.list.append(rspItem);
        }
        else
        {
            rsp.list.append(errorToMap(ERR_INTERNAL_ERROR, QString("/lights/%1").arg(id), QString("Internal error, %1").arg(ERR_BRIDGE_BUSY)));
        }
    }

    if (taskRef.lightNode)
    {
        updateLightEtag(taskRef.lightNode);
        rsp.etag = taskRef.lightNode->etag;
    }

    processTasks();

    return REQ_READY_SEND;
}

/*! PUT, PATCH /api/<apikey>/lights/<id>/state for Window covering "lights".
    \return REQ_READY_SEND
            REQ_NOT_HANDLED
 */
int DeRestPluginPrivate::setWindowCoveringState(const ApiRequest &req, ApiResponse &rsp, TaskItem &taskRef, QVariantMap &map)
{
    QString id = req.path[3];
    quint16 cluster = WINDOW_COVERING_CLUSTER_ID;
    // if (taskRef.lightNode->modelId().startsWith(QLatin1String("lumi.curtain"))) // FIXME - for testing only.
    if (taskRef.lightNode->modelId().startsWith(QLatin1String("lumi.curtain.hagl04")))
    {
        cluster = ANALOG_OUTPUT_CLUSTER_ID;
    }

    bool hasOn = false;
    bool hasBri = false;
    bool hasStop = false;
    bool targetOn = false;
    quint8 targetLiftPct = 0xFF;
    quint8 targetTiltPct = 0xFF;

    // Check parameters.
    QVariantMap::const_iterator k = map.begin();
    QVariantMap::const_iterator kend = map.end();
    for (; k != kend; ++k)
    {
        QString param = k.key();
        if (param == "on" && taskRef.lightNode->item(RStateOn))
        {
            if (map["on"].type() == QVariant::Bool)
            {
                if (cluster == ANALOG_OUTPUT_CLUSTER_ID)
                {
                    targetLiftPct = map["on"].toBool() ? 254 : 0;
                }
                else
                {
                    hasOn = true;
                    targetOn = map["on"].toBool();
                }
            }
            else
            {
                rsp.list.append(errorToMap(ERR_INVALID_VALUE, QString("/lights/%1/state/%2").arg(id).arg(param), QString("invalid value, %1, for parameter, %2").arg(map[param].toString()).arg(param)));
                rsp.httpStatus = HttpStatusBadRequest;
                return REQ_READY_SEND;
            }
        }
        else if (param == "bri" && taskRef.lightNode->item(RStateBri))
        {
            bool ok = false;

            if (map[param].type() == QVariant::String && map[param].toString() == "stop" && cluster != ANALOG_OUTPUT_CLUSTER_ID)
            {
                hasStop = true;
                ok = true;
            }
            else if (map[param].type() == QVariant::Double)
            {
                const int bri = map[param].toInt();
                if (bri >= 0 && bri <= 255)
                {
                    hasBri = true;
                    targetLiftPct = bri * 100 / 254;
                    ok = true;
                }
            }
            if (!ok)
            {
                rsp.list.append(errorToMap(ERR_INVALID_VALUE, QString("/lights/%1/state/%2").arg(id).arg(param), QString("invalid value, %1, for parameter, %2").arg(map[param].toString()).arg(param)));
                rsp.httpStatus = HttpStatusBadRequest;
                return REQ_READY_SEND;
            }
        }
        else if (param == "bri_inc" && taskRef.lightNode->item(RStateBri) && cluster != ANALOG_OUTPUT_CLUSTER_ID)
        {
            if (map[param].type() == QVariant::Double && map[param].toInt() == 0)
            {
                hasStop = true;
            }
            else
            {
                rsp.list.append(errorToMap(ERR_INVALID_VALUE, QString("/lights/%1/state/%2").arg(id).arg(param), QString("invalid value, %1, for parameter, %2").arg(map[param].toString()).arg(param)));
                rsp.httpStatus = HttpStatusBadRequest;
                return REQ_READY_SEND;
            }
        }
        else if (param == "sat" && taskRef.lightNode->item(RStateSat))
        {
            bool ok = false;

            if (map[param].type() == QVariant::Double)
            {
                const int sat = map[param].toInt();
                if (sat >= 0 && sat <= 255)
                {
                    targetTiltPct = sat * 100 / 254;
                    ok = true;
                }
            }
            if (!ok)
            {
                rsp.list.append(errorToMap(ERR_INVALID_VALUE, QString("/lights/%1/state/%2").arg(id).arg(param), QString("invalid value, %1, for parameter, %2").arg(map[param].toString()).arg(param)));
                rsp.httpStatus = HttpStatusBadRequest;
                return REQ_READY_SEND;
            }
        }
        else
        {
            rsp.list.append(errorToMap(ERR_PARAMETER_NOT_AVAILABLE, QString("/lights/%1/state/%2").arg(id).arg(param), QString("parameter, %1, not available").arg(param)));
            rsp.httpStatus = HttpStatusBadRequest;
            return REQ_READY_SEND;
        }
    }

    if (hasOn && targetOn && targetLiftPct == 0)
    {
        // handle {"on": true, "bri": 0}
        targetLiftPct = 1;
    }

    // Some devices invert LiftPct.
    if (targetLiftPct != 0xFF)
    {
        if (taskRef.lightNode->modelId().startsWith(QLatin1String("lumi.curtain")))
        {
            targetLiftPct = 100 - targetLiftPct;
        }
        else if (taskRef.lightNode->modelId() == QLatin1String("Shutter switch with neutral"))
        {
            // Legrand invert bri and don't support other value than 0
            targetLiftPct = targetLiftPct == 0 ? 254 : 0;
        }
    }

    // Send command(s) to device.  Stop trumps LiftPct trumps Open/Close.
    if (hasStop)
    {
        TaskItem task;
        copyTaskReq(taskRef, task);

        if (addTaskWindowCovering(task, WINDOW_COVERING_COMMAND_STOP, 0, 0))
        {
            QVariantMap rspItem;
            QVariantMap rspItemState;
            rspItemState[QString("/lights/%1/state/bri_inc").arg(id)] = 0;
            rspItem["success"] = rspItemState;
            rsp.list.append(rspItem);
            // Rely on attribute reporting to update the light state.
        }
        else
        {
            rsp.list.append(errorToMap(ERR_INTERNAL_ERROR, QString("/lights/%1").arg(id), QString("Internal error, %1").arg(ERR_BRIDGE_BUSY)));
        }
    }
    else if (targetLiftPct != 0xFF)
    {
        bool ok;
        TaskItem task;
        copyTaskReq(taskRef, task);

        if (cluster == ANALOG_OUTPUT_CLUSTER_ID)
        {
            const quint16 attr = 0x0055; // Present value;
            const quint8 type = deCONZ::ZclSingleFloat;
            float value = targetLiftPct;

            // FIXME: The following low-level code is needed because ZclAttribute is broken for ZclSingleFloat.

            task.taskType = TaskWriteAttribute;

            task.req.setClusterId(cluster);
            task.req.setProfileId(HA_PROFILE_ID);
            task.zclFrame.setSequenceNumber(zclSeq++);
            task.zclFrame.setCommandId(deCONZ::ZclWriteAttributesId);
            task.zclFrame.setFrameControl(deCONZ::ZclFCProfileCommand |
                                          deCONZ::ZclFCDirectionClientToServer |
                                          deCONZ::ZclFCDisableDefaultResponse);

            DBG_Printf(DBG_INFO, "write attribute of 0x%016llX ep: 0x%02X cluster: 0x%04X: 0x%04X\n", taskRef.lightNode->address().ext(), taskRef.lightNode->haEndpoint().endpoint(), cluster, attr);

            { // payload
                QDataStream stream(&task.zclFrame.payload(), QIODevice::WriteOnly);
                stream.setByteOrder(QDataStream::LittleEndian);
                stream.setFloatingPointPrecision(QDataStream::SinglePrecision);

                stream << attr;
                stream << type;
                stream << value;
            }

            { // ZCL frame
                QDataStream stream(&task.req.asdu(), QIODevice::WriteOnly);
                stream.setByteOrder(QDataStream::LittleEndian);
                task.zclFrame.writeToStream(stream);
            }

            ok = addTask(task);

            // FIXME: Use following code once ZclAttribute has been fixed.

            // deCONZ::ZclAttribute attr(attr, type, "value", deCONZ::ZclReadWrite, true);
            // attr.setValue(QVariant(value));
            // ok = writeAttribute(taskRef.lightNode, taskRef.lightNode->haEndpoint().endpoint(), cluster, attr);
        }
        else
        {
            ok = addTaskWindowCovering(task, WINDOW_COVERING_COMMAND_GOTO_LIFT_PCT, 0, targetLiftPct);
        }
        if (ok)
        {
            QVariantMap rspItem;
            QVariantMap rspItemState;
            rspItemState[QString("/lights/%1/state/bri").arg(id)] = hasBri ? map["bri"] : targetOn ? 254 : 0;
            rspItem["success"] = rspItemState;
            rsp.list.append(rspItem);
            // Rely on attribute reporting to update the light state.
        }
        else
        {
            rsp.list.append(errorToMap(ERR_INTERNAL_ERROR, QString("/lights/%1").arg(id), QString("Internal error, %1").arg(ERR_BRIDGE_BUSY)));
        }
    }
    else if (hasOn)
    {
        TaskItem task;
        copyTaskReq(taskRef, task);

        if (addTaskWindowCovering(task, targetOn ? WINDOW_COVERING_COMMAND_CLOSE : WINDOW_COVERING_COMMAND_OPEN, 0, 0))
        {
            QVariantMap rspItem;
            QVariantMap rspItemState;
            rspItemState[QString("/lights/%1/state/on").arg(id)] = map["on"];
            rspItem["success"] = rspItemState;
            rsp.list.append(rspItem);
            // Rely on attribute reporting to update the light state.
        }
        else
        {
            rsp.list.append(errorToMap(ERR_INTERNAL_ERROR, QString("/lights/%1").arg(id), QString("Internal error, %1").arg(ERR_BRIDGE_BUSY)));
        }
    }

    // Handle TiltPct independent from Stop - LiftPct - Open/Close.
    if (targetTiltPct != 0xFF)
    {
        TaskItem task;
        copyTaskReq(taskRef, task);

        if (addTaskWindowCovering(task, WINDOW_COVERING_COMMAND_GOTO_TILT_PCT, 0, targetTiltPct))
        {
            QVariantMap rspItem;
            QVariantMap rspItemState;
            rspItemState[QString("/lights/%1/state/sat").arg(id)] = map["sat"];
            rspItem["success"] = rspItemState;
            rsp.list.append(rspItem);
            // Rely on attribute reporting to update the light state.
        }
        else
        {
            rsp.list.append(errorToMap(ERR_INTERNAL_ERROR, QString("/lights/%1").arg(id), QString("Internal error, %1").arg(ERR_BRIDGE_BUSY)));
        }
    }

    processTasks();

    return REQ_READY_SEND;
}

/*! PUT, PATCH /api/<apikey>/lights/<id>/state for Warning device "lights".
    \return REQ_READY_SEND
            REQ_NOT_HANDLED
 */
int DeRestPluginPrivate::setWarningDeviceState(const ApiRequest &req, ApiResponse &rsp, TaskItem &taskRef, QVariantMap &map)
{
    QString id = req.path[3];
    QString alert;
    quint16 onTime = 0;
    static const QStringList alertList({ "none", "select", "lselect", "blink" });

    // Check parameters.
    QVariantMap::const_iterator k = map.begin();
    QVariantMap::const_iterator kend = map.end();
    for (; k != kend; ++k)
    {
        QString param = k.key();

        if (param == "alert" && taskRef.lightNode->item(RStateAlert))
        {
            bool ok = false;
            if (map[param].type() == QVariant::String)
            {
                alert = map[param].toString();
                ok = alertList.contains(alert);
            }
            if (!ok)
            {
                rsp.list.append(errorToMap(ERR_INVALID_VALUE, QString("/lights/%1/state/%2").arg(id).arg(param), QString("invalid value, %1, for parameter, %2").arg(map[param].toString()).arg(param)));
                rsp.httpStatus = HttpStatusBadRequest;
                return REQ_READY_SEND;
            }
        }
        else if (param == "ontime")
        {
            bool ok = false;

            if (map[param].type() == QVariant::Double)
            {
                const uint ot = map[param].toUInt(&ok);
                if (ok && ot > 0 && ot < 0xFFFF) {
                    onTime = ot;
                }
                else
                {
                    ok = false;
                }
            }
            if (!ok)
            {
                rsp.list.append(errorToMap(ERR_INVALID_VALUE, QString("/lights/%1/state/%2").arg(id).arg(param), QString("invalid value, %1, for parameter, %2").arg(map[param].toString()).arg(param)));
                rsp.httpStatus = HttpStatusBadRequest;
                return REQ_READY_SEND;
            }
        }
        else
        {
            rsp.list.append(errorToMap(ERR_PARAMETER_NOT_AVAILABLE, QString("/lights/%1/state/%2").arg(id).arg(param), QString("parameter, %1, not available").arg(param)));
            rsp.httpStatus = HttpStatusBadRequest;
            return REQ_READY_SEND;
        }
    }

    bool isSmokeDetector = false;
    if (taskRef.lightNode->modelId() == QLatin1String("902010/24") || // Bitron Smoke Detector with siren
        taskRef.lightNode->modelId() == QLatin1String("SMSZB-120")) // Develco smoke sensor
    {
        isSmokeDetector = true;
        taskRef.lightNode->rx(); // otherwise device is marked as zombie and task is dropped
    }

    TaskItem task;
    copyTaskReq(taskRef, task);
    task.taskType = TaskWarning;

    if (alert == "none")
    {
        task.options = 0x00; // Warning mode 0 (no warning), No strobe
        task.duration = 0;
    }
    else if (alert == "select")
    {
        task.options = isSmokeDetector
          ? 0x12  // Warning mode 2 (fire), Strobe
          : 0x14; // Warning mode 1 (burglar), Strobe
        task.duration = 1;
    }
    else if (alert == "lselect")
    {
        task.options = isSmokeDetector
          ? 0x12  // Warning mode 2 (fire), Strobe
          : 0x14; // Warning mode 1 (burglar), Strobe
        task.duration = onTime > 0 ? onTime : 300;
    }
    else if (alert == "blink")
    {
        task.options = 0x04; // Warning mode 0 (no warning), Strobe
        task.duration = onTime > 0 ? onTime : 300;
    }

    if (addTaskWarning(task, task.options, task.duration))
    {
        QVariantMap rspItem;
        QVariantMap rspItemState;
        rspItemState[QString("/lights/%1/state/alert").arg(id)] = alert;
        rspItem["success"] = rspItemState;
        rsp.list.append(rspItem);
        // Don't update write-only state.alert.
    }
    else
    {
        rsp.list.append(errorToMap(ERR_INTERNAL_ERROR, QString("/lights/%1").arg(id), QString("Internal error, %1").arg(ERR_BRIDGE_BUSY)));
    }

    processTasks();

    return REQ_READY_SEND;
}

/*! PUT, PATCH /api/<apikey>/lights/<id>
    \return REQ_READY_SEND
            REQ_NOT_HANDLED
 */
int DeRestPluginPrivate::setLightAttributes(const ApiRequest &req, ApiResponse &rsp)
{
    bool ok;
    QVariant var = Json::parse(req.content, ok);
    QVariantMap map = var.toMap();
    QString id = req.path[3];
    LightNode *lightNode = getLightNodeForId(id);
    rsp.httpStatus = HttpStatusOk;

    if (!lightNode || lightNode->state() == LightNode::StateDeleted)
    {
        rsp.list.append(errorToMap(ERR_RESOURCE_NOT_AVAILABLE, QString("/lights/%1").arg(id), QString("resource, /lights/%1, not available").arg(id)));
        rsp.httpStatus = HttpStatusNotFound;
        return REQ_READY_SEND;
    }

    if (!ok || map.isEmpty())
    {
        rsp.list.append(errorToMap(ERR_INVALID_JSON, QString("/lights/%1").arg(id), QString("body contains invalid JSON")));
        return REQ_READY_SEND;
    }

    // name
    if (map.contains("name"))
    {
        QString name = map["name"].toString().trimmed();

        if (name.size() <= 32)
        {
            // if zero length set default name
            // TODO use model description from basic cluster
            if (name.size() == 0)
            {
                name = lightNode->id();
            }

            if (lightNode->node())
            {
                lightNode->node()->setUserDescriptor(name);
            }
            if (lightNode->name() != name)
            {
                lightNode->setName(name);

                updateLightEtag(lightNode);
                lightNode->setNeedSaveDatabase(true);
                queSaveDb(DB_LIGHTS, DB_SHORT_SAVE_DELAY);

                Event e(RLights, RAttrName, lightNode->id(), lightNode->item(RAttrName));
                enqueueEvent(e);
            }

            Q_Q(DeRestPlugin);
            q->nodeUpdated(lightNode->address().ext(), QLatin1String("name"), name);

            if (lightNode->modelId().startsWith(QLatin1String("FLS-NB"))) // sync names
            {
                for (Sensor &s : sensors)
                {
                    if (s.address().ext() == lightNode->address().ext() &&
                        s.name() != lightNode->name())
                    {
                        updateSensorEtag(&s);
                        s.setName(lightNode->name());
                        s.setNeedSaveDatabase(true);
                        queSaveDb(DB_SENSORS, DB_SHORT_SAVE_DELAY);
                    }
                }
            }

            QVariantMap rspItem;
            QVariantMap rspItemState;
            rspItemState[QString("/lights/%1/name").arg(id)] = map["name"];
            rspItem["success"] = rspItemState;
            rsp.list.append(rspItem);
            rsp.etag = lightNode->etag;
            return REQ_READY_SEND;
        }
        else
        {
            rsp.list.append(errorToMap(ERR_INVALID_VALUE, QString("/lights/%1").arg(id), QString("invalid value, %1, for parameter, /lights/%2/name").arg(name).arg(id)));
            return REQ_READY_SEND;
        }
    }

    // powerup options
    if (map.contains("powerup"))
    {
        ResourceItem *item = lightNode->item(RConfigPowerup);

        if (!item)
        {
            rsp.list.append(errorToMap(ERR_PARAMETER_NOT_AVAILABLE, QString("/lights/%1").arg(id), QString("parameter, /lights/%1/powerup, is not available").arg(id)));
            rsp.httpStatus = HttpStatusNotFound;
            return REQ_READY_SEND;
        }

        if (item->setValue(map["powerup"]))
        {
            QVariantMap rspItem;
            QVariantMap rspItemState;
            rspItemState[QString("/lights/%1/powerup").arg(id)] = map["powerup"];
            rspItem["success"] = rspItemState;
            rsp.list.append(rspItem);
            rsp.etag = lightNode->etag;

            if (item->lastSet() == item->lastChanged())
            {
                Event e(RLights, RConfigPowerup, lightNode->id(), item);
                enqueueEvent(e);
                lightNode->setNeedSaveDatabase(true);
                queSaveDb(DB_LIGHTS, DB_SHORT_SAVE_DELAY);
            }

            return REQ_READY_SEND;
        }
        else
        {
            rsp.list.append(errorToMap(ERR_INVALID_VALUE, QString("/lights/%1/powerup").arg(id), QString("invalid value, %1, for parameter powerup").arg(map["powerup"].toString())));
            rsp.httpStatus = HttpStatusBadRequest;
            return REQ_READY_SEND;
        }
    }

    /*else
    {
        rsp.list.append(errorToMap(ERR_MISSING_PARAMETER, QString("/lights/%1").arg(id), QString("missing parameters in body")));
        return REQ_READY_SEND;
    }*/

    return REQ_NOT_HANDLED;
}

/*! DELETE /api/<apikey>/lights/<id>
    \return 0 - on success
           -1 - on error
 */
int DeRestPluginPrivate::deleteLight(const ApiRequest &req, ApiResponse &rsp)
{
    DBG_Assert(req.path.size() == 4);

    if (req.path.size() != 4)
    {
        return REQ_NOT_HANDLED;
    }

    const QString &id = req.path[3];

    LightNode *lightNode = getLightNodeForId(id);

    if (!lightNode || lightNode->state() == LightNode::StateDeleted)
    {
        rsp.list.append(errorToMap(ERR_RESOURCE_NOT_AVAILABLE, QString("/lights/%1").arg(id), QString("resource, /lights/%1, not available").arg(id)));
        rsp.httpStatus = HttpStatusNotFound;
        return REQ_READY_SEND;
    }

    bool ok;
    QVariant var = Json::parse(req.content, ok);
    QVariantMap map = var.toMap();

    if (!ok)
    {
        rsp.list.append(errorToMap(ERR_INVALID_JSON, QString("/lights/%1").arg(id), QString("body contains invalid JSON")));
        rsp.httpStatus = HttpStatusBadRequest;
        return REQ_READY_SEND;
    }

    bool hasReset = map.contains("reset");

    if (hasReset)
    {
        if (map["reset"].type() == QVariant::Bool)
        {
            bool reset = map["reset"].toBool();

            QVariantMap rspItem;
            QVariantMap rspItemState;
            rspItemState[QString("/lights/%1/reset").arg(id)] = reset;
            rspItem["success"] = rspItemState;
            rsp.list.append(rspItem);

            if (reset)
            {
                lightNode->setResetRetryCount(10);
            }
        }
        else
        {
            rsp.list.append(errorToMap(ERR_INVALID_VALUE, QString("/lights/%1/reset").arg(id), QString("invalid value, %1, for parameter, reset").arg(map["reset"].toString())));
            rsp.httpStatus = HttpStatusBadRequest;
            return REQ_READY_SEND;
        }
    }
    else
    {
        QVariantMap rspItem;
        QVariantMap rspItemState;
        rspItemState["id"] = id;
        rspItem["success"] = rspItemState;
        rsp.list.append(rspItem);
    }

    // delete all group membership from light
    std::vector<GroupInfo>::iterator g = lightNode->groups().begin();
    std::vector<GroupInfo>::iterator gend = lightNode->groups().end();

    for (; g != gend; ++g)
    {
        //delete Light from all scenes.
        deleteLightFromScenes(id, g->id);

        //delete Light from all groups
        g->actions &= ~GroupInfo::ActionAddToGroup;
        g->actions |= GroupInfo::ActionRemoveFromGroup;
        if (g->state != GroupInfo::StateNotInGroup)
        {
            g->state = GroupInfo::StateNotInGroup;
        }
    }

    if (lightNode->state() != LightNode::StateDeleted)
    {
        lightNode->setState(LightNode::StateDeleted);
        lightNode->setNeedSaveDatabase(true);
    }

    {
        Q_Q(DeRestPlugin);
        q->nodeUpdated(lightNode->address().ext(), QLatin1String("deleted"), QLatin1String(""));
    }

    updateLightEtag(lightNode);
    queSaveDb(DB_LIGHTS | DB_GROUPS | DB_SCENES, DB_SHORT_SAVE_DELAY);

    rsp.httpStatus = HttpStatusOk;
    rsp.etag = lightNode->etag;

    return REQ_READY_SEND;
}

/*! DELETE /api/<apikey>/lights/<id>/scenes
    \return 0 - on success
           -1 - on error
 */
int DeRestPluginPrivate::removeAllScenes(const ApiRequest &req, ApiResponse &rsp)
{
    DBG_Assert(req.path.size() == 5);

    if (req.path.size() != 5)
    {
        return REQ_NOT_HANDLED;
    }

    const QString &id = req.path[3];

    LightNode *lightNode = getLightNodeForId(id);

    if (!lightNode)
    {
        rsp.list.append(errorToMap(ERR_RESOURCE_NOT_AVAILABLE, QString("/lights/%1").arg(id), QString("resource, /lights/%1, not available").arg(id)));
        rsp.httpStatus = HttpStatusNotFound;
        return REQ_READY_SEND;
    }

    else
    {
        QVariantMap rspItem;
        QVariantMap rspItemState;
        rspItemState["id"] = id;
        rspItem["success"] = rspItemState;
        rsp.list.append(rspItem);
    }

    //delete Light from all scenes.
    std::vector<GroupInfo>::iterator g = lightNode->groups().begin();
    std::vector<GroupInfo>::iterator gend = lightNode->groups().end();

    for (; g != gend; ++g)
    {
        deleteLightFromScenes(id, g->id);
    }

    queSaveDb(DB_SCENES, DB_SHORT_SAVE_DELAY);
    rsp.httpStatus = HttpStatusOk;
    rsp.etag = lightNode->etag;

    return REQ_READY_SEND;
}

/*! DELETE /api/<apikey>/lights/<id>/groups
    \return 0 - on success
           -1 - on error
 */
int DeRestPluginPrivate::removeAllGroups(const ApiRequest &req, ApiResponse &rsp)
{
    DBG_Assert(req.path.size() == 5);

    if (req.path.size() != 5)
    {
        return REQ_NOT_HANDLED;
    }

    const QString &id = req.path[3];

    LightNode *lightNode = getLightNodeForId(id);

    if (!lightNode)
    {
        rsp.list.append(errorToMap(ERR_RESOURCE_NOT_AVAILABLE, QString("/lights/%1").arg(id), QString("resource, /lights/%1, not available").arg(id)));
        rsp.httpStatus = HttpStatusNotFound;
        return REQ_READY_SEND;
    }

    QVariantMap rspItem;
    QVariantMap rspItemState;
    rspItemState["id"] = id;
    rspItem["success"] = rspItemState;
    rsp.list.append(rspItem);

    // delete all group membership from light
    std::vector<GroupInfo>::iterator g = lightNode->groups().begin();
    std::vector<GroupInfo>::iterator gend = lightNode->groups().end();

    for (; g != gend; ++g)
    {
        //delete Light from all scenes.
        deleteLightFromScenes(id, g->id);

        //delete Light from all groups
        g->actions &= ~GroupInfo::ActionAddToGroup;
        g->actions |= GroupInfo::ActionRemoveFromGroup;
        if (g->state != GroupInfo::StateNotInGroup)
        {
            g->state = GroupInfo::StateNotInGroup;
            lightNode->setNeedSaveDatabase(true);
        }
    }

    updateLightEtag(lightNode);
    queSaveDb(DB_LIGHTS, DB_SHORT_SAVE_DELAY);

    rsp.httpStatus = HttpStatusOk;
    rsp.etag = lightNode->etag;

    return REQ_READY_SEND;
}

/*! GET /api/<apikey>/lights/<id>/connectivity
    \return 0 - on success
           -1 - on error
 */
int DeRestPluginPrivate::getConnectivity(const ApiRequest &req, ApiResponse &rsp, bool alt)
{
    Connectivity newConn;
    uint64_t coordinatorAddress = 0;
    newConn.targets.clear();
    std::list<quint8> rlqiListTemp = newConn.getRLQIList();
    rlqiListTemp.clear();
    newConn.setRLQIList(rlqiListTemp);
    quint16 sumLQI = 0;
    quint8 meanLQI = 0;

    DBG_Assert(req.path.size() == 5);

    if (req.path.size() != 5)
    {
        return REQ_NOT_HANDLED;
    }

    const QString &id = req.path[3];

    //Rest LightNode
    LightNode *lightNode = getLightNodeForId(id);

    if (!lightNode)
    {
        rsp.list.append(errorToMap(ERR_RESOURCE_NOT_AVAILABLE, QString("/lights/%1").arg(id), QString("resource, /lights/%1, not available").arg(id)));
        rsp.httpStatus = HttpStatusNotFound;
        return REQ_READY_SEND;
    }

    //deCONZ Node
    uint n = 0;
    const deCONZ::Node *node = 0;

    while (apsCtrl->getNode(n, &node) == 0)
    {
        if (node->isCoordinator())
        {
            coordinatorAddress = node->address().ext();

            //set start node
            DeRestPluginPrivate::nodeVisited nv;
            nv.node = node;
            nv.visited = false;
            newConn.start = nv;
        }
        else
        {
            //set target nodes
            if (!(node->isZombie()))
            {
                DeRestPluginPrivate::nodeVisited nv;
                nv.node = node;
                nv.visited = false;
                newConn.targets.push_back(nv);
            }
        }
        n++;
    }

    //start route search
    std::vector<DeRestPluginPrivate::nodeVisited> resultList;
    std::vector<deCONZ::NodeNeighbor> neighborList;

    for (uint r = 0; r < newConn.targets.size(); r++)
    {
        if (lightNode->address().ext() == newConn.targets[r].node->address().ext())
        {
            // first get neighbours of target node
            // TODO: philips strip doesn't recognize fls as neighbours.
            const std::vector<deCONZ::NodeNeighbor> &neighbors = newConn.targets[r].node->neighbors();

            std::vector<deCONZ::NodeNeighbor>::const_iterator nb = neighbors.begin();
            std::vector<deCONZ::NodeNeighbor>::const_iterator nb_end = neighbors.end();

            DBG_Printf(DBG_INFO,"Node: %s\n",qPrintable(newConn.targets[r].node->address().toStringExt()));
            for (; nb != nb_end; ++nb)
            {
                DBG_Printf(DBG_INFO,"neighbour: %s, LQI %u\n",qPrintable(nb->address().toStringExt()),nb->lqi());
                neighborList.push_back(*nb);
                sumLQI = sumLQI + (nb->lqi());
                DBG_Printf(DBG_INFO,"sum: %u\n",sumLQI);
            }

            //-- first approach: start a search for all possible routes --//
            if (!alt)
            {
                newConn.searchAllPaths(resultList, newConn.start, newConn.targets[r]);

                // result RLQI list
                rlqiListTemp = newConn.getRLQIList();
                rlqiListTemp.sort();
                newConn.setRLQIList(rlqiListTemp);

                DBG_Printf(DBG_INFO,"gateway connectivity: %u\n",newConn.getRLQIList().back());
                DBG_Printf(DBG_INFO,"number of routes: %u\n",newConn.getRLQIList().size());

                resultList.clear();
            }
            else
            //-- alternative approach: compute mean lqi of neighbors for each node --//
            {
                if (neighbors.size() == 0)
                {
                    meanLQI = 0;
                }
                else
                {
                    meanLQI = sumLQI / neighbors.size();
                }
                DBG_Printf(DBG_INFO,"sum: %u, neighbors: %i, mean LQI: %u\n",sumLQI,neighbors.size(),meanLQI);
            }

            break;
        }
    }
    rsp.httpStatus = HttpStatusOk;

    // Neighbours to Map

    QVariantMap connectivityMap;
    QVariantMap neighborsMap;
    QVariantMap nbNode;
    quint8 lqi1 = 0;
    quint8 lqi2 = 0;

    for (uint nl = 0; nl < neighborList.size(); nl++)
    {
        if (neighborList[nl].address().ext() != coordinatorAddress)
        {
            LightNode *nl_neighbor = getLightNodeForAddress(neighborList[nl].address());
            if ((nl_neighbor != NULL) && (neighborList[nl].lqi() != 0) && nl_neighbor->isAvailable())
            {
                //lqi value from actual node to his neighbor
                lqi1 = neighborList[nl].lqi();
                //DBG_Printf(DBG_INFO, "LQI %s -> %s = %u\n",qPrintable(lightNode->address().toStringExt()),qPrintable(neighborList.at(nl).address().toStringExt()),lqi1);

                //lqi value from the opposite direction
                DeRestPluginPrivate::nodeVisited oppositeNode = newConn.getNodeWithAddress(neighborList[nl].address().ext());

                for(uint y = 0; y < oppositeNode.node->neighbors().size(); y++)
                {
                    if(oppositeNode.node->neighbors()[y].address().ext() == lightNode->address().ext())
                    {
                        lqi2 = oppositeNode.node->neighbors()[y].lqi();
                        //DBG_Printf(DBG_INFO, "LQI %s -> %s = %u\n",qPrintable(nodeXY.node->address().toStringExt()),qPrintable((nodeXY.node->neighbors().at(y).address().toStringExt())),lqi2);
                        break;
                    }
                }

                if (!alt)
                {
                    //take the lower lqi value
                    //if (lqi1 < lqi2)
                    //take lqi from current node if it is not 0
                    if (lqi1 != 0)
                    {
                        nbNode["connectivity"] = lqi1;
                    }
                    //else if (lqi2 != 0)
                    else
                    {
                        nbNode["connectivity"] = lqi2;
                    }
                }
                else
                {
                    // alternative approach: take the lqi value of actual node
                    nbNode["connectivity"] = lqi1;
                }

                nbNode["name"] = nl_neighbor->name();
                nbNode["reachable"] = nl_neighbor->isAvailable();
                neighborsMap[nl_neighbor->id()] = nbNode;
            }
        }
    }

    //connectivity to Map

    connectivityMap["name"] = lightNode->name();
    connectivityMap["reachable"] = lightNode->isAvailable();
    connectivityMap["extAddress"] = lightNode->address().toStringExt();
    if (!alt)
    {
        connectivityMap["connectivity"] = newConn.getRLQIList().back();
    }
    else
    {
        connectivityMap["connectivity"] = meanLQI;
    }
    connectivityMap["routesToGateway"] = (double)newConn.getRLQIList().size();
    connectivityMap["neighbours"] = neighborsMap;

    updateLightEtag(lightNode);
    rsp.httpStatus = HttpStatusOk;
    rsp.etag = lightNode->etag;
    rsp.map = connectivityMap;

    return REQ_READY_SEND;
}

void DeRestPluginPrivate::handleLightEvent(const Event &e)
{
    DBG_Assert(e.resource() == RLights);
    DBG_Assert(e.what() != nullptr);

    LightNode *lightNode = getLightNodeForId(e.id());

    if (!lightNode)
    {
        return;
    }
    const QDateTime now = QDateTime::currentDateTime();

    // push state updates through websocket
    if (strncmp(e.what(), "state/", 6) == 0)
    {
        ResourceItem *item = lightNode->item(e.what());
        if (item)
        {

            if (lightNode->lastStatePush.isValid() && item->lastSet() < lightNode->lastStatePush)
            {
                DBG_Printf(DBG_INFO_L2, "discard light state push for %s: %s (already pushed)\n", qPrintable(e.id()), e.what());
                webSocketServer->flush(); // force transmit send buffer
                return; // already pushed
            }

            QVariantMap map;
            map["t"] = QLatin1String("event");
            map["e"] = QLatin1String("changed");
            map["r"] = QLatin1String("lights");
            map["id"] = e.id();
            map["uniqueid"] = lightNode->uniqueId();
            QVariantMap state;
            ResourceItem *ix = nullptr;
            ResourceItem *iy = nullptr;
            QVariantList xy;

            for (int i = 0; i < lightNode->itemCount(); i++)
            {
                item = lightNode->itemForIndex(i);
                const ResourceItemDescriptor &rid = item->descriptor();

                if (strncmp(rid.suffix, "state/", 6) == 0)
                {
                    const char *key = item->descriptor().suffix + 6;

                    if (rid.suffix == RStateX)
                    {
                        ix = item;
                    }
                    else if (rid.suffix == RStateY)
                    {
                        iy = item;
                    }
                    else if (item->lastSet().isValid() && (gwWebSocketNotifyAll || (item->lastChanged().isValid() && item->lastChanged() >= lightNode->lastStatePush)))
                    {
                        state[key] = item->toVariant();
                    }
                }
            }

            if (ix && ix->lastSet().isValid() && iy && iy->lastSet().isValid())
            {
                if (gwWebSocketNotifyAll ||
                    (ix->lastChanged().isValid() && ix->lastChanged() >= lightNode->lastStatePush) ||
                    (iy->lastChanged().isValid() && iy->lastChanged() >= lightNode->lastStatePush))
                  {
                      xy.append(round(ix->toNumber() / 6.5535) / 10000.0);
                      xy.append(round(iy->toNumber() / 6.5535) / 10000.0);
                      state["xy"] = xy;
                  }
            }

            if (!state.isEmpty())
            {
                map["state"] = state;
                webSocketServer->broadcastTextMessage(Json::serialize(map));
                lightNode->lastStatePush = now;
            }

            if ((e.what() == RStateOn || e.what() == RStateReachable) && !lightNode->groups().empty())
            {
                std::vector<GroupInfo>::const_iterator i = lightNode->groups().begin();
                std::vector<GroupInfo>::const_iterator end = lightNode->groups().end();
                for (; i != end; ++i)
                {
                    if (i->state == GroupInfo::StateInGroup)
                    {
                        Event e(RGroups, REventCheckGroupAnyOn, int(i->id));
                        enqueueEvent(e);
                    }
                }
            }
        }
    }
    else if (e.what() == RAttrName)
    {
        QVariantMap map;
        map["t"] = QLatin1String("event");
        map["e"] = QLatin1String("changed");
        map["r"] = QLatin1String("lights");
        map["id"] = e.id();
        map["uniqueid"] = lightNode->uniqueId();

        if (e.what() == RAttrName) // new attributes might be added in future
        {
            map["name"] = lightNode->name();
        }
        webSocketServer->broadcastTextMessage(Json::serialize(map));
    }
    else if (e.what() == REventAdded)
    {
        QVariantMap res;
        res["name"] = lightNode->name();
        searchLightsResult[lightNode->id()] = res;

        QVariantMap map;
        map["t"] = QLatin1String("event");
        map["e"] = QLatin1String("added");
        map["r"] = QLatin1String("lights");
        map["id"] = e.id();
        map["uniqueid"] = lightNode->uniqueId();

        webSocketServer->broadcastTextMessage(Json::serialize(map));
    }
    else if (e.what() == REventDeleted)
    {
        QVariantMap map;
        map["t"] = QLatin1String("event");
        map["e"] = QLatin1String("deleted");
        map["r"] = QLatin1String("lights");
        map["id"] = e.id();
        map["uniqueid"] = lightNode->uniqueId();

        webSocketServer->broadcastTextMessage(Json::serialize(map));
    }
}

/*! Starts the search for new lights.
 */
void DeRestPluginPrivate::startSearchLights()
{
    if (searchLightsState == SearchLightsIdle || searchLightsState == SearchLightsDone)
    {
        pollNodes.clear();
        searchLightsResult.clear();
        lastLightsScan = QDateTime::currentDateTimeUtc().toString(QLatin1String("yyyy-MM-ddTHH:mm:ss"));
        QTimer::singleShot(1000, this, SLOT(searchLightsTimerFired()));
        searchLightsState = SearchLightsActive;
    }
    else
    {
        DBG_Assert(searchLightsState == SearchLightsActive);
    }

    searchLightsTimeout = gwNetworkOpenDuration;
    gwPermitJoinResend = searchLightsTimeout;
    if (!resendPermitJoinTimer->isActive())
    {
        resendPermitJoinTimer->start(100);
    }
}

/*! Handler for search lights active state.
 */
void DeRestPluginPrivate::searchLightsTimerFired()
{
    if (gwPermitJoinResend == 0)
    {
        if (gwPermitJoinDuration == 0)
        {
            searchLightsTimeout = 0; // done
        }
    }

    if (searchLightsTimeout > 0)
    {
        searchLightsTimeout--;
        QTimer::singleShot(1000, this, SLOT(searchLightsTimerFired()));
    }

    if (searchLightsTimeout == 0)
    {
        searchLightsState = SearchLightsDone;
    }
}
<|MERGE_RESOLUTION|>--- conflicted
+++ resolved
@@ -1,2442 +1,2427 @@
-/*
- * Copyright (c) 2013-2019 dresden elektronik ingenieurtechnik gmbh.
- * All rights reserved.
- *
- * The software in this package is published under the terms of the BSD
- * style license a copy of which has been included with this distribution in
- * the LICENSE.txt file.
- *
- */
-
-#include <QString>
-#include <QTextCodec>
-#include <QTcpSocket>
-#include <QUrlQuery>
-#include <QVariantMap>
-#include "de_web_plugin.h"
-#include "de_web_plugin_private.h"
-#include "json.h"
-#include "connectivity.h"
-#include "colorspace.h"
-
-/*! Lights REST API broker.
-    \param req - request data
-    \param rsp - response data
-    \return REQ_READY_SEND
-            REQ_NOT_HANDLED
- */
-int DeRestPluginPrivate::handleLightsApi(const ApiRequest &req, ApiResponse &rsp)
-{
-    if (req.path[2] != QLatin1String("lights"))
-    {
-        return REQ_NOT_HANDLED;
-    }
-
-    // GET /api/<apikey>/lights
-    if ((req.path.size() == 3) && (req.hdr.method() == "GET"))
-    {
-        return getAllLights(req, rsp);
-    }
-    // POST /api/<apikey>/lights
-    else if ((req.path.size() == 3) && (req.hdr.method() == "POST"))
-    {
-        return searchNewLights(req, rsp);
-    }
-    // GET /api/<apikey>/lights/new
-    else if ((req.path.size() == 4) && (req.hdr.method() == "GET") && (req.path[3] == "new"))
-    {
-        return getNewLights(req, rsp);
-    }
-    // GET /api/<apikey>/lights/<id>
-    else if ((req.path.size() == 4) && (req.hdr.method() == "GET"))
-    {
-        return getLightState(req, rsp);
-    }
-    // GET /api/<apikey>/lights/<id>/data?maxrecords=<maxrecords>&fromtime=<ISO 8601>
-    else if ((req.path.size() == 5) && (req.hdr.method() == "GET") && (req.path[4] == "data"))
-    {
-        return getLightData(req, rsp);
-    }
-    // PUT, PATCH /api/<apikey>/lights/<id>/state
-    else if ((req.path.size() == 5) && (req.hdr.method() == "PUT" || req.hdr.method() == "PATCH") && (req.path[4] == "state"))
-    {
-        return setLightState(req, rsp);
-    }
-    // PUT, PATCH /api/<apikey>/lights/<id>
-    else if ((req.path.size() == 4) && (req.hdr.method() == "PUT" || req.hdr.method() == "PATCH"))
-    {
-        return setLightAttributes(req, rsp);
-    }
-    // GET /api/<apikey>/lights/<id>/connectivity
-    if ((req.path.size() == 5) && (req.hdr.method() == "GET") && (req.path[4] == "connectivity"))
-    {
-        return getConnectivity(req, rsp, false);
-    }
-    // GET /api/<apikey>/lights/<id>/connectivity
-    if ((req.path.size() == 5) && (req.hdr.method() == "GET") && (req.path[4] == "connectivity2"))
-    {
-        return getConnectivity(req, rsp, true);
-    }
-    // DELETE /api/<apikey>/lights/<id>
-    else if ((req.path.size() == 4) && (req.hdr.method() == "DELETE"))
-    {
-        return deleteLight(req, rsp);
-    }
-    // DELETE /api/<apikey>/lights/<id>/scenes
-    else if ((req.path.size() == 5) && (req.path[4] == "scenes") && (req.hdr.method() == "DELETE"))
-    {
-        return removeAllScenes(req, rsp);
-    }
-    // DELETE /api/<apikey>/lights/<id>/groups
-    else if ((req.path.size() == 5) && (req.path[4] == "groups") && (req.hdr.method() == "DELETE"))
-    {
-        return removeAllGroups(req, rsp);
-    }
-
-    return REQ_NOT_HANDLED;
-}
-
-/*! GET /api/<apikey>/lights
-    \return REQ_READY_SEND
-            REQ_NOT_HANDLED
- */
-int DeRestPluginPrivate::getAllLights(const ApiRequest &req, ApiResponse &rsp)
-{
-    Q_UNUSED(req);
-    rsp.httpStatus = HttpStatusOk;
-
-    // handle ETag
-    if (req.hdr.hasKey("If-None-Match"))
-    {
-        QString etag = req.hdr.value("If-None-Match");
-
-        if (gwLightsEtag == etag)
-        {
-            rsp.httpStatus = HttpStatusNotModified;
-            rsp.etag = etag;
-            return REQ_READY_SEND;
-        }
-    }
-
-    std::vector<LightNode>::const_iterator i = nodes.begin();
-    std::vector<LightNode>::const_iterator end = nodes.end();
-
-    for (; i != end; ++i)
-    {
-        if (i->state() == LightNode::StateDeleted)
-        {
-            continue;
-        }
-
-        QVariantMap mnode;
-        if (lightToMap(req, &*i, mnode))
-        {
-            rsp.map[i->id()] = mnode;
-        }
-    }
-
-    if (rsp.map.isEmpty())
-    {
-        rsp.str = "{}"; // return empty object
-    }
-
-    rsp.etag = gwLightsEtag;
-
-    return REQ_READY_SEND;
-}
-
-/*! POST /api/<apikey>/lights
-    \return REQ_READY_SEND
-            REQ_NOT_HANDLED
- */
-int DeRestPluginPrivate::searchNewLights(const ApiRequest &req, ApiResponse &rsp)
-{
-    Q_UNUSED(req);
-
-    if (!isInNetwork())
-    {
-        rsp.list.append(errorToMap(ERR_NOT_CONNECTED, QLatin1String("/lights"), QLatin1String("Not connected")));
-        rsp.httpStatus = HttpStatusServiceUnavailable;
-        return REQ_READY_SEND;
-    }
-
-    startSearchLights();
-    {
-        QVariantMap rspItem;
-        QVariantMap rspItemState;
-        rspItemState[QLatin1String("/lights")] = QLatin1String("Searching for new devices");
-        rspItemState[QLatin1String("/lights/duration")] = (double)searchLightsTimeout;
-        rspItem[QLatin1String("success")] = rspItemState;
-        rsp.list.append(rspItem);
-    }
-
-    rsp.httpStatus = HttpStatusOk;
-
-    return REQ_READY_SEND;
-}
-
-/*! GET /api/<apikey>/lights/new
-    \return REQ_READY_SEND
-            REQ_NOT_HANDLED
- */
-int DeRestPluginPrivate::getNewLights(const ApiRequest &req, ApiResponse &rsp)
-{
-    Q_UNUSED(req);
-
-    if (!searchLightsResult.isEmpty() &&
-        (searchLightsState == SearchLightsActive || searchLightsState == SearchLightsDone))
-    {
-
-        rsp.map = searchLightsResult;
-    }
-
-    if (searchLightsState == SearchLightsActive)
-    {
-        rsp.map["lastscan"] = QLatin1String("active");
-    }
-    else if (searchLightsState == SearchLightsDone)
-    {
-        rsp.map["lastscan"] = lastLightsScan;
-    }
-    else
-    {
-        rsp.map["lastscan"] = QLatin1String("none");
-    }
-
-    rsp.httpStatus = HttpStatusOk;
-    return REQ_READY_SEND;
-}
-
-/*! Put all parameters in a map for later json serialization.
-    \return true - on success
-            false - on error
- */
-bool DeRestPluginPrivate::lightToMap(const ApiRequest &req, const LightNode *lightNode, QVariantMap &map)
-{
-    Q_UNUSED(req);
-
-    if (!lightNode)
-    {
-        return false;
-    }
-
-    QVariantMap state;
-    const ResourceItem *ix = nullptr;
-    const ResourceItem *iy = nullptr;
-
-    for (int i = 0; i < lightNode->itemCount(); i++)
-    {
-        const ResourceItem *item = lightNode->itemForIndex(static_cast<size_t>(i));
-        DBG_Assert(item);
-
-        if (!item->isPublic())
-        {
-            continue;
-        }
-
-        if      (item->descriptor().suffix == RStateOn) { state["on"] = item->toBool(); }
-        else if (item->descriptor().suffix == RStateAlert) { state["alert"] = QLatin1String("none"); }
-        else if (item->descriptor().suffix == RStateBri) { state["bri"] = static_cast<double>(item->toNumber()); }
-        else if (item->descriptor().suffix == RStateHue) { state["hue"] = static_cast<double>(item->toNumber()); }
-        else if (item->descriptor().suffix == RStateSat) { state["sat"] = static_cast<double>(item->toNumber()); }
-        else if (item->descriptor().suffix == RStateCt) { state["ct"] = static_cast<double>(item->toNumber()); }
-        else if (item->descriptor().suffix == RStateColorMode) { state["colormode"] = item->toString(); }
-        else if (item->descriptor().suffix == RStateSpeed) { state["speed"] = item->toNumber(); }
-        else if (item->descriptor().suffix == RStateX) { ix = item; }
-        else if (item->descriptor().suffix == RStateY) { iy = item; }
-        else if (item->descriptor().suffix == RStateReachable) { state["reachable"] = item->toBool(); }
-        else if (item->descriptor().suffix == RConfigCtMin) { map["ctmin"] = item->toNumber(); }
-        else if (item->descriptor().suffix == RConfigCtMax) { map["ctmax"] = item->toNumber(); }
-        else if (item->descriptor().suffix == RConfigPowerup) { map["powerup"] = item->toNumber(); }
-        else if (item->descriptor().suffix == RConfigPowerOnLevel) { map["poweronlevel"] = item->toNumber(); }
-        else if (item->descriptor().suffix == RConfigPowerOnCt) { map["poweronct"] = item->toNumber(); }
-        else if (item->descriptor().suffix == RConfigLevelMin) { map["levelmin"] = item->toNumber(); }
-        else if (item->descriptor().suffix == RConfigId) { map["configid"] = item->toNumber(); }
-    }
-
-    if (ix && iy)
-    {
-        state["effect"] = (lightNode->isColorLoopActive() ? "colorloop" : "none");
-        QVariantList xy;
-        double colorX = ix->toNumber();
-        double colorY = iy->toNumber();
-        // sanity for colorX
-        if (colorX > 65279)
-        {
-            colorX = 65279;
-        }
-        // sanity for colorY
-        if (colorY > 65279)
-        {
-            colorY = 65279;
-        }
-        // x = CurrentX / 65536 (CurrentX in the range 0 to 65279 inclusive)
-        const double x = round(colorX / 6.5535) / 10000.0; // normalize to 0 .. 1
-        const double y = round(colorY / 6.5535) / 10000.0; // normalize to 0 .. 1
-        xy.append(x);
-        xy.append(y);
-        state["xy"] = xy;
-    }
-
-    map["uniqueid"] = lightNode->uniqueId();
-    map["name"] = lightNode->name();
-    map["type"] = lightNode->type();
-
-    // Amazon Echo quirks mode
-    if (req.mode == ApiModeEcho)
-    {
-        // OSRAM plug + Ubisys S1/S2
-        if (lightNode->type().startsWith(QLatin1String("On/Off")))
-        {
-            map["modelid"] = QLatin1String("LWB010");
-            map["manufacturername"] = QLatin1String("Philips");
-            map["type"] = QLatin1String("Dimmable light");
-            state["bri"] = (double)254;
-        }
-    }
-
-    if (req.path.size() > 2 && req.path[2] == QLatin1String("devices"))
-    {
-        // don't add in sub device
-    }
-    else
-    {
-        if (req.mode != ApiModeEcho)
-        {
-            map["hascolor"] = lightNode->hasColor();
-        }
-
-        map["modelid"] = lightNode->modelId(); // real model id
-        map["manufacturername"] = lightNode->manufacturer();
-        map["swversion"] = lightNode->swBuildId();
-        QString etag = lightNode->etag;
-        etag.remove('"'); // no quotes allowed in string
-        map["etag"] = etag;
-    }
-
-    map["state"] = state;
-    return true;
-}
-
-/*! GET /api/<apikey>/lights/<id>/data?maxrecords=<maxrecords>&fromtime=<ISO 8601>
-    \return REQ_READY_SEND
-            REQ_NOT_HANDLED
- */
-int DeRestPluginPrivate::getLightData(const ApiRequest &req, ApiResponse &rsp)
-{
-    DBG_Assert(req.path.size() == 5);
-
-    if (req.path.size() != 5)
-    {
-        return REQ_NOT_HANDLED;
-    }
-
-    QString id = req.path[3];
-    LightNode *lightNode = getLightNodeForId(id);
-
-    if (!lightNode || (lightNode->state() != LightNode::StateNormal))
-    {
-        rsp.list.append(errorToMap(ERR_RESOURCE_NOT_AVAILABLE, QString("/lights/%1/").arg(id), QString("resource, /lights/%1/, not available").arg(id)));
-        rsp.httpStatus = HttpStatusNotFound;
-        return REQ_READY_SEND;
-    }
-
-    bool ok;
-    QUrl url(req.hdr.url());
-    QUrlQuery query(url);
-
-    const int maxRecords = query.queryItemValue(QLatin1String("maxrecords")).toInt(&ok);
-    if (!ok || maxRecords <= 0)
-    {
-        rsp.list.append(errorToMap(ERR_INVALID_VALUE, QString("/maxrecords"), QString("invalid value, %1, for parameter, maxrecords").arg(query.queryItemValue("maxrecords"))));
-        rsp.httpStatus = HttpStatusNotFound;
-        return REQ_READY_SEND;
-    }
-
-    QString t = query.queryItemValue(QLatin1String("fromtime"));
-    QDateTime dt = QDateTime::fromString(t, QLatin1String("yyyy-MM-ddTHH:mm:ss"));
-    if (!dt.isValid())
-    {
-        rsp.list.append(errorToMap(ERR_INVALID_VALUE, QString("/fromtime"), QString("invalid value, %1, for parameter, fromtime").arg(query.queryItemValue("fromtime"))));
-        rsp.httpStatus = HttpStatusNotFound;
-        return REQ_READY_SEND;
-    }
-
-    const qint64 fromTime = dt.toMSecsSinceEpoch() / 1000;
-
-    openDb();
-    loadLightDataFromDb(lightNode, rsp.list, fromTime, maxRecords);
-    closeDb();
-
-    if (rsp.list.isEmpty())
-    {
-        rsp.str = QLatin1String("[]"); // return empty list
-    }
-
-    rsp.httpStatus = HttpStatusOk;
-
-    return REQ_READY_SEND;
-}
-
-/*! GET /api/<apikey>/lights/<id>
-    \return 0 - on success
-           -1 - on error
- */
-int DeRestPluginPrivate::getLightState(const ApiRequest &req, ApiResponse &rsp)
-{
-    DBG_Assert(req.path.size() == 4);
-
-    if (req.path.size() != 4)
-    {
-        return REQ_NOT_HANDLED;
-    }
-
-    const QString &id = req.path[3];
-
-    LightNode *lightNode = getLightNodeForId(id);
-
-    if (!lightNode || lightNode->state() == LightNode::StateDeleted)
-    {
-        rsp.list.append(errorToMap(ERR_RESOURCE_NOT_AVAILABLE, QString("/lights/%1").arg(id), QString("resource, /lights/%1, not available").arg(id)));
-        rsp.httpStatus = HttpStatusNotFound;
-        return REQ_READY_SEND;
-    }
-
-    // handle request to force query light state
-    if (req.hdr.hasKey("Query-State"))
-    {
-        bool enabled = false;
-        int diff = idleTotalCounter - lightNode->lastRead(READ_ON_OFF);
-        QString attrs = req.hdr.value("Query-State");
-
-        // only read if time since last read is not too short
-        if (diff > 3)
-        {
-            if (attrs.contains("on"))
-            {
-                lightNode->enableRead(READ_ON_OFF);
-                lightNode->setLastRead(READ_ON_OFF, idleTotalCounter);
-                enabled = true;
-            }
-
-            if (attrs.contains("bri"))
-            {
-                lightNode->enableRead(READ_LEVEL);
-                lightNode->setLastRead(READ_LEVEL, idleTotalCounter);
-                enabled = true;
-            }
-
-            if (attrs.contains("color") && lightNode->hasColor())
-            {
-                lightNode->enableRead(READ_COLOR);
-                lightNode->setLastRead(READ_COLOR, idleTotalCounter);
-                enabled = true;
-            }
-        }
-
-        if (enabled)
-        {
-            DBG_Printf(DBG_INFO, "Force read the attributes %s, for node %s\n", qPrintable(attrs), qPrintable(lightNode->address().toStringExt()));
-            processZclAttributes(lightNode);
-        }
-    }
-
-    // handle ETag
-    if (req.hdr.hasKey("If-None-Match"))
-    {
-        QString etag = req.hdr.value("If-None-Match");
-
-        if (lightNode->etag == etag)
-        {
-            rsp.httpStatus = HttpStatusNotModified;
-            rsp.etag = etag;
-            return REQ_READY_SEND;
-        }
-    }
-
-    lightToMap(req, lightNode, rsp.map);
-    rsp.httpStatus = HttpStatusOk;
-    rsp.etag = lightNode->etag;
-
-    return REQ_READY_SEND;
-}
-
-/*! Helper to generate a new task with new task and req id based on a reference */
-static void copyTaskReq(TaskItem &a, TaskItem &b)
-{
-    b.req.dstAddress() = a.req.dstAddress();
-    b.req.setDstAddressMode(a.req.dstAddressMode());
-    b.req.setSrcEndpoint(a.req.srcEndpoint());
-    b.req.setDstEndpoint(a.req.dstEndpoint());
-    b.req.setRadius(a.req.radius());
-    b.req.setTxOptions(a.req.txOptions());
-    b.req.setSendDelay(a.req.sendDelay());
-    b.transitionTime = a.transitionTime;
-    b.onTime = a.onTime;
-    b.lightNode = a.lightNode;
-}
-
-/*! PUT, PATCH /api/<apikey>/lights/<id>/state
-    \return REQ_READY_SEND
-            REQ_NOT_HANDLED
- */
-int DeRestPluginPrivate::setLightState(const ApiRequest &req, ApiResponse &rsp)
-{
-    TaskItem taskRef;
-    QString id = req.path[3];
-    taskRef.lightNode = getLightNodeForId(id);
-    uint hue = UINT_MAX;
-    uint sat = UINT_MAX;
-
-    if (req.sock)
-    {
-        userActivity();
-    }
-
-    if (!taskRef.lightNode || taskRef.lightNode->state() == LightNode::StateDeleted)
-    {
-        rsp.httpStatus = HttpStatusNotFound;
-        rsp.list.append(errorToMap(ERR_RESOURCE_NOT_AVAILABLE, QString("/lights/%1").arg(id), QString("resource, /lights/%1, not available").arg(id)));
-        return REQ_READY_SEND;
-    }
-
-    rsp.httpStatus = HttpStatusOk;
-
-    if (!taskRef.lightNode->isAvailable())
-    {
-        rsp.httpStatus = HttpStatusOk;
-        rsp.list.append(errorToMap(ERR_RESOURCE_NOT_AVAILABLE, QString("/lights/%1").arg(id), QString("resource, /lights/%1, not available").arg(id)));
-        return REQ_READY_SEND;
-    }
-
-    // set destination parameters
-    taskRef.req.dstAddress() = taskRef.lightNode->address();
-    taskRef.req.setTxOptions(deCONZ::ApsTxAcknowledgedTransmission);
-    taskRef.req.setDstEndpoint(taskRef.lightNode->haEndpoint().endpoint());
-    taskRef.req.setSrcEndpoint(getSrcEndpoint(taskRef.lightNode, taskRef.req));
-    taskRef.req.setDstAddressMode(deCONZ::ApsExtAddress);
-
-    bool ok;
-    QVariant var = Json::parse(req.content, ok);
-    QVariantMap map = var.toMap();
-
-    if (!ok || map.isEmpty())
-    {
-        rsp.list.append(errorToMap(ERR_INVALID_JSON, QString("/lights/%1/state").arg(id), QString("body contains invalid JSON")));
-        rsp.httpStatus = HttpStatusBadRequest;
-        return REQ_READY_SEND;
-    }
-
-    if (taskRef.lightNode->type() == QLatin1String("Window covering device"))
-    {
-        return setWindowCoveringState(req, rsp, taskRef, map);
-    }
-    else if (taskRef.lightNode->type() == QLatin1String("Warning device"))
-    {
-        return setWarningDeviceState(req, rsp, taskRef, map);
-    }
-
-    // TODO: check for valid attributes in body
-    bool isOn = false;
-    bool hasOn = map.contains("on");
-    bool hasBri = map.contains("bri");
-    bool hasHue = map.contains("hue");
-    bool hasSat = map.contains("sat");
-    bool hasXy = map.contains("xy");
-    bool hasCt = map.contains("ct");
-    bool hasCtInc = map.contains("ct_inc");
-    bool hasBriInc = map.contains("bri_inc");
-    bool hasEffect = map.contains("effect");
-    bool hasEffectColorLoop = false;
-    bool hasAlert = map.contains("alert");
-    bool hasWrap = map.contains("wrap");
-
-    {
-        ResourceItem *item = taskRef.lightNode->item(RStateOn);
-        DBG_Assert(item != nullptr);
-        isOn = item ? item->toBool() : false;
-    }
-
-    if (taskRef.lightNode->modelId() == QLatin1String("FLS-PP")) // old FLS-PP
-    {
-        hasXy = false;
-    }
-
-    // transition time
-    if (map.contains("transitiontime"))
-    {
-        uint tt = map["transitiontime"].toUInt(&ok);
-
-        if (ok && tt < 0xFFFFUL)
-        {
-            taskRef.transitionTime = tt;
-        }
-    }
-    if (map.contains("ontime"))
-    {
-        uint ot = map["ontime"].toUInt(&ok);
-
-        if (ok && ot < 0xFFFFUL)
-        {
-            taskRef.onTime = ot;
-        }
-    }
-
-    // on/off
-    if (hasOn)
-    {
-        if (map["on"].type() == QVariant::Bool)
-        {
-            isOn = map["on"].toBool();
-
-            if (!isOn && taskRef.lightNode->isColorLoopActive())
-            {
-                TaskItem task;
-                copyTaskReq(taskRef, task);
-                addTaskSetColorLoop(task, false, 15);
-                taskRef.lightNode->setColorLoopActive(false); // deactivate colorloop if active
-            }
-
-            TaskItem task;
-            copyTaskReq(taskRef, task);
-            if (isOn && taskRef.onTime > 0 && addTaskSetOnOff(task, ONOFF_COMMAND_ON_WITH_TIMED_OFF, taskRef.onTime))
-            {
-                QVariantMap rspItem;
-                QVariantMap rspItemState;
-                rspItemState[QString("/lights/%1/state/on").arg(id)] = isOn;
-                rspItem["success"] = rspItemState;
-                rsp.list.append(rspItem);
-                taskToLocalData(task);
-            }
-            else if (hasBri ||
-                // map.contains("transitiontime") || // FIXME: use bri if transitionTime is given
-                addTaskSetOnOff(task, isOn ? ONOFF_COMMAND_ON : ONOFF_COMMAND_OFF, 0)) // onOff task only if no bri or transitionTime is given
-            {
-                // GLEDOPTO "W" (1 channel) "GL-C-009" version 1.0.3
-                // GLEDOPTO "RGB/WW/CW" (5 channel) "GL-C-008" version 1.0.3
-                // do not honor "with on/off" in a "Move to level (with on/off)" command.
-                // Workaround by sending ONOFF_COMMAND and a LEVEL_COMMAND:
-                if (task.lightNode
-                    && (task.lightNode->modelId() == QLatin1String("GL-C-008") ||
-                        task.lightNode->modelId() == QLatin1String("GL-C-009"))
-                    && task.lightNode->swBuildId().startsWith(QLatin1String("1.0")))
-                {
-                    if (hasBri ||
-                        // map.contains("transitiontime") || // FIXME: use bri if transitionTime is given
-                        false)
-                    {
-                        // In case of turning off, the ONOFF_COMMAND should be send after the
-                        // LEVEL_COMMAND (which is far below). Since it pretty works this way,
-                        // it seems not worth the effort to handle the turning-of case separately.
-                        TaskItem task2;
-                        copyTaskReq(taskRef, task2);
-                        addTaskSetOnOff(task2, isOn ? ONOFF_COMMAND_ON : ONOFF_COMMAND_OFF, 0);
-                    }
-                }
-                QVariantMap rspItem;
-                QVariantMap rspItemState;
-                rspItemState[QString("/lights/%1/state/on").arg(id)] = isOn;
-                rspItem["success"] = rspItemState;
-                rsp.list.append(rspItem);
-                taskToLocalData(task);
-            }
-            else
-            {
-                rsp.list.append(errorToMap(ERR_INTERNAL_ERROR, QString("/lights/%1").arg(id), QString("Internal error, %1").arg(ERR_BRIDGE_BUSY)));
-            }
-        }
-        else
-        {
-            rsp.list.append(errorToMap(ERR_INVALID_VALUE, QString("/lights/%1/state/on").arg(id), QString("invalid value, %1, for parameter, on").arg(map["on"].toString())));
-            rsp.httpStatus = HttpStatusBadRequest;
-            return REQ_READY_SEND;
-        }
-    }
-
-    // brightness
-    if (hasBri)
-    {
-        uint bri = map["bri"].toUInt(&ok);
-
-        if (hasOn && map["on"].type() == QVariant::Bool)
-        {
-            if (!isOn)
-            {
-                bri = 0; // assume the caller wanted to switch the light off
-            }
-            else if (isOn && (bri == 0))
-            {
-                bri = 1; // don't turn off light is on is true
-            }
-        }
-
-        if (!isOn && !hasOn)
-        {
-            rsp.list.append(errorToMap(ERR_DEVICE_OFF, QString("/lights/%1").arg(id), QString("parameter, /lights/%1/bri, is not modifiable. Device is set to off.").arg(id)));
-        }
-        else if ((map["bri"].type() == QVariant::String) && map["bri"].toString() == "stop")
-        {
-            TaskItem task;
-            copyTaskReq(taskRef, task);
-            if (addTaskStopBrightness(task))
-            {
-                QVariantMap rspItem;
-                QVariantMap rspItemState;
-                rspItemState[QString("/groups/%1/action/bri").arg(id)] = map["bri"];
-                rspItem["success"] = rspItemState;
-                rsp.list.append(rspItem);
-                taskToLocalData(task);
-            }
-            else
-            {
-                rsp.list.append(errorToMap(ERR_INTERNAL_ERROR, QString("/lights/%1").arg(id), QString("Internal error, %1").arg(ERR_BRIDGE_BUSY)));
-            }
-        }
-        else if (ok && (map["bri"].type() == QVariant::Double) && (bri < 256))
-        {
-            TaskItem task;
-            copyTaskReq(taskRef, task);
-            if (addTaskSetBrightness(task, bri, hasOn))
-            {
-                QVariantMap rspItem;
-                QVariantMap rspItemState;
-                rspItemState[QString("/lights/%1/state/bri").arg(id)] = map["bri"];
-                rspItem["success"] = rspItemState;
-                rsp.list.append(rspItem);
-                taskToLocalData(task);
-            }
-            else
-            {
-                rsp.list.append(errorToMap(ERR_INTERNAL_ERROR, QString("/lights/%1").arg(id), QString("Internal error, %1").arg(ERR_BRIDGE_BUSY)));
-            }
-        }
-        else
-        {
-            rsp.list.append(errorToMap(ERR_INVALID_VALUE, QString("/lights/%1/state/bri").arg(id), QString("invalid value, %1, for parameter, bri").arg(map["bri"].toString())));
-            rsp.httpStatus = HttpStatusBadRequest;
-            return REQ_READY_SEND;
-        }
-    }
-
-    // colorloop
-    if (hasEffect)
-    {
-        QString effect = map["effect"].toString();
-
-        if (!isOn)
-        {
-            rsp.list.append(errorToMap(ERR_DEVICE_OFF, QString("/lights/%1").arg(id), QString("parameter, /lights/%1/effect, is not modifiable. Device is set to off.").arg(id)));
-        }
-        else if ((effect == "none") || (effect == "colorloop"))
-        {
-            hasEffectColorLoop = effect == "colorloop";
-            uint16_t speed = 15;
-
-            if (hasEffectColorLoop)
-            {
-                if (map.contains("colorloopspeed"))
-                {
-                    speed = map["colorloopspeed"].toUInt(&ok);
-                    if (ok && (map["colorloopspeed"].type() == QVariant::Double) && (speed < 256) && (speed > 0))
-                    {
-                        // ok
-                        taskRef.lightNode->setColorLoopSpeed(speed);
-                    }
-                    else
-                    {
-                        rsp.list.append(errorToMap(ERR_INVALID_VALUE, QString("/lights/%1/state/colorloopspeed").arg(id), QString("invalid value, %1, for parameter, colorloopspeed").arg(map["colorloopspeed"].toString())));
-                    }
-                }
-            }
-
-            TaskItem task;
-            copyTaskReq(taskRef, task);
-            if (addTaskSetColorLoop(task, hasEffectColorLoop, speed))
-            {
-                QVariantMap rspItem;
-                QVariantMap rspItemState;
-                rspItemState[QString("/lights/%1/state/effect").arg(id)] = map["effect"];
-                rspItem["success"] = rspItemState;
-                rsp.list.append(rspItem);
-                taskToLocalData(task);
-            }
-            else
-            {
-                rsp.list.append(errorToMap(ERR_INTERNAL_ERROR, QString("/lights/%1").arg(id), QString("Internal error, %1").arg(ERR_BRIDGE_BUSY)));
-            }
-        }
-        else
-        {
-            rsp.list.append(errorToMap(ERR_INVALID_VALUE, QString("/lights/%1/state/effect").arg(id), QString("invalid value, %1, for parameter, effect").arg(map["effect"].toString())));
-            rsp.httpStatus = HttpStatusBadRequest;
-            return REQ_READY_SEND;
-        }
-    }
-
-    // hue
-    if (hasHue)
-    {
-        uint hue2 = map["hue"].toUInt(&ok);
-
-        if (!isOn)
-        {
-            rsp.list.append(errorToMap(ERR_DEVICE_OFF, QString("/lights/%1").arg(id), QString("parameter, /lights/%1/hue, is not modifiable. Device is set to off.").arg(id)));
-        }
-        else if (ok && (map["hue"].type() == QVariant::Double) && (hue2 <= MAX_ENHANCED_HUE))
-        {
-            hue = hue2;
-            TaskItem task;
-            copyTaskReq(taskRef, task);
-            { // TODO: this is needed if saturation is set and addTaskSetEnhancedHue() will not be called
-                task.hueReal = (double)hue / (360.0f * 182.04444f);
-
-                if (task.hueReal < 0.0f)
-                {
-                    task.hueReal = 0.0f;
-                }
-                else if (task.hueReal > 1.0f)
-                {
-                    task.hueReal = 1.0f;
-                }
-                task.hue = task.hueReal * 254.0f;
-                if (hue > MAX_ENHANCED_HUE_Z)
-                {
-                    hue = MAX_ENHANCED_HUE_Z;
-                }
-                task.enhancedHue = hue;
-                task.taskType = TaskSetEnhancedHue;
-            }
-
-            if (!hasXy && !hasSat)
-            {
-                ResourceItem *item = task.lightNode->item(RStateSat);
-                double r, g, b;
-                double x, y;
-                double h = ((360.0 / 65535.0) * hue);
-                double s = (item ? item->toNumber() : 0) / 255.0;
-                double v = 1.0;
-
-                Hsv2Rgb(&r, &g, &b, h, s, v);
-                Rgb2xy(&x, &y, r, g, b);
-
-                if (x < 0) { x = 0; }
-                else if (x > 1) { x = 1; }
-
-                if (y < 0) { y = 0; }
-                else if (y > 1) { y = 1; }
-
-                DBG_Printf(DBG_INFO, "x: %f, y: %f\n", x, y);
-                x *= 65535.0;
-                y *= 65535.0;
-
-                if (x > 65279) { x = 65279; }
-                else if (x < 1) { x = 1; }
-
-                if (y > 65279) { y = 65279; }
-                else if (y < 1) { y = 1; }
-
-                item = task.lightNode->item(RStateX);
-                if (item && item->toNumber() != static_cast<quint16>(x))
-                {
-                    item->setValue(static_cast<quint16>(x));
-                    Event e(RLights, RStateX, task.lightNode->id(), item);
-                    enqueueEvent(e);
-                }
-
-                item = task.lightNode->item(RStateY);
-                if (item && item->toNumber() != static_cast<quint16>(y))
-                {
-                    item->setValue(static_cast<quint16>(y));
-                    Event e(RLights, RStateY, task.lightNode->id(), item);
-                    enqueueEvent(e);
-                }
-            }
-
-            if (hasSat || // merge later to set hue and saturation
-                hasXy || hasCt || hasEffectColorLoop ||
-                addTaskSetEnhancedHue(task, hue)) // will only be evaluated if no sat, xy, ct or colorloop is set
-            {
-                QVariantMap rspItem;
-                QVariantMap rspItemState;
-                rspItemState[QString("/lights/%1/state/hue").arg(id)] = map["hue"];
-                rspItem["success"] = rspItemState;
-                rsp.list.append(rspItem);
-                taskToLocalData(task);
-            }
-            else
-            {
-                rsp.list.append(errorToMap(ERR_INTERNAL_ERROR, QString("/lights/%1").arg(id), QString("Internal error, %1").arg(ERR_BRIDGE_BUSY)));
-            }
-        }
-        else
-        {
-            rsp.list.append(errorToMap(ERR_INVALID_VALUE, QString("/lights/%1/state/hue").arg(id), QString("invalid value, %1, for parameter, hue").arg(map["hue"].toString())));
-            rsp.httpStatus = HttpStatusBadRequest;
-            return REQ_READY_SEND;
-        }
-    }
-
-    // saturation
-    if (hasSat)
-    {
-        uint sat2 = map["sat"].toUInt(&ok);
-
-        if (!isOn)
-        {
-            rsp.list.append(errorToMap(ERR_DEVICE_OFF, QString("/lights/%1").arg(id), QString("parameter, /lights/%1/sat, is not modifiable. Device is set to off.").arg(id)));
-        }
-        else if (ok && (map["sat"].type() == QVariant::Double) && (sat2 < 256))
-        {
-            if (sat2 == 255)
-            {
-                sat2 = 254; // max valid value for level attribute
-            }
-
-            TaskItem task;
-            copyTaskReq(taskRef, task);
-            sat = sat2;
-            task.sat = sat;
-            task.taskType = TaskSetSat;
-
-            if (!hasXy && !hasHue)
-            {
-                ResourceItem *item = task.lightNode->item(RStateHue);
-                double r, g, b;
-                double x, y;
-                double h = ((360.0 / 65535.0) * (item ? item->toNumber() : 0));
-                double s = sat / 255.0;
-                double v = 1.0;
-
-                Hsv2Rgb(&r, &g, &b, h, s, v);
-                Rgb2xy(&x, &y, r, g, b);
-
-                if (x < 0) { x = 0; }
-                else if (x > 1) { x = 1; }
-
-                if (y < 0) { y = 0; }
-                else if (y > 1) { y = 1; }
-
-                x *= 65535.0;
-                y *= 65535.0;
-
-                if (x > 65279) { x = 65279; }
-                else if (x < 1) { x = 1; }
-
-                if (y > 65279) { y = 65279; }
-                else if (y < 1) { y = 1; }
-
-                item = task.lightNode->item(RStateX);
-                if (item && item->toNumber() != static_cast<quint16>(x))
-                {
-                    item->setValue(static_cast<quint16>(x));
-                    Event e(RLights, RStateX, task.lightNode->id(), item);
-                    enqueueEvent(e);
-                }
-
-                item = task.lightNode->item(RStateY);
-                if (item && item->toNumber() != static_cast<quint16>(y))
-                {
-                    item->setValue(static_cast<quint16>(y));
-                    Event e(RLights, RStateY, task.lightNode->id(), item);
-                    enqueueEvent(e);
-                }
-            }
-
-            if (hasXy || hasCt
-               || (!hasEffectColorLoop && hasHue && (hue != UINT_MAX)) // merge later to set hue and saturation
-               || addTaskSetSaturation(task, sat)) // will only be evaluated if no hue, xy, ct is set
-            {
-                QVariantMap rspItem;
-                QVariantMap rspItemState;
-                rspItemState[QString("/lights/%1/state/sat").arg(id)] = map["sat"];
-                rspItem["success"] = rspItemState;
-                rsp.list.append(rspItem);
-                taskToLocalData(task);
-            }
-            else
-            {
-                rsp.list.append(errorToMap(ERR_INTERNAL_ERROR, QString("/lights/%1").arg(id), QString("Internal error, %1").arg(ERR_BRIDGE_BUSY)));
-            }
-        }
-        else
-        {
-            rsp.list.append(errorToMap(ERR_INVALID_VALUE, QString("/lights/%1/state/sat").arg(id), QString("invalid value, %1, for parameter, sat").arg(map["sat"].toString())));
-            rsp.httpStatus = HttpStatusBadRequest;
-            return REQ_READY_SEND;
-        }
-    }
-
-    // ct_inc
-    if (hasCtInc)
-    {
-        ResourceItem *item = taskRef.lightNode->item(RStateCt);
-
-        int ct_inc = map["ct_inc"].toInt(&ok);
-
-        if (!item)
-        {
-            rsp.list.append(errorToMap(ERR_PARAMETER_NOT_AVAILABLE, QString("/lights/%1").arg(id), QString("parameter, /lights/%1/ct_inc, is not available.").arg(id)));
-        }
-        else if (!isOn)
-        {
-            rsp.list.append(errorToMap(ERR_DEVICE_OFF, QString("/lights/%1").arg(id), QString("parameter, /lights/%1/ct_inc, is not modifiable. Device is set to off.").arg(id)));
-        }
-        else if (hasCt)
-        {
-            rsp.list.append(errorToMap(ERR_PARAMETER_NOT_MODIFIEABLE, QString("/lights/%1").arg(id), QString("parameter, /lights/%1/ct_inc, is not modifiable. ct was specified.").arg(id)));
-        }
-        else if (ok && (map["ct_inc"].type() == QVariant::Double) && (ct_inc >= -65534 && ct_inc <= 65534))
-        {
-            TaskItem task;
-            copyTaskReq(taskRef, task);
-            task.inc = ct_inc;
-            task.taskType = TaskIncColorTemperature;
-
-            if (addTaskIncColorTemperature(task, ct_inc)) // will only be evaluated if no ct is set
-            {
-                taskToLocalData(task);
-                QVariantMap rspItem;
-                QVariantMap rspItemState;
-                rspItemState[QString("/lights/%1/state/ct").arg(id)] = item->toNumber();
-                rspItem["success"] = rspItemState;
-                rsp.list.append(rspItem);
-            }
-            else
-            {
-                rsp.list.append(errorToMap(ERR_INTERNAL_ERROR, QString("/lights/%1").arg(id), QString("Internal error, %1").arg(ERR_BRIDGE_BUSY)));
-            }
-        }
-        else
-        {
-            rsp.list.append(errorToMap(ERR_INVALID_VALUE, QString("/lights/%1/state/ct_inc").arg(id), QString("invalid value, %1, for parameter, ct_inc").arg(map["ct_inc"].toString())));
-            rsp.httpStatus = HttpStatusBadRequest;
-            return REQ_READY_SEND;
-        }
-    }
-
-    if (hasBriInc && !hasBri)
-    {
-        ResourceItem *item = taskRef.lightNode->item(RStateBri);
-
-        int briInc = map["bri_inc"].toInt(&ok);
-
-        if (ok && hasWrap && map["wrap"].type() == QVariant::Bool && map["wrap"].toBool() == true) {
-            const int bri = static_cast<int>(item->toNumber());
-
-            if (briInc < 0 && bri + briInc <= -briInc)
-            {
-                briInc = 254;
-            }
-            else if(briInc > 0 && bri + briInc >= 254)
-            {
-                briInc = -254;
-            }
-        }
-
-        if (!item)
-        {
-            rsp.list.append(errorToMap(ERR_PARAMETER_NOT_AVAILABLE, QString("/lights/%1").arg(id), QString("parameter, /lights/%1/bri_inc, is not available.").arg(id)));
-        }
-        if (!isOn)
-        {
-            rsp.list.append(errorToMap(ERR_DEVICE_OFF, QString("/lights/%1").arg(id), QString("parameter, /lights/%1/bri, is not modifiable. Device is set to off.").arg(id)));
-        }
-        else if (ok && (map["bri_inc"].type() == QVariant::Double) && (briInc >= -254 && briInc <= 254))
-        {
-            TaskItem task;
-            copyTaskReq(taskRef, task);
-            task.inc = briInc;
-            task.taskType = TaskIncBrightness;
-
-            if (addTaskIncBrightness(task, briInc))
-            {
-                taskToLocalData(task);
-                QVariantMap rspItem;
-                QVariantMap rspItemState;
-                rspItemState[QString("/lights/%1/state/bri").arg(id)] = item->toNumber();
-                rspItem["success"] = rspItemState;
-                rsp.list.append(rspItem);
-            }
-            else
-            {
-                rsp.list.append(errorToMap(ERR_INTERNAL_ERROR, QString("/lights/%1").arg(id), QString("Internal error, %1").arg(ERR_BRIDGE_BUSY)));
-            }
-        }
-        else
-        {
-            rsp.list.append(errorToMap(ERR_INVALID_VALUE, QString("/lights/%1/state/bri_inc").arg(id), QString("invalid value, %1, for parameter, bri_inc").arg(map["bri_inc"].toString())));
-            rsp.httpStatus = HttpStatusBadRequest;
-            return REQ_READY_SEND;
-        }
-    }
-
-    // hue and saturation
-    if (hasHue && hasSat && !hasXy && !hasCt)
-    {
-        if (!isOn)
-        {
-            // no error here
-        }
-        else if (!hasEffectColorLoop && (hue != UINT_MAX) && (sat != UINT_MAX))
-        {
-            // need 8 bit hue
-            qreal f = (qreal)hue / 182.04444;
-
-            f /= 360.0;
-
-            if (f > 1.0)
-            {
-                f = 1.0;
-            }
-
-            hue = f * 254.0;
-
-            DBG_Printf(DBG_INFO, "hue: %u, sat: %u\n", hue, sat);
-
-            double r, g, b;
-            double x, y;
-            double h = ((360.0 / 65535.0) * hue);
-            double s = sat / 254.0;
-            double v = 1.0;
-
-            Hsv2Rgb(&r, &g, &b, h, s, v);
-            Rgb2xy(&x, &y, r, g, b);
-            if (x < 0) { x = 0; }
-            else if (x > 1) { x = 1; }
-
-            if (y < 0) { y = 0; }
-            else if (y > 1) { y = 1; }
-
-            TaskItem task;
-            copyTaskReq(taskRef, task);
-            DBG_Printf(DBG_INFO, "x: %f, y: %f\n", x, y);
-            task.lightNode->setColorXY(static_cast<quint16>(x * 65535.0), static_cast<quint16>(y * 65535.0));
-
-            if (!addTaskSetHueAndSaturation(task, hue, sat))
-            {
-                DBG_Printf(DBG_INFO, "can't send task set hue and saturation\n");
-            }
-        }
-        else
-        {
-            DBG_Printf(DBG_INFO, "can't merge hue and saturation: invalid value(s) hue: %u, sat: %u\n", hue, sat);
-        }
-    }
-
-    // xy
-    if (hasXy)
-    {
-        QVariantList ls = map["xy"].toList();
-
-        if (!isOn)
-        {
-            rsp.list.append(errorToMap(ERR_DEVICE_OFF, QString("/lights/%1").arg(id), QString("parameter, /lights/%1/xy, is not modifiable. Device is set to off.").arg(id)));
-        }
-        else if ((ls.size() == 2) && (ls[0].type() == QVariant::Double) && (ls[1].type() == QVariant::Double))
-        {
-            double x = ls[0].toDouble(&ok);
-            double y = ok ? ls[1].toDouble(&ok) : 0;
-            TaskItem task;
-            copyTaskReq(taskRef, task);
-
-            if (!ok || (x < 0) || (x > 1) || (y < 0) || (y > 1))
-            {
-                rsp.list.append(errorToMap(ERR_INVALID_VALUE, QString("/lights/%1").arg(id), QString("invalid value, [%1,%2], for parameter, /lights/%3/xy").arg(x).arg(y).arg(id)));
-            }
-            else if (hasEffectColorLoop ||
-                     addTaskSetXyColor(task, x, y)) // will only be evaluated if no color loop is set
-            {
-                QVariantMap rspItem;
-                QVariantMap rspItemState;
-                rspItemState[QString("/lights/%1/state/xy").arg(id)] = map["xy"];
-                rspItem["success"] = rspItemState;
-                rsp.list.append(rspItem);
-                taskToLocalData(task);
-            }
-            else
-            {
-                rsp.list.append(errorToMap(ERR_INTERNAL_ERROR, QString("/lights/%1").arg(id), QString("Internal error, %1").arg(ERR_BRIDGE_BUSY)));
-            }
-        }
-        else
-        {
-            rsp.list.append(errorToMap(ERR_INVALID_VALUE, QString("/lights/%1/state/xy").arg(id), QString("invalid value, %1, for parameter, xy").arg(map["xy"].toString())));
-            rsp.httpStatus = HttpStatusBadRequest;
-            return REQ_READY_SEND;
-        }
-    }
-
-    // color temperature
-    if (hasCt)
-    {
-        uint16_t ct = map["ct"].toUInt(&ok);
-
-        if (!isOn)
-        {
-            rsp.list.append(errorToMap(ERR_DEVICE_OFF, QString("/lights/%1").arg(id), QString("parameter, /lights/%1/ct, is not modifiable. Device is set to off.").arg(id)));
-        }
-        else if (ok && (map["ct"].type() == QVariant::Double))
-        {
-            TaskItem task;
-            copyTaskReq(taskRef, task);
-            if (hasXy || hasEffectColorLoop ||
-                addTaskSetColorTemperature(task, ct)) // will only be evaluated if no xy and color loop is set
-            {
-                QVariantMap rspItem;
-                QVariantMap rspItemState;
-                rspItemState[QString("/lights/%1/state/ct").arg(id)] = map["ct"];
-                rspItem["success"] = rspItemState;
-                rsp.list.append(rspItem);
-                if (task.taskType == TaskSetColorTemperature)
-                {
-                    taskToLocalData(task); // get through reading
-                }
-            }
-            else
-            {
-                rsp.list.append(errorToMap(ERR_INTERNAL_ERROR, QString("/lights/%1").arg(id), QString("Internal error, %1").arg(ERR_BRIDGE_BUSY)));
-            }
-        }
-        else
-        {
-            rsp.list.append(errorToMap(ERR_INVALID_VALUE, QString("/lights/%1/state/ct").arg(id), QString("invalid value, %1, for parameter, ct").arg(map["ct"].toString())));
-            rsp.httpStatus = HttpStatusBadRequest;
-            return REQ_READY_SEND;
-        }
-    }
-
-    // alert
-    if (hasAlert)
-    {
-        TaskItem task;
-        copyTaskReq(taskRef, task);
-        QString alert = map["alert"].toString();
-<<<<<<< HEAD
-        bool isWarningDevice = taskRef.lightNode->type() == QLatin1String("Warning device");
-
-        bool isSmokeDetector = false;
-        // For simplicity, pretend all mentioned Develco devices are smoke sensors
-        if (taskRef.lightNode->modelId() == QLatin1String("902010/24") || // Bitron Smoke Detector with siren
-            taskRef.lightNode->modelId() == QLatin1String("SMSZB-120") || // Develco smoke sensor with siren
-            taskRef.lightNode->modelId() == QLatin1String("HESZB-120") || // Develco heat sensor with siren
-            taskRef.lightNode->modelId() == QLatin1String("FLSZB-110"))   // Develco water leak sensor with siren
-        {
-            isSmokeDetector = true;
-            taskRef.lightNode->rx();  // otherwise device is marked as zombie and task is dropped
-        }
-=======
->>>>>>> 35aad789
-
-        if (alert == "none")
-        {
-            task.taskType = TaskIdentify;
-            task.identifyTime = 0;
-        }
-        else if (alert == "select")
-        {
-            task.taskType = TaskIdentify;
-            task.identifyTime = 2;    // Hue lights don't react to 1.
-        }
-        else if (alert == "lselect")
-        {
-            task.taskType = TaskIdentify;
-            task.identifyTime = taskRef.onTime > 0 ? taskRef.onTime : 15; // Default for Philips Hue bridge
-        }
-        else if (alert == "blink")
-        {
-            task.taskType = TaskTriggerEffect;
-            task.effectIdentifier = 0x00;
-        }
-        else if (alert == "breathe")
-        {
-            task.taskType = TaskTriggerEffect;
-            task.effectIdentifier = 0x01;
-        }
-        else if (alert == "okay")
-        {
-            task.taskType = TaskTriggerEffect;
-            task.effectIdentifier = 0x02;
-        }
-        else if (alert == "channelchange")
-        {
-            task.taskType = TaskTriggerEffect;
-            task.effectIdentifier = 0x0b;
-        }
-        else if (alert == "finish")
-        {
-            task.taskType = TaskTriggerEffect;
-            task.effectIdentifier = 0xfe;
-        }
-        else if (alert == "stop")
-        {
-            task.taskType = TaskTriggerEffect;
-            task.effectIdentifier = 0xff;
-        }
-        else
-        {
-            rsp.list.append(errorToMap(ERR_INVALID_VALUE, QString("/lights/%1/state/alert").arg(id), QString("invalid value, %1, for parameter, alert").arg(map["alert"].toString())));
-            rsp.httpStatus = HttpStatusBadRequest;
-            return REQ_READY_SEND;
-        }
-
-        taskToLocalData(task);
-
-        if ((task.taskType == TaskIdentify && addTaskIdentify(task, task.identifyTime)) ||
-            (task.taskType == TaskTriggerEffect && addTaskTriggerEffect(task, task.effectIdentifier)))
-        {
-            QVariantMap rspItem;
-            QVariantMap rspItemState;
-            rspItemState[QString("/lights/%1/state/alert").arg(id)] = map["alert"];
-            rspItem["success"] = rspItemState;
-            rsp.list.append(rspItem);
-        }
-        else
-        {
-            rsp.list.append(errorToMap(ERR_INTERNAL_ERROR, QString("/lights/%1").arg(id), QString("Internal error, %1").arg(ERR_BRIDGE_BUSY)));
-        }
-    }
-
-    if (taskRef.lightNode)
-    {
-        updateLightEtag(taskRef.lightNode);
-        rsp.etag = taskRef.lightNode->etag;
-    }
-
-    processTasks();
-
-    return REQ_READY_SEND;
-}
-
-/*! PUT, PATCH /api/<apikey>/lights/<id>/state for Window covering "lights".
-    \return REQ_READY_SEND
-            REQ_NOT_HANDLED
- */
-int DeRestPluginPrivate::setWindowCoveringState(const ApiRequest &req, ApiResponse &rsp, TaskItem &taskRef, QVariantMap &map)
-{
-    QString id = req.path[3];
-    quint16 cluster = WINDOW_COVERING_CLUSTER_ID;
-    // if (taskRef.lightNode->modelId().startsWith(QLatin1String("lumi.curtain"))) // FIXME - for testing only.
-    if (taskRef.lightNode->modelId().startsWith(QLatin1String("lumi.curtain.hagl04")))
-    {
-        cluster = ANALOG_OUTPUT_CLUSTER_ID;
-    }
-
-    bool hasOn = false;
-    bool hasBri = false;
-    bool hasStop = false;
-    bool targetOn = false;
-    quint8 targetLiftPct = 0xFF;
-    quint8 targetTiltPct = 0xFF;
-
-    // Check parameters.
-    QVariantMap::const_iterator k = map.begin();
-    QVariantMap::const_iterator kend = map.end();
-    for (; k != kend; ++k)
-    {
-        QString param = k.key();
-        if (param == "on" && taskRef.lightNode->item(RStateOn))
-        {
-            if (map["on"].type() == QVariant::Bool)
-            {
-                if (cluster == ANALOG_OUTPUT_CLUSTER_ID)
-                {
-                    targetLiftPct = map["on"].toBool() ? 254 : 0;
-                }
-                else
-                {
-                    hasOn = true;
-                    targetOn = map["on"].toBool();
-                }
-            }
-            else
-            {
-                rsp.list.append(errorToMap(ERR_INVALID_VALUE, QString("/lights/%1/state/%2").arg(id).arg(param), QString("invalid value, %1, for parameter, %2").arg(map[param].toString()).arg(param)));
-                rsp.httpStatus = HttpStatusBadRequest;
-                return REQ_READY_SEND;
-            }
-        }
-        else if (param == "bri" && taskRef.lightNode->item(RStateBri))
-        {
-            bool ok = false;
-
-            if (map[param].type() == QVariant::String && map[param].toString() == "stop" && cluster != ANALOG_OUTPUT_CLUSTER_ID)
-            {
-                hasStop = true;
-                ok = true;
-            }
-            else if (map[param].type() == QVariant::Double)
-            {
-                const int bri = map[param].toInt();
-                if (bri >= 0 && bri <= 255)
-                {
-                    hasBri = true;
-                    targetLiftPct = bri * 100 / 254;
-                    ok = true;
-                }
-            }
-            if (!ok)
-            {
-                rsp.list.append(errorToMap(ERR_INVALID_VALUE, QString("/lights/%1/state/%2").arg(id).arg(param), QString("invalid value, %1, for parameter, %2").arg(map[param].toString()).arg(param)));
-                rsp.httpStatus = HttpStatusBadRequest;
-                return REQ_READY_SEND;
-            }
-        }
-        else if (param == "bri_inc" && taskRef.lightNode->item(RStateBri) && cluster != ANALOG_OUTPUT_CLUSTER_ID)
-        {
-            if (map[param].type() == QVariant::Double && map[param].toInt() == 0)
-            {
-                hasStop = true;
-            }
-            else
-            {
-                rsp.list.append(errorToMap(ERR_INVALID_VALUE, QString("/lights/%1/state/%2").arg(id).arg(param), QString("invalid value, %1, for parameter, %2").arg(map[param].toString()).arg(param)));
-                rsp.httpStatus = HttpStatusBadRequest;
-                return REQ_READY_SEND;
-            }
-        }
-        else if (param == "sat" && taskRef.lightNode->item(RStateSat))
-        {
-            bool ok = false;
-
-            if (map[param].type() == QVariant::Double)
-            {
-                const int sat = map[param].toInt();
-                if (sat >= 0 && sat <= 255)
-                {
-                    targetTiltPct = sat * 100 / 254;
-                    ok = true;
-                }
-            }
-            if (!ok)
-            {
-                rsp.list.append(errorToMap(ERR_INVALID_VALUE, QString("/lights/%1/state/%2").arg(id).arg(param), QString("invalid value, %1, for parameter, %2").arg(map[param].toString()).arg(param)));
-                rsp.httpStatus = HttpStatusBadRequest;
-                return REQ_READY_SEND;
-            }
-        }
-        else
-        {
-            rsp.list.append(errorToMap(ERR_PARAMETER_NOT_AVAILABLE, QString("/lights/%1/state/%2").arg(id).arg(param), QString("parameter, %1, not available").arg(param)));
-            rsp.httpStatus = HttpStatusBadRequest;
-            return REQ_READY_SEND;
-        }
-    }
-
-    if (hasOn && targetOn && targetLiftPct == 0)
-    {
-        // handle {"on": true, "bri": 0}
-        targetLiftPct = 1;
-    }
-
-    // Some devices invert LiftPct.
-    if (targetLiftPct != 0xFF)
-    {
-        if (taskRef.lightNode->modelId().startsWith(QLatin1String("lumi.curtain")))
-        {
-            targetLiftPct = 100 - targetLiftPct;
-        }
-        else if (taskRef.lightNode->modelId() == QLatin1String("Shutter switch with neutral"))
-        {
-            // Legrand invert bri and don't support other value than 0
-            targetLiftPct = targetLiftPct == 0 ? 254 : 0;
-        }
-    }
-
-    // Send command(s) to device.  Stop trumps LiftPct trumps Open/Close.
-    if (hasStop)
-    {
-        TaskItem task;
-        copyTaskReq(taskRef, task);
-
-        if (addTaskWindowCovering(task, WINDOW_COVERING_COMMAND_STOP, 0, 0))
-        {
-            QVariantMap rspItem;
-            QVariantMap rspItemState;
-            rspItemState[QString("/lights/%1/state/bri_inc").arg(id)] = 0;
-            rspItem["success"] = rspItemState;
-            rsp.list.append(rspItem);
-            // Rely on attribute reporting to update the light state.
-        }
-        else
-        {
-            rsp.list.append(errorToMap(ERR_INTERNAL_ERROR, QString("/lights/%1").arg(id), QString("Internal error, %1").arg(ERR_BRIDGE_BUSY)));
-        }
-    }
-    else if (targetLiftPct != 0xFF)
-    {
-        bool ok;
-        TaskItem task;
-        copyTaskReq(taskRef, task);
-
-        if (cluster == ANALOG_OUTPUT_CLUSTER_ID)
-        {
-            const quint16 attr = 0x0055; // Present value;
-            const quint8 type = deCONZ::ZclSingleFloat;
-            float value = targetLiftPct;
-
-            // FIXME: The following low-level code is needed because ZclAttribute is broken for ZclSingleFloat.
-
-            task.taskType = TaskWriteAttribute;
-
-            task.req.setClusterId(cluster);
-            task.req.setProfileId(HA_PROFILE_ID);
-            task.zclFrame.setSequenceNumber(zclSeq++);
-            task.zclFrame.setCommandId(deCONZ::ZclWriteAttributesId);
-            task.zclFrame.setFrameControl(deCONZ::ZclFCProfileCommand |
-                                          deCONZ::ZclFCDirectionClientToServer |
-                                          deCONZ::ZclFCDisableDefaultResponse);
-
-            DBG_Printf(DBG_INFO, "write attribute of 0x%016llX ep: 0x%02X cluster: 0x%04X: 0x%04X\n", taskRef.lightNode->address().ext(), taskRef.lightNode->haEndpoint().endpoint(), cluster, attr);
-
-            { // payload
-                QDataStream stream(&task.zclFrame.payload(), QIODevice::WriteOnly);
-                stream.setByteOrder(QDataStream::LittleEndian);
-                stream.setFloatingPointPrecision(QDataStream::SinglePrecision);
-
-                stream << attr;
-                stream << type;
-                stream << value;
-            }
-
-            { // ZCL frame
-                QDataStream stream(&task.req.asdu(), QIODevice::WriteOnly);
-                stream.setByteOrder(QDataStream::LittleEndian);
-                task.zclFrame.writeToStream(stream);
-            }
-
-            ok = addTask(task);
-
-            // FIXME: Use following code once ZclAttribute has been fixed.
-
-            // deCONZ::ZclAttribute attr(attr, type, "value", deCONZ::ZclReadWrite, true);
-            // attr.setValue(QVariant(value));
-            // ok = writeAttribute(taskRef.lightNode, taskRef.lightNode->haEndpoint().endpoint(), cluster, attr);
-        }
-        else
-        {
-            ok = addTaskWindowCovering(task, WINDOW_COVERING_COMMAND_GOTO_LIFT_PCT, 0, targetLiftPct);
-        }
-        if (ok)
-        {
-            QVariantMap rspItem;
-            QVariantMap rspItemState;
-            rspItemState[QString("/lights/%1/state/bri").arg(id)] = hasBri ? map["bri"] : targetOn ? 254 : 0;
-            rspItem["success"] = rspItemState;
-            rsp.list.append(rspItem);
-            // Rely on attribute reporting to update the light state.
-        }
-        else
-        {
-            rsp.list.append(errorToMap(ERR_INTERNAL_ERROR, QString("/lights/%1").arg(id), QString("Internal error, %1").arg(ERR_BRIDGE_BUSY)));
-        }
-    }
-    else if (hasOn)
-    {
-        TaskItem task;
-        copyTaskReq(taskRef, task);
-
-        if (addTaskWindowCovering(task, targetOn ? WINDOW_COVERING_COMMAND_CLOSE : WINDOW_COVERING_COMMAND_OPEN, 0, 0))
-        {
-            QVariantMap rspItem;
-            QVariantMap rspItemState;
-            rspItemState[QString("/lights/%1/state/on").arg(id)] = map["on"];
-            rspItem["success"] = rspItemState;
-            rsp.list.append(rspItem);
-            // Rely on attribute reporting to update the light state.
-        }
-        else
-        {
-            rsp.list.append(errorToMap(ERR_INTERNAL_ERROR, QString("/lights/%1").arg(id), QString("Internal error, %1").arg(ERR_BRIDGE_BUSY)));
-        }
-    }
-
-    // Handle TiltPct independent from Stop - LiftPct - Open/Close.
-    if (targetTiltPct != 0xFF)
-    {
-        TaskItem task;
-        copyTaskReq(taskRef, task);
-
-        if (addTaskWindowCovering(task, WINDOW_COVERING_COMMAND_GOTO_TILT_PCT, 0, targetTiltPct))
-        {
-            QVariantMap rspItem;
-            QVariantMap rspItemState;
-            rspItemState[QString("/lights/%1/state/sat").arg(id)] = map["sat"];
-            rspItem["success"] = rspItemState;
-            rsp.list.append(rspItem);
-            // Rely on attribute reporting to update the light state.
-        }
-        else
-        {
-            rsp.list.append(errorToMap(ERR_INTERNAL_ERROR, QString("/lights/%1").arg(id), QString("Internal error, %1").arg(ERR_BRIDGE_BUSY)));
-        }
-    }
-
-    processTasks();
-
-    return REQ_READY_SEND;
-}
-
-/*! PUT, PATCH /api/<apikey>/lights/<id>/state for Warning device "lights".
-    \return REQ_READY_SEND
-            REQ_NOT_HANDLED
- */
-int DeRestPluginPrivate::setWarningDeviceState(const ApiRequest &req, ApiResponse &rsp, TaskItem &taskRef, QVariantMap &map)
-{
-    QString id = req.path[3];
-    QString alert;
-    quint16 onTime = 0;
-    static const QStringList alertList({ "none", "select", "lselect", "blink" });
-
-    // Check parameters.
-    QVariantMap::const_iterator k = map.begin();
-    QVariantMap::const_iterator kend = map.end();
-    for (; k != kend; ++k)
-    {
-        QString param = k.key();
-
-        if (param == "alert" && taskRef.lightNode->item(RStateAlert))
-        {
-            bool ok = false;
-            if (map[param].type() == QVariant::String)
-            {
-                alert = map[param].toString();
-                ok = alertList.contains(alert);
-            }
-            if (!ok)
-            {
-                rsp.list.append(errorToMap(ERR_INVALID_VALUE, QString("/lights/%1/state/%2").arg(id).arg(param), QString("invalid value, %1, for parameter, %2").arg(map[param].toString()).arg(param)));
-                rsp.httpStatus = HttpStatusBadRequest;
-                return REQ_READY_SEND;
-            }
-        }
-        else if (param == "ontime")
-        {
-            bool ok = false;
-
-            if (map[param].type() == QVariant::Double)
-            {
-                const uint ot = map[param].toUInt(&ok);
-                if (ok && ot > 0 && ot < 0xFFFF) {
-                    onTime = ot;
-                }
-                else
-                {
-                    ok = false;
-                }
-            }
-            if (!ok)
-            {
-                rsp.list.append(errorToMap(ERR_INVALID_VALUE, QString("/lights/%1/state/%2").arg(id).arg(param), QString("invalid value, %1, for parameter, %2").arg(map[param].toString()).arg(param)));
-                rsp.httpStatus = HttpStatusBadRequest;
-                return REQ_READY_SEND;
-            }
-        }
-        else
-        {
-            rsp.list.append(errorToMap(ERR_PARAMETER_NOT_AVAILABLE, QString("/lights/%1/state/%2").arg(id).arg(param), QString("parameter, %1, not available").arg(param)));
-            rsp.httpStatus = HttpStatusBadRequest;
-            return REQ_READY_SEND;
-        }
-    }
-
-    bool isSmokeDetector = false;
-    if (taskRef.lightNode->modelId() == QLatin1String("902010/24") || // Bitron Smoke Detector with siren
-        taskRef.lightNode->modelId() == QLatin1String("SMSZB-120")) // Develco smoke sensor
-    {
-        isSmokeDetector = true;
-        taskRef.lightNode->rx(); // otherwise device is marked as zombie and task is dropped
-    }
-
-    TaskItem task;
-    copyTaskReq(taskRef, task);
-    task.taskType = TaskWarning;
-
-    if (alert == "none")
-    {
-        task.options = 0x00; // Warning mode 0 (no warning), No strobe
-        task.duration = 0;
-    }
-    else if (alert == "select")
-    {
-        task.options = isSmokeDetector
-          ? 0x12  // Warning mode 2 (fire), Strobe
-          : 0x14; // Warning mode 1 (burglar), Strobe
-        task.duration = 1;
-    }
-    else if (alert == "lselect")
-    {
-        task.options = isSmokeDetector
-          ? 0x12  // Warning mode 2 (fire), Strobe
-          : 0x14; // Warning mode 1 (burglar), Strobe
-        task.duration = onTime > 0 ? onTime : 300;
-    }
-    else if (alert == "blink")
-    {
-        task.options = 0x04; // Warning mode 0 (no warning), Strobe
-        task.duration = onTime > 0 ? onTime : 300;
-    }
-
-    if (addTaskWarning(task, task.options, task.duration))
-    {
-        QVariantMap rspItem;
-        QVariantMap rspItemState;
-        rspItemState[QString("/lights/%1/state/alert").arg(id)] = alert;
-        rspItem["success"] = rspItemState;
-        rsp.list.append(rspItem);
-        // Don't update write-only state.alert.
-    }
-    else
-    {
-        rsp.list.append(errorToMap(ERR_INTERNAL_ERROR, QString("/lights/%1").arg(id), QString("Internal error, %1").arg(ERR_BRIDGE_BUSY)));
-    }
-
-    processTasks();
-
-    return REQ_READY_SEND;
-}
-
-/*! PUT, PATCH /api/<apikey>/lights/<id>
-    \return REQ_READY_SEND
-            REQ_NOT_HANDLED
- */
-int DeRestPluginPrivate::setLightAttributes(const ApiRequest &req, ApiResponse &rsp)
-{
-    bool ok;
-    QVariant var = Json::parse(req.content, ok);
-    QVariantMap map = var.toMap();
-    QString id = req.path[3];
-    LightNode *lightNode = getLightNodeForId(id);
-    rsp.httpStatus = HttpStatusOk;
-
-    if (!lightNode || lightNode->state() == LightNode::StateDeleted)
-    {
-        rsp.list.append(errorToMap(ERR_RESOURCE_NOT_AVAILABLE, QString("/lights/%1").arg(id), QString("resource, /lights/%1, not available").arg(id)));
-        rsp.httpStatus = HttpStatusNotFound;
-        return REQ_READY_SEND;
-    }
-
-    if (!ok || map.isEmpty())
-    {
-        rsp.list.append(errorToMap(ERR_INVALID_JSON, QString("/lights/%1").arg(id), QString("body contains invalid JSON")));
-        return REQ_READY_SEND;
-    }
-
-    // name
-    if (map.contains("name"))
-    {
-        QString name = map["name"].toString().trimmed();
-
-        if (name.size() <= 32)
-        {
-            // if zero length set default name
-            // TODO use model description from basic cluster
-            if (name.size() == 0)
-            {
-                name = lightNode->id();
-            }
-
-            if (lightNode->node())
-            {
-                lightNode->node()->setUserDescriptor(name);
-            }
-            if (lightNode->name() != name)
-            {
-                lightNode->setName(name);
-
-                updateLightEtag(lightNode);
-                lightNode->setNeedSaveDatabase(true);
-                queSaveDb(DB_LIGHTS, DB_SHORT_SAVE_DELAY);
-
-                Event e(RLights, RAttrName, lightNode->id(), lightNode->item(RAttrName));
-                enqueueEvent(e);
-            }
-
-            Q_Q(DeRestPlugin);
-            q->nodeUpdated(lightNode->address().ext(), QLatin1String("name"), name);
-
-            if (lightNode->modelId().startsWith(QLatin1String("FLS-NB"))) // sync names
-            {
-                for (Sensor &s : sensors)
-                {
-                    if (s.address().ext() == lightNode->address().ext() &&
-                        s.name() != lightNode->name())
-                    {
-                        updateSensorEtag(&s);
-                        s.setName(lightNode->name());
-                        s.setNeedSaveDatabase(true);
-                        queSaveDb(DB_SENSORS, DB_SHORT_SAVE_DELAY);
-                    }
-                }
-            }
-
-            QVariantMap rspItem;
-            QVariantMap rspItemState;
-            rspItemState[QString("/lights/%1/name").arg(id)] = map["name"];
-            rspItem["success"] = rspItemState;
-            rsp.list.append(rspItem);
-            rsp.etag = lightNode->etag;
-            return REQ_READY_SEND;
-        }
-        else
-        {
-            rsp.list.append(errorToMap(ERR_INVALID_VALUE, QString("/lights/%1").arg(id), QString("invalid value, %1, for parameter, /lights/%2/name").arg(name).arg(id)));
-            return REQ_READY_SEND;
-        }
-    }
-
-    // powerup options
-    if (map.contains("powerup"))
-    {
-        ResourceItem *item = lightNode->item(RConfigPowerup);
-
-        if (!item)
-        {
-            rsp.list.append(errorToMap(ERR_PARAMETER_NOT_AVAILABLE, QString("/lights/%1").arg(id), QString("parameter, /lights/%1/powerup, is not available").arg(id)));
-            rsp.httpStatus = HttpStatusNotFound;
-            return REQ_READY_SEND;
-        }
-
-        if (item->setValue(map["powerup"]))
-        {
-            QVariantMap rspItem;
-            QVariantMap rspItemState;
-            rspItemState[QString("/lights/%1/powerup").arg(id)] = map["powerup"];
-            rspItem["success"] = rspItemState;
-            rsp.list.append(rspItem);
-            rsp.etag = lightNode->etag;
-
-            if (item->lastSet() == item->lastChanged())
-            {
-                Event e(RLights, RConfigPowerup, lightNode->id(), item);
-                enqueueEvent(e);
-                lightNode->setNeedSaveDatabase(true);
-                queSaveDb(DB_LIGHTS, DB_SHORT_SAVE_DELAY);
-            }
-
-            return REQ_READY_SEND;
-        }
-        else
-        {
-            rsp.list.append(errorToMap(ERR_INVALID_VALUE, QString("/lights/%1/powerup").arg(id), QString("invalid value, %1, for parameter powerup").arg(map["powerup"].toString())));
-            rsp.httpStatus = HttpStatusBadRequest;
-            return REQ_READY_SEND;
-        }
-    }
-
-    /*else
-    {
-        rsp.list.append(errorToMap(ERR_MISSING_PARAMETER, QString("/lights/%1").arg(id), QString("missing parameters in body")));
-        return REQ_READY_SEND;
-    }*/
-
-    return REQ_NOT_HANDLED;
-}
-
-/*! DELETE /api/<apikey>/lights/<id>
-    \return 0 - on success
-           -1 - on error
- */
-int DeRestPluginPrivate::deleteLight(const ApiRequest &req, ApiResponse &rsp)
-{
-    DBG_Assert(req.path.size() == 4);
-
-    if (req.path.size() != 4)
-    {
-        return REQ_NOT_HANDLED;
-    }
-
-    const QString &id = req.path[3];
-
-    LightNode *lightNode = getLightNodeForId(id);
-
-    if (!lightNode || lightNode->state() == LightNode::StateDeleted)
-    {
-        rsp.list.append(errorToMap(ERR_RESOURCE_NOT_AVAILABLE, QString("/lights/%1").arg(id), QString("resource, /lights/%1, not available").arg(id)));
-        rsp.httpStatus = HttpStatusNotFound;
-        return REQ_READY_SEND;
-    }
-
-    bool ok;
-    QVariant var = Json::parse(req.content, ok);
-    QVariantMap map = var.toMap();
-
-    if (!ok)
-    {
-        rsp.list.append(errorToMap(ERR_INVALID_JSON, QString("/lights/%1").arg(id), QString("body contains invalid JSON")));
-        rsp.httpStatus = HttpStatusBadRequest;
-        return REQ_READY_SEND;
-    }
-
-    bool hasReset = map.contains("reset");
-
-    if (hasReset)
-    {
-        if (map["reset"].type() == QVariant::Bool)
-        {
-            bool reset = map["reset"].toBool();
-
-            QVariantMap rspItem;
-            QVariantMap rspItemState;
-            rspItemState[QString("/lights/%1/reset").arg(id)] = reset;
-            rspItem["success"] = rspItemState;
-            rsp.list.append(rspItem);
-
-            if (reset)
-            {
-                lightNode->setResetRetryCount(10);
-            }
-        }
-        else
-        {
-            rsp.list.append(errorToMap(ERR_INVALID_VALUE, QString("/lights/%1/reset").arg(id), QString("invalid value, %1, for parameter, reset").arg(map["reset"].toString())));
-            rsp.httpStatus = HttpStatusBadRequest;
-            return REQ_READY_SEND;
-        }
-    }
-    else
-    {
-        QVariantMap rspItem;
-        QVariantMap rspItemState;
-        rspItemState["id"] = id;
-        rspItem["success"] = rspItemState;
-        rsp.list.append(rspItem);
-    }
-
-    // delete all group membership from light
-    std::vector<GroupInfo>::iterator g = lightNode->groups().begin();
-    std::vector<GroupInfo>::iterator gend = lightNode->groups().end();
-
-    for (; g != gend; ++g)
-    {
-        //delete Light from all scenes.
-        deleteLightFromScenes(id, g->id);
-
-        //delete Light from all groups
-        g->actions &= ~GroupInfo::ActionAddToGroup;
-        g->actions |= GroupInfo::ActionRemoveFromGroup;
-        if (g->state != GroupInfo::StateNotInGroup)
-        {
-            g->state = GroupInfo::StateNotInGroup;
-        }
-    }
-
-    if (lightNode->state() != LightNode::StateDeleted)
-    {
-        lightNode->setState(LightNode::StateDeleted);
-        lightNode->setNeedSaveDatabase(true);
-    }
-
-    {
-        Q_Q(DeRestPlugin);
-        q->nodeUpdated(lightNode->address().ext(), QLatin1String("deleted"), QLatin1String(""));
-    }
-
-    updateLightEtag(lightNode);
-    queSaveDb(DB_LIGHTS | DB_GROUPS | DB_SCENES, DB_SHORT_SAVE_DELAY);
-
-    rsp.httpStatus = HttpStatusOk;
-    rsp.etag = lightNode->etag;
-
-    return REQ_READY_SEND;
-}
-
-/*! DELETE /api/<apikey>/lights/<id>/scenes
-    \return 0 - on success
-           -1 - on error
- */
-int DeRestPluginPrivate::removeAllScenes(const ApiRequest &req, ApiResponse &rsp)
-{
-    DBG_Assert(req.path.size() == 5);
-
-    if (req.path.size() != 5)
-    {
-        return REQ_NOT_HANDLED;
-    }
-
-    const QString &id = req.path[3];
-
-    LightNode *lightNode = getLightNodeForId(id);
-
-    if (!lightNode)
-    {
-        rsp.list.append(errorToMap(ERR_RESOURCE_NOT_AVAILABLE, QString("/lights/%1").arg(id), QString("resource, /lights/%1, not available").arg(id)));
-        rsp.httpStatus = HttpStatusNotFound;
-        return REQ_READY_SEND;
-    }
-
-    else
-    {
-        QVariantMap rspItem;
-        QVariantMap rspItemState;
-        rspItemState["id"] = id;
-        rspItem["success"] = rspItemState;
-        rsp.list.append(rspItem);
-    }
-
-    //delete Light from all scenes.
-    std::vector<GroupInfo>::iterator g = lightNode->groups().begin();
-    std::vector<GroupInfo>::iterator gend = lightNode->groups().end();
-
-    for (; g != gend; ++g)
-    {
-        deleteLightFromScenes(id, g->id);
-    }
-
-    queSaveDb(DB_SCENES, DB_SHORT_SAVE_DELAY);
-    rsp.httpStatus = HttpStatusOk;
-    rsp.etag = lightNode->etag;
-
-    return REQ_READY_SEND;
-}
-
-/*! DELETE /api/<apikey>/lights/<id>/groups
-    \return 0 - on success
-           -1 - on error
- */
-int DeRestPluginPrivate::removeAllGroups(const ApiRequest &req, ApiResponse &rsp)
-{
-    DBG_Assert(req.path.size() == 5);
-
-    if (req.path.size() != 5)
-    {
-        return REQ_NOT_HANDLED;
-    }
-
-    const QString &id = req.path[3];
-
-    LightNode *lightNode = getLightNodeForId(id);
-
-    if (!lightNode)
-    {
-        rsp.list.append(errorToMap(ERR_RESOURCE_NOT_AVAILABLE, QString("/lights/%1").arg(id), QString("resource, /lights/%1, not available").arg(id)));
-        rsp.httpStatus = HttpStatusNotFound;
-        return REQ_READY_SEND;
-    }
-
-    QVariantMap rspItem;
-    QVariantMap rspItemState;
-    rspItemState["id"] = id;
-    rspItem["success"] = rspItemState;
-    rsp.list.append(rspItem);
-
-    // delete all group membership from light
-    std::vector<GroupInfo>::iterator g = lightNode->groups().begin();
-    std::vector<GroupInfo>::iterator gend = lightNode->groups().end();
-
-    for (; g != gend; ++g)
-    {
-        //delete Light from all scenes.
-        deleteLightFromScenes(id, g->id);
-
-        //delete Light from all groups
-        g->actions &= ~GroupInfo::ActionAddToGroup;
-        g->actions |= GroupInfo::ActionRemoveFromGroup;
-        if (g->state != GroupInfo::StateNotInGroup)
-        {
-            g->state = GroupInfo::StateNotInGroup;
-            lightNode->setNeedSaveDatabase(true);
-        }
-    }
-
-    updateLightEtag(lightNode);
-    queSaveDb(DB_LIGHTS, DB_SHORT_SAVE_DELAY);
-
-    rsp.httpStatus = HttpStatusOk;
-    rsp.etag = lightNode->etag;
-
-    return REQ_READY_SEND;
-}
-
-/*! GET /api/<apikey>/lights/<id>/connectivity
-    \return 0 - on success
-           -1 - on error
- */
-int DeRestPluginPrivate::getConnectivity(const ApiRequest &req, ApiResponse &rsp, bool alt)
-{
-    Connectivity newConn;
-    uint64_t coordinatorAddress = 0;
-    newConn.targets.clear();
-    std::list<quint8> rlqiListTemp = newConn.getRLQIList();
-    rlqiListTemp.clear();
-    newConn.setRLQIList(rlqiListTemp);
-    quint16 sumLQI = 0;
-    quint8 meanLQI = 0;
-
-    DBG_Assert(req.path.size() == 5);
-
-    if (req.path.size() != 5)
-    {
-        return REQ_NOT_HANDLED;
-    }
-
-    const QString &id = req.path[3];
-
-    //Rest LightNode
-    LightNode *lightNode = getLightNodeForId(id);
-
-    if (!lightNode)
-    {
-        rsp.list.append(errorToMap(ERR_RESOURCE_NOT_AVAILABLE, QString("/lights/%1").arg(id), QString("resource, /lights/%1, not available").arg(id)));
-        rsp.httpStatus = HttpStatusNotFound;
-        return REQ_READY_SEND;
-    }
-
-    //deCONZ Node
-    uint n = 0;
-    const deCONZ::Node *node = 0;
-
-    while (apsCtrl->getNode(n, &node) == 0)
-    {
-        if (node->isCoordinator())
-        {
-            coordinatorAddress = node->address().ext();
-
-            //set start node
-            DeRestPluginPrivate::nodeVisited nv;
-            nv.node = node;
-            nv.visited = false;
-            newConn.start = nv;
-        }
-        else
-        {
-            //set target nodes
-            if (!(node->isZombie()))
-            {
-                DeRestPluginPrivate::nodeVisited nv;
-                nv.node = node;
-                nv.visited = false;
-                newConn.targets.push_back(nv);
-            }
-        }
-        n++;
-    }
-
-    //start route search
-    std::vector<DeRestPluginPrivate::nodeVisited> resultList;
-    std::vector<deCONZ::NodeNeighbor> neighborList;
-
-    for (uint r = 0; r < newConn.targets.size(); r++)
-    {
-        if (lightNode->address().ext() == newConn.targets[r].node->address().ext())
-        {
-            // first get neighbours of target node
-            // TODO: philips strip doesn't recognize fls as neighbours.
-            const std::vector<deCONZ::NodeNeighbor> &neighbors = newConn.targets[r].node->neighbors();
-
-            std::vector<deCONZ::NodeNeighbor>::const_iterator nb = neighbors.begin();
-            std::vector<deCONZ::NodeNeighbor>::const_iterator nb_end = neighbors.end();
-
-            DBG_Printf(DBG_INFO,"Node: %s\n",qPrintable(newConn.targets[r].node->address().toStringExt()));
-            for (; nb != nb_end; ++nb)
-            {
-                DBG_Printf(DBG_INFO,"neighbour: %s, LQI %u\n",qPrintable(nb->address().toStringExt()),nb->lqi());
-                neighborList.push_back(*nb);
-                sumLQI = sumLQI + (nb->lqi());
-                DBG_Printf(DBG_INFO,"sum: %u\n",sumLQI);
-            }
-
-            //-- first approach: start a search for all possible routes --//
-            if (!alt)
-            {
-                newConn.searchAllPaths(resultList, newConn.start, newConn.targets[r]);
-
-                // result RLQI list
-                rlqiListTemp = newConn.getRLQIList();
-                rlqiListTemp.sort();
-                newConn.setRLQIList(rlqiListTemp);
-
-                DBG_Printf(DBG_INFO,"gateway connectivity: %u\n",newConn.getRLQIList().back());
-                DBG_Printf(DBG_INFO,"number of routes: %u\n",newConn.getRLQIList().size());
-
-                resultList.clear();
-            }
-            else
-            //-- alternative approach: compute mean lqi of neighbors for each node --//
-            {
-                if (neighbors.size() == 0)
-                {
-                    meanLQI = 0;
-                }
-                else
-                {
-                    meanLQI = sumLQI / neighbors.size();
-                }
-                DBG_Printf(DBG_INFO,"sum: %u, neighbors: %i, mean LQI: %u\n",sumLQI,neighbors.size(),meanLQI);
-            }
-
-            break;
-        }
-    }
-    rsp.httpStatus = HttpStatusOk;
-
-    // Neighbours to Map
-
-    QVariantMap connectivityMap;
-    QVariantMap neighborsMap;
-    QVariantMap nbNode;
-    quint8 lqi1 = 0;
-    quint8 lqi2 = 0;
-
-    for (uint nl = 0; nl < neighborList.size(); nl++)
-    {
-        if (neighborList[nl].address().ext() != coordinatorAddress)
-        {
-            LightNode *nl_neighbor = getLightNodeForAddress(neighborList[nl].address());
-            if ((nl_neighbor != NULL) && (neighborList[nl].lqi() != 0) && nl_neighbor->isAvailable())
-            {
-                //lqi value from actual node to his neighbor
-                lqi1 = neighborList[nl].lqi();
-                //DBG_Printf(DBG_INFO, "LQI %s -> %s = %u\n",qPrintable(lightNode->address().toStringExt()),qPrintable(neighborList.at(nl).address().toStringExt()),lqi1);
-
-                //lqi value from the opposite direction
-                DeRestPluginPrivate::nodeVisited oppositeNode = newConn.getNodeWithAddress(neighborList[nl].address().ext());
-
-                for(uint y = 0; y < oppositeNode.node->neighbors().size(); y++)
-                {
-                    if(oppositeNode.node->neighbors()[y].address().ext() == lightNode->address().ext())
-                    {
-                        lqi2 = oppositeNode.node->neighbors()[y].lqi();
-                        //DBG_Printf(DBG_INFO, "LQI %s -> %s = %u\n",qPrintable(nodeXY.node->address().toStringExt()),qPrintable((nodeXY.node->neighbors().at(y).address().toStringExt())),lqi2);
-                        break;
-                    }
-                }
-
-                if (!alt)
-                {
-                    //take the lower lqi value
-                    //if (lqi1 < lqi2)
-                    //take lqi from current node if it is not 0
-                    if (lqi1 != 0)
-                    {
-                        nbNode["connectivity"] = lqi1;
-                    }
-                    //else if (lqi2 != 0)
-                    else
-                    {
-                        nbNode["connectivity"] = lqi2;
-                    }
-                }
-                else
-                {
-                    // alternative approach: take the lqi value of actual node
-                    nbNode["connectivity"] = lqi1;
-                }
-
-                nbNode["name"] = nl_neighbor->name();
-                nbNode["reachable"] = nl_neighbor->isAvailable();
-                neighborsMap[nl_neighbor->id()] = nbNode;
-            }
-        }
-    }
-
-    //connectivity to Map
-
-    connectivityMap["name"] = lightNode->name();
-    connectivityMap["reachable"] = lightNode->isAvailable();
-    connectivityMap["extAddress"] = lightNode->address().toStringExt();
-    if (!alt)
-    {
-        connectivityMap["connectivity"] = newConn.getRLQIList().back();
-    }
-    else
-    {
-        connectivityMap["connectivity"] = meanLQI;
-    }
-    connectivityMap["routesToGateway"] = (double)newConn.getRLQIList().size();
-    connectivityMap["neighbours"] = neighborsMap;
-
-    updateLightEtag(lightNode);
-    rsp.httpStatus = HttpStatusOk;
-    rsp.etag = lightNode->etag;
-    rsp.map = connectivityMap;
-
-    return REQ_READY_SEND;
-}
-
-void DeRestPluginPrivate::handleLightEvent(const Event &e)
-{
-    DBG_Assert(e.resource() == RLights);
-    DBG_Assert(e.what() != nullptr);
-
-    LightNode *lightNode = getLightNodeForId(e.id());
-
-    if (!lightNode)
-    {
-        return;
-    }
-    const QDateTime now = QDateTime::currentDateTime();
-
-    // push state updates through websocket
-    if (strncmp(e.what(), "state/", 6) == 0)
-    {
-        ResourceItem *item = lightNode->item(e.what());
-        if (item)
-        {
-
-            if (lightNode->lastStatePush.isValid() && item->lastSet() < lightNode->lastStatePush)
-            {
-                DBG_Printf(DBG_INFO_L2, "discard light state push for %s: %s (already pushed)\n", qPrintable(e.id()), e.what());
-                webSocketServer->flush(); // force transmit send buffer
-                return; // already pushed
-            }
-
-            QVariantMap map;
-            map["t"] = QLatin1String("event");
-            map["e"] = QLatin1String("changed");
-            map["r"] = QLatin1String("lights");
-            map["id"] = e.id();
-            map["uniqueid"] = lightNode->uniqueId();
-            QVariantMap state;
-            ResourceItem *ix = nullptr;
-            ResourceItem *iy = nullptr;
-            QVariantList xy;
-
-            for (int i = 0; i < lightNode->itemCount(); i++)
-            {
-                item = lightNode->itemForIndex(i);
-                const ResourceItemDescriptor &rid = item->descriptor();
-
-                if (strncmp(rid.suffix, "state/", 6) == 0)
-                {
-                    const char *key = item->descriptor().suffix + 6;
-
-                    if (rid.suffix == RStateX)
-                    {
-                        ix = item;
-                    }
-                    else if (rid.suffix == RStateY)
-                    {
-                        iy = item;
-                    }
-                    else if (item->lastSet().isValid() && (gwWebSocketNotifyAll || (item->lastChanged().isValid() && item->lastChanged() >= lightNode->lastStatePush)))
-                    {
-                        state[key] = item->toVariant();
-                    }
-                }
-            }
-
-            if (ix && ix->lastSet().isValid() && iy && iy->lastSet().isValid())
-            {
-                if (gwWebSocketNotifyAll ||
-                    (ix->lastChanged().isValid() && ix->lastChanged() >= lightNode->lastStatePush) ||
-                    (iy->lastChanged().isValid() && iy->lastChanged() >= lightNode->lastStatePush))
-                  {
-                      xy.append(round(ix->toNumber() / 6.5535) / 10000.0);
-                      xy.append(round(iy->toNumber() / 6.5535) / 10000.0);
-                      state["xy"] = xy;
-                  }
-            }
-
-            if (!state.isEmpty())
-            {
-                map["state"] = state;
-                webSocketServer->broadcastTextMessage(Json::serialize(map));
-                lightNode->lastStatePush = now;
-            }
-
-            if ((e.what() == RStateOn || e.what() == RStateReachable) && !lightNode->groups().empty())
-            {
-                std::vector<GroupInfo>::const_iterator i = lightNode->groups().begin();
-                std::vector<GroupInfo>::const_iterator end = lightNode->groups().end();
-                for (; i != end; ++i)
-                {
-                    if (i->state == GroupInfo::StateInGroup)
-                    {
-                        Event e(RGroups, REventCheckGroupAnyOn, int(i->id));
-                        enqueueEvent(e);
-                    }
-                }
-            }
-        }
-    }
-    else if (e.what() == RAttrName)
-    {
-        QVariantMap map;
-        map["t"] = QLatin1String("event");
-        map["e"] = QLatin1String("changed");
-        map["r"] = QLatin1String("lights");
-        map["id"] = e.id();
-        map["uniqueid"] = lightNode->uniqueId();
-
-        if (e.what() == RAttrName) // new attributes might be added in future
-        {
-            map["name"] = lightNode->name();
-        }
-        webSocketServer->broadcastTextMessage(Json::serialize(map));
-    }
-    else if (e.what() == REventAdded)
-    {
-        QVariantMap res;
-        res["name"] = lightNode->name();
-        searchLightsResult[lightNode->id()] = res;
-
-        QVariantMap map;
-        map["t"] = QLatin1String("event");
-        map["e"] = QLatin1String("added");
-        map["r"] = QLatin1String("lights");
-        map["id"] = e.id();
-        map["uniqueid"] = lightNode->uniqueId();
-
-        webSocketServer->broadcastTextMessage(Json::serialize(map));
-    }
-    else if (e.what() == REventDeleted)
-    {
-        QVariantMap map;
-        map["t"] = QLatin1String("event");
-        map["e"] = QLatin1String("deleted");
-        map["r"] = QLatin1String("lights");
-        map["id"] = e.id();
-        map["uniqueid"] = lightNode->uniqueId();
-
-        webSocketServer->broadcastTextMessage(Json::serialize(map));
-    }
-}
-
-/*! Starts the search for new lights.
- */
-void DeRestPluginPrivate::startSearchLights()
-{
-    if (searchLightsState == SearchLightsIdle || searchLightsState == SearchLightsDone)
-    {
-        pollNodes.clear();
-        searchLightsResult.clear();
-        lastLightsScan = QDateTime::currentDateTimeUtc().toString(QLatin1String("yyyy-MM-ddTHH:mm:ss"));
-        QTimer::singleShot(1000, this, SLOT(searchLightsTimerFired()));
-        searchLightsState = SearchLightsActive;
-    }
-    else
-    {
-        DBG_Assert(searchLightsState == SearchLightsActive);
-    }
-
-    searchLightsTimeout = gwNetworkOpenDuration;
-    gwPermitJoinResend = searchLightsTimeout;
-    if (!resendPermitJoinTimer->isActive())
-    {
-        resendPermitJoinTimer->start(100);
-    }
-}
-
-/*! Handler for search lights active state.
- */
-void DeRestPluginPrivate::searchLightsTimerFired()
-{
-    if (gwPermitJoinResend == 0)
-    {
-        if (gwPermitJoinDuration == 0)
-        {
-            searchLightsTimeout = 0; // done
-        }
-    }
-
-    if (searchLightsTimeout > 0)
-    {
-        searchLightsTimeout--;
-        QTimer::singleShot(1000, this, SLOT(searchLightsTimerFired()));
-    }
-
-    if (searchLightsTimeout == 0)
-    {
-        searchLightsState = SearchLightsDone;
-    }
-}
+/*
+ * Copyright (c) 2013-2019 dresden elektronik ingenieurtechnik gmbh.
+ * All rights reserved.
+ *
+ * The software in this package is published under the terms of the BSD
+ * style license a copy of which has been included with this distribution in
+ * the LICENSE.txt file.
+ *
+ */
+
+#include <QString>
+#include <QTextCodec>
+#include <QTcpSocket>
+#include <QUrlQuery>
+#include <QVariantMap>
+#include "de_web_plugin.h"
+#include "de_web_plugin_private.h"
+#include "json.h"
+#include "connectivity.h"
+#include "colorspace.h"
+
+/*! Lights REST API broker.
+    \param req - request data
+    \param rsp - response data
+    \return REQ_READY_SEND
+            REQ_NOT_HANDLED
+ */
+int DeRestPluginPrivate::handleLightsApi(const ApiRequest &req, ApiResponse &rsp)
+{
+    if (req.path[2] != QLatin1String("lights"))
+    {
+        return REQ_NOT_HANDLED;
+    }
+
+    // GET /api/<apikey>/lights
+    if ((req.path.size() == 3) && (req.hdr.method() == "GET"))
+    {
+        return getAllLights(req, rsp);
+    }
+    // POST /api/<apikey>/lights
+    else if ((req.path.size() == 3) && (req.hdr.method() == "POST"))
+    {
+        return searchNewLights(req, rsp);
+    }
+    // GET /api/<apikey>/lights/new
+    else if ((req.path.size() == 4) && (req.hdr.method() == "GET") && (req.path[3] == "new"))
+    {
+        return getNewLights(req, rsp);
+    }
+    // GET /api/<apikey>/lights/<id>
+    else if ((req.path.size() == 4) && (req.hdr.method() == "GET"))
+    {
+        return getLightState(req, rsp);
+    }
+    // GET /api/<apikey>/lights/<id>/data?maxrecords=<maxrecords>&fromtime=<ISO 8601>
+    else if ((req.path.size() == 5) && (req.hdr.method() == "GET") && (req.path[4] == "data"))
+    {
+        return getLightData(req, rsp);
+    }
+    // PUT, PATCH /api/<apikey>/lights/<id>/state
+    else if ((req.path.size() == 5) && (req.hdr.method() == "PUT" || req.hdr.method() == "PATCH") && (req.path[4] == "state"))
+    {
+        return setLightState(req, rsp);
+    }
+    // PUT, PATCH /api/<apikey>/lights/<id>
+    else if ((req.path.size() == 4) && (req.hdr.method() == "PUT" || req.hdr.method() == "PATCH"))
+    {
+        return setLightAttributes(req, rsp);
+    }
+    // GET /api/<apikey>/lights/<id>/connectivity
+    if ((req.path.size() == 5) && (req.hdr.method() == "GET") && (req.path[4] == "connectivity"))
+    {
+        return getConnectivity(req, rsp, false);
+    }
+    // GET /api/<apikey>/lights/<id>/connectivity
+    if ((req.path.size() == 5) && (req.hdr.method() == "GET") && (req.path[4] == "connectivity2"))
+    {
+        return getConnectivity(req, rsp, true);
+    }
+    // DELETE /api/<apikey>/lights/<id>
+    else if ((req.path.size() == 4) && (req.hdr.method() == "DELETE"))
+    {
+        return deleteLight(req, rsp);
+    }
+    // DELETE /api/<apikey>/lights/<id>/scenes
+    else if ((req.path.size() == 5) && (req.path[4] == "scenes") && (req.hdr.method() == "DELETE"))
+    {
+        return removeAllScenes(req, rsp);
+    }
+    // DELETE /api/<apikey>/lights/<id>/groups
+    else if ((req.path.size() == 5) && (req.path[4] == "groups") && (req.hdr.method() == "DELETE"))
+    {
+        return removeAllGroups(req, rsp);
+    }
+
+    return REQ_NOT_HANDLED;
+}
+
+/*! GET /api/<apikey>/lights
+    \return REQ_READY_SEND
+            REQ_NOT_HANDLED
+ */
+int DeRestPluginPrivate::getAllLights(const ApiRequest &req, ApiResponse &rsp)
+{
+    Q_UNUSED(req);
+    rsp.httpStatus = HttpStatusOk;
+
+    // handle ETag
+    if (req.hdr.hasKey("If-None-Match"))
+    {
+        QString etag = req.hdr.value("If-None-Match");
+
+        if (gwLightsEtag == etag)
+        {
+            rsp.httpStatus = HttpStatusNotModified;
+            rsp.etag = etag;
+            return REQ_READY_SEND;
+        }
+    }
+
+    std::vector<LightNode>::const_iterator i = nodes.begin();
+    std::vector<LightNode>::const_iterator end = nodes.end();
+
+    for (; i != end; ++i)
+    {
+        if (i->state() == LightNode::StateDeleted)
+        {
+            continue;
+        }
+
+        QVariantMap mnode;
+        if (lightToMap(req, &*i, mnode))
+        {
+            rsp.map[i->id()] = mnode;
+        }
+    }
+
+    if (rsp.map.isEmpty())
+    {
+        rsp.str = "{}"; // return empty object
+    }
+
+    rsp.etag = gwLightsEtag;
+
+    return REQ_READY_SEND;
+}
+
+/*! POST /api/<apikey>/lights
+    \return REQ_READY_SEND
+            REQ_NOT_HANDLED
+ */
+int DeRestPluginPrivate::searchNewLights(const ApiRequest &req, ApiResponse &rsp)
+{
+    Q_UNUSED(req);
+
+    if (!isInNetwork())
+    {
+        rsp.list.append(errorToMap(ERR_NOT_CONNECTED, QLatin1String("/lights"), QLatin1String("Not connected")));
+        rsp.httpStatus = HttpStatusServiceUnavailable;
+        return REQ_READY_SEND;
+    }
+
+    startSearchLights();
+    {
+        QVariantMap rspItem;
+        QVariantMap rspItemState;
+        rspItemState[QLatin1String("/lights")] = QLatin1String("Searching for new devices");
+        rspItemState[QLatin1String("/lights/duration")] = (double)searchLightsTimeout;
+        rspItem[QLatin1String("success")] = rspItemState;
+        rsp.list.append(rspItem);
+    }
+
+    rsp.httpStatus = HttpStatusOk;
+
+    return REQ_READY_SEND;
+}
+
+/*! GET /api/<apikey>/lights/new
+    \return REQ_READY_SEND
+            REQ_NOT_HANDLED
+ */
+int DeRestPluginPrivate::getNewLights(const ApiRequest &req, ApiResponse &rsp)
+{
+    Q_UNUSED(req);
+
+    if (!searchLightsResult.isEmpty() &&
+        (searchLightsState == SearchLightsActive || searchLightsState == SearchLightsDone))
+    {
+
+        rsp.map = searchLightsResult;
+    }
+
+    if (searchLightsState == SearchLightsActive)
+    {
+        rsp.map["lastscan"] = QLatin1String("active");
+    }
+    else if (searchLightsState == SearchLightsDone)
+    {
+        rsp.map["lastscan"] = lastLightsScan;
+    }
+    else
+    {
+        rsp.map["lastscan"] = QLatin1String("none");
+    }
+
+    rsp.httpStatus = HttpStatusOk;
+    return REQ_READY_SEND;
+}
+
+/*! Put all parameters in a map for later json serialization.
+    \return true - on success
+            false - on error
+ */
+bool DeRestPluginPrivate::lightToMap(const ApiRequest &req, const LightNode *lightNode, QVariantMap &map)
+{
+    Q_UNUSED(req);
+
+    if (!lightNode)
+    {
+        return false;
+    }
+
+    QVariantMap state;
+    const ResourceItem *ix = nullptr;
+    const ResourceItem *iy = nullptr;
+
+    for (int i = 0; i < lightNode->itemCount(); i++)
+    {
+        const ResourceItem *item = lightNode->itemForIndex(static_cast<size_t>(i));
+        DBG_Assert(item);
+
+        if (!item->isPublic())
+        {
+            continue;
+        }
+
+        if      (item->descriptor().suffix == RStateOn) { state["on"] = item->toBool(); }
+        else if (item->descriptor().suffix == RStateAlert) { state["alert"] = QLatin1String("none"); }
+        else if (item->descriptor().suffix == RStateBri) { state["bri"] = static_cast<double>(item->toNumber()); }
+        else if (item->descriptor().suffix == RStateHue) { state["hue"] = static_cast<double>(item->toNumber()); }
+        else if (item->descriptor().suffix == RStateSat) { state["sat"] = static_cast<double>(item->toNumber()); }
+        else if (item->descriptor().suffix == RStateCt) { state["ct"] = static_cast<double>(item->toNumber()); }
+        else if (item->descriptor().suffix == RStateColorMode) { state["colormode"] = item->toString(); }
+        else if (item->descriptor().suffix == RStateSpeed) { state["speed"] = item->toNumber(); }
+        else if (item->descriptor().suffix == RStateX) { ix = item; }
+        else if (item->descriptor().suffix == RStateY) { iy = item; }
+        else if (item->descriptor().suffix == RStateReachable) { state["reachable"] = item->toBool(); }
+        else if (item->descriptor().suffix == RConfigCtMin) { map["ctmin"] = item->toNumber(); }
+        else if (item->descriptor().suffix == RConfigCtMax) { map["ctmax"] = item->toNumber(); }
+        else if (item->descriptor().suffix == RConfigPowerup) { map["powerup"] = item->toNumber(); }
+        else if (item->descriptor().suffix == RConfigPowerOnLevel) { map["poweronlevel"] = item->toNumber(); }
+        else if (item->descriptor().suffix == RConfigPowerOnCt) { map["poweronct"] = item->toNumber(); }
+        else if (item->descriptor().suffix == RConfigLevelMin) { map["levelmin"] = item->toNumber(); }
+        else if (item->descriptor().suffix == RConfigId) { map["configid"] = item->toNumber(); }
+    }
+
+    if (ix && iy)
+    {
+        state["effect"] = (lightNode->isColorLoopActive() ? "colorloop" : "none");
+        QVariantList xy;
+        double colorX = ix->toNumber();
+        double colorY = iy->toNumber();
+        // sanity for colorX
+        if (colorX > 65279)
+        {
+            colorX = 65279;
+        }
+        // sanity for colorY
+        if (colorY > 65279)
+        {
+            colorY = 65279;
+        }
+        // x = CurrentX / 65536 (CurrentX in the range 0 to 65279 inclusive)
+        const double x = round(colorX / 6.5535) / 10000.0; // normalize to 0 .. 1
+        const double y = round(colorY / 6.5535) / 10000.0; // normalize to 0 .. 1
+        xy.append(x);
+        xy.append(y);
+        state["xy"] = xy;
+    }
+
+    map["uniqueid"] = lightNode->uniqueId();
+    map["name"] = lightNode->name();
+    map["type"] = lightNode->type();
+
+    // Amazon Echo quirks mode
+    if (req.mode == ApiModeEcho)
+    {
+        // OSRAM plug + Ubisys S1/S2
+        if (lightNode->type().startsWith(QLatin1String("On/Off")))
+        {
+            map["modelid"] = QLatin1String("LWB010");
+            map["manufacturername"] = QLatin1String("Philips");
+            map["type"] = QLatin1String("Dimmable light");
+            state["bri"] = (double)254;
+        }
+    }
+
+    if (req.path.size() > 2 && req.path[2] == QLatin1String("devices"))
+    {
+        // don't add in sub device
+    }
+    else
+    {
+        if (req.mode != ApiModeEcho)
+        {
+            map["hascolor"] = lightNode->hasColor();
+        }
+
+        map["modelid"] = lightNode->modelId(); // real model id
+        map["manufacturername"] = lightNode->manufacturer();
+        map["swversion"] = lightNode->swBuildId();
+        QString etag = lightNode->etag;
+        etag.remove('"'); // no quotes allowed in string
+        map["etag"] = etag;
+    }
+
+    map["state"] = state;
+    return true;
+}
+
+/*! GET /api/<apikey>/lights/<id>/data?maxrecords=<maxrecords>&fromtime=<ISO 8601>
+    \return REQ_READY_SEND
+            REQ_NOT_HANDLED
+ */
+int DeRestPluginPrivate::getLightData(const ApiRequest &req, ApiResponse &rsp)
+{
+    DBG_Assert(req.path.size() == 5);
+
+    if (req.path.size() != 5)
+    {
+        return REQ_NOT_HANDLED;
+    }
+
+    QString id = req.path[3];
+    LightNode *lightNode = getLightNodeForId(id);
+
+    if (!lightNode || (lightNode->state() != LightNode::StateNormal))
+    {
+        rsp.list.append(errorToMap(ERR_RESOURCE_NOT_AVAILABLE, QString("/lights/%1/").arg(id), QString("resource, /lights/%1/, not available").arg(id)));
+        rsp.httpStatus = HttpStatusNotFound;
+        return REQ_READY_SEND;
+    }
+
+    bool ok;
+    QUrl url(req.hdr.url());
+    QUrlQuery query(url);
+
+    const int maxRecords = query.queryItemValue(QLatin1String("maxrecords")).toInt(&ok);
+    if (!ok || maxRecords <= 0)
+    {
+        rsp.list.append(errorToMap(ERR_INVALID_VALUE, QString("/maxrecords"), QString("invalid value, %1, for parameter, maxrecords").arg(query.queryItemValue("maxrecords"))));
+        rsp.httpStatus = HttpStatusNotFound;
+        return REQ_READY_SEND;
+    }
+
+    QString t = query.queryItemValue(QLatin1String("fromtime"));
+    QDateTime dt = QDateTime::fromString(t, QLatin1String("yyyy-MM-ddTHH:mm:ss"));
+    if (!dt.isValid())
+    {
+        rsp.list.append(errorToMap(ERR_INVALID_VALUE, QString("/fromtime"), QString("invalid value, %1, for parameter, fromtime").arg(query.queryItemValue("fromtime"))));
+        rsp.httpStatus = HttpStatusNotFound;
+        return REQ_READY_SEND;
+    }
+
+    const qint64 fromTime = dt.toMSecsSinceEpoch() / 1000;
+
+    openDb();
+    loadLightDataFromDb(lightNode, rsp.list, fromTime, maxRecords);
+    closeDb();
+
+    if (rsp.list.isEmpty())
+    {
+        rsp.str = QLatin1String("[]"); // return empty list
+    }
+
+    rsp.httpStatus = HttpStatusOk;
+
+    return REQ_READY_SEND;
+}
+
+/*! GET /api/<apikey>/lights/<id>
+    \return 0 - on success
+           -1 - on error
+ */
+int DeRestPluginPrivate::getLightState(const ApiRequest &req, ApiResponse &rsp)
+{
+    DBG_Assert(req.path.size() == 4);
+
+    if (req.path.size() != 4)
+    {
+        return REQ_NOT_HANDLED;
+    }
+
+    const QString &id = req.path[3];
+
+    LightNode *lightNode = getLightNodeForId(id);
+
+    if (!lightNode || lightNode->state() == LightNode::StateDeleted)
+    {
+        rsp.list.append(errorToMap(ERR_RESOURCE_NOT_AVAILABLE, QString("/lights/%1").arg(id), QString("resource, /lights/%1, not available").arg(id)));
+        rsp.httpStatus = HttpStatusNotFound;
+        return REQ_READY_SEND;
+    }
+
+    // handle request to force query light state
+    if (req.hdr.hasKey("Query-State"))
+    {
+        bool enabled = false;
+        int diff = idleTotalCounter - lightNode->lastRead(READ_ON_OFF);
+        QString attrs = req.hdr.value("Query-State");
+
+        // only read if time since last read is not too short
+        if (diff > 3)
+        {
+            if (attrs.contains("on"))
+            {
+                lightNode->enableRead(READ_ON_OFF);
+                lightNode->setLastRead(READ_ON_OFF, idleTotalCounter);
+                enabled = true;
+            }
+
+            if (attrs.contains("bri"))
+            {
+                lightNode->enableRead(READ_LEVEL);
+                lightNode->setLastRead(READ_LEVEL, idleTotalCounter);
+                enabled = true;
+            }
+
+            if (attrs.contains("color") && lightNode->hasColor())
+            {
+                lightNode->enableRead(READ_COLOR);
+                lightNode->setLastRead(READ_COLOR, idleTotalCounter);
+                enabled = true;
+            }
+        }
+
+        if (enabled)
+        {
+            DBG_Printf(DBG_INFO, "Force read the attributes %s, for node %s\n", qPrintable(attrs), qPrintable(lightNode->address().toStringExt()));
+            processZclAttributes(lightNode);
+        }
+    }
+
+    // handle ETag
+    if (req.hdr.hasKey("If-None-Match"))
+    {
+        QString etag = req.hdr.value("If-None-Match");
+
+        if (lightNode->etag == etag)
+        {
+            rsp.httpStatus = HttpStatusNotModified;
+            rsp.etag = etag;
+            return REQ_READY_SEND;
+        }
+    }
+
+    lightToMap(req, lightNode, rsp.map);
+    rsp.httpStatus = HttpStatusOk;
+    rsp.etag = lightNode->etag;
+
+    return REQ_READY_SEND;
+}
+
+/*! Helper to generate a new task with new task and req id based on a reference */
+static void copyTaskReq(TaskItem &a, TaskItem &b)
+{
+    b.req.dstAddress() = a.req.dstAddress();
+    b.req.setDstAddressMode(a.req.dstAddressMode());
+    b.req.setSrcEndpoint(a.req.srcEndpoint());
+    b.req.setDstEndpoint(a.req.dstEndpoint());
+    b.req.setRadius(a.req.radius());
+    b.req.setTxOptions(a.req.txOptions());
+    b.req.setSendDelay(a.req.sendDelay());
+    b.transitionTime = a.transitionTime;
+    b.onTime = a.onTime;
+    b.lightNode = a.lightNode;
+}
+
+/*! PUT, PATCH /api/<apikey>/lights/<id>/state
+    \return REQ_READY_SEND
+            REQ_NOT_HANDLED
+ */
+int DeRestPluginPrivate::setLightState(const ApiRequest &req, ApiResponse &rsp)
+{
+    TaskItem taskRef;
+    QString id = req.path[3];
+    taskRef.lightNode = getLightNodeForId(id);
+    uint hue = UINT_MAX;
+    uint sat = UINT_MAX;
+
+    if (req.sock)
+    {
+        userActivity();
+    }
+
+    if (!taskRef.lightNode || taskRef.lightNode->state() == LightNode::StateDeleted)
+    {
+        rsp.httpStatus = HttpStatusNotFound;
+        rsp.list.append(errorToMap(ERR_RESOURCE_NOT_AVAILABLE, QString("/lights/%1").arg(id), QString("resource, /lights/%1, not available").arg(id)));
+        return REQ_READY_SEND;
+    }
+
+    rsp.httpStatus = HttpStatusOk;
+
+    if (!taskRef.lightNode->isAvailable())
+    {
+        rsp.httpStatus = HttpStatusOk;
+        rsp.list.append(errorToMap(ERR_RESOURCE_NOT_AVAILABLE, QString("/lights/%1").arg(id), QString("resource, /lights/%1, not available").arg(id)));
+        return REQ_READY_SEND;
+    }
+
+    // set destination parameters
+    taskRef.req.dstAddress() = taskRef.lightNode->address();
+    taskRef.req.setTxOptions(deCONZ::ApsTxAcknowledgedTransmission);
+    taskRef.req.setDstEndpoint(taskRef.lightNode->haEndpoint().endpoint());
+    taskRef.req.setSrcEndpoint(getSrcEndpoint(taskRef.lightNode, taskRef.req));
+    taskRef.req.setDstAddressMode(deCONZ::ApsExtAddress);
+
+    bool ok;
+    QVariant var = Json::parse(req.content, ok);
+    QVariantMap map = var.toMap();
+
+    if (!ok || map.isEmpty())
+    {
+        rsp.list.append(errorToMap(ERR_INVALID_JSON, QString("/lights/%1/state").arg(id), QString("body contains invalid JSON")));
+        rsp.httpStatus = HttpStatusBadRequest;
+        return REQ_READY_SEND;
+    }
+
+    if (taskRef.lightNode->type() == QLatin1String("Window covering device"))
+    {
+        return setWindowCoveringState(req, rsp, taskRef, map);
+    }
+    else if (taskRef.lightNode->type() == QLatin1String("Warning device"))
+    {
+        return setWarningDeviceState(req, rsp, taskRef, map);
+    }
+
+    // TODO: check for valid attributes in body
+    bool isOn = false;
+    bool hasOn = map.contains("on");
+    bool hasBri = map.contains("bri");
+    bool hasHue = map.contains("hue");
+    bool hasSat = map.contains("sat");
+    bool hasXy = map.contains("xy");
+    bool hasCt = map.contains("ct");
+    bool hasCtInc = map.contains("ct_inc");
+    bool hasBriInc = map.contains("bri_inc");
+    bool hasEffect = map.contains("effect");
+    bool hasEffectColorLoop = false;
+    bool hasAlert = map.contains("alert");
+    bool hasWrap = map.contains("wrap");
+
+    {
+        ResourceItem *item = taskRef.lightNode->item(RStateOn);
+        DBG_Assert(item != nullptr);
+        isOn = item ? item->toBool() : false;
+    }
+
+    if (taskRef.lightNode->modelId() == QLatin1String("FLS-PP")) // old FLS-PP
+    {
+        hasXy = false;
+    }
+
+    // transition time
+    if (map.contains("transitiontime"))
+    {
+        uint tt = map["transitiontime"].toUInt(&ok);
+
+        if (ok && tt < 0xFFFFUL)
+        {
+            taskRef.transitionTime = tt;
+        }
+    }
+    if (map.contains("ontime"))
+    {
+        uint ot = map["ontime"].toUInt(&ok);
+
+        if (ok && ot < 0xFFFFUL)
+        {
+            taskRef.onTime = ot;
+        }
+    }
+
+    // on/off
+    if (hasOn)
+    {
+        if (map["on"].type() == QVariant::Bool)
+        {
+            isOn = map["on"].toBool();
+
+            if (!isOn && taskRef.lightNode->isColorLoopActive())
+            {
+                TaskItem task;
+                copyTaskReq(taskRef, task);
+                addTaskSetColorLoop(task, false, 15);
+                taskRef.lightNode->setColorLoopActive(false); // deactivate colorloop if active
+            }
+
+            TaskItem task;
+            copyTaskReq(taskRef, task);
+            if (isOn && taskRef.onTime > 0 && addTaskSetOnOff(task, ONOFF_COMMAND_ON_WITH_TIMED_OFF, taskRef.onTime))
+            {
+                QVariantMap rspItem;
+                QVariantMap rspItemState;
+                rspItemState[QString("/lights/%1/state/on").arg(id)] = isOn;
+                rspItem["success"] = rspItemState;
+                rsp.list.append(rspItem);
+                taskToLocalData(task);
+            }
+            else if (hasBri ||
+                // map.contains("transitiontime") || // FIXME: use bri if transitionTime is given
+                addTaskSetOnOff(task, isOn ? ONOFF_COMMAND_ON : ONOFF_COMMAND_OFF, 0)) // onOff task only if no bri or transitionTime is given
+            {
+                // GLEDOPTO "W" (1 channel) "GL-C-009" version 1.0.3
+                // GLEDOPTO "RGB/WW/CW" (5 channel) "GL-C-008" version 1.0.3
+                // do not honor "with on/off" in a "Move to level (with on/off)" command.
+                // Workaround by sending ONOFF_COMMAND and a LEVEL_COMMAND:
+                if (task.lightNode
+                    && (task.lightNode->modelId() == QLatin1String("GL-C-008") ||
+                        task.lightNode->modelId() == QLatin1String("GL-C-009"))
+                    && task.lightNode->swBuildId().startsWith(QLatin1String("1.0")))
+                {
+                    if (hasBri ||
+                        // map.contains("transitiontime") || // FIXME: use bri if transitionTime is given
+                        false)
+                    {
+                        // In case of turning off, the ONOFF_COMMAND should be send after the
+                        // LEVEL_COMMAND (which is far below). Since it pretty works this way,
+                        // it seems not worth the effort to handle the turning-of case separately.
+                        TaskItem task2;
+                        copyTaskReq(taskRef, task2);
+                        addTaskSetOnOff(task2, isOn ? ONOFF_COMMAND_ON : ONOFF_COMMAND_OFF, 0);
+                    }
+                }
+                QVariantMap rspItem;
+                QVariantMap rspItemState;
+                rspItemState[QString("/lights/%1/state/on").arg(id)] = isOn;
+                rspItem["success"] = rspItemState;
+                rsp.list.append(rspItem);
+                taskToLocalData(task);
+            }
+            else
+            {
+                rsp.list.append(errorToMap(ERR_INTERNAL_ERROR, QString("/lights/%1").arg(id), QString("Internal error, %1").arg(ERR_BRIDGE_BUSY)));
+            }
+        }
+        else
+        {
+            rsp.list.append(errorToMap(ERR_INVALID_VALUE, QString("/lights/%1/state/on").arg(id), QString("invalid value, %1, for parameter, on").arg(map["on"].toString())));
+            rsp.httpStatus = HttpStatusBadRequest;
+            return REQ_READY_SEND;
+        }
+    }
+
+    // brightness
+    if (hasBri)
+    {
+        uint bri = map["bri"].toUInt(&ok);
+
+        if (hasOn && map["on"].type() == QVariant::Bool)
+        {
+            if (!isOn)
+            {
+                bri = 0; // assume the caller wanted to switch the light off
+            }
+            else if (isOn && (bri == 0))
+            {
+                bri = 1; // don't turn off light is on is true
+            }
+        }
+
+        if (!isOn && !hasOn)
+        {
+            rsp.list.append(errorToMap(ERR_DEVICE_OFF, QString("/lights/%1").arg(id), QString("parameter, /lights/%1/bri, is not modifiable. Device is set to off.").arg(id)));
+        }
+        else if ((map["bri"].type() == QVariant::String) && map["bri"].toString() == "stop")
+        {
+            TaskItem task;
+            copyTaskReq(taskRef, task);
+            if (addTaskStopBrightness(task))
+            {
+                QVariantMap rspItem;
+                QVariantMap rspItemState;
+                rspItemState[QString("/groups/%1/action/bri").arg(id)] = map["bri"];
+                rspItem["success"] = rspItemState;
+                rsp.list.append(rspItem);
+                taskToLocalData(task);
+            }
+            else
+            {
+                rsp.list.append(errorToMap(ERR_INTERNAL_ERROR, QString("/lights/%1").arg(id), QString("Internal error, %1").arg(ERR_BRIDGE_BUSY)));
+            }
+        }
+        else if (ok && (map["bri"].type() == QVariant::Double) && (bri < 256))
+        {
+            TaskItem task;
+            copyTaskReq(taskRef, task);
+            if (addTaskSetBrightness(task, bri, hasOn))
+            {
+                QVariantMap rspItem;
+                QVariantMap rspItemState;
+                rspItemState[QString("/lights/%1/state/bri").arg(id)] = map["bri"];
+                rspItem["success"] = rspItemState;
+                rsp.list.append(rspItem);
+                taskToLocalData(task);
+            }
+            else
+            {
+                rsp.list.append(errorToMap(ERR_INTERNAL_ERROR, QString("/lights/%1").arg(id), QString("Internal error, %1").arg(ERR_BRIDGE_BUSY)));
+            }
+        }
+        else
+        {
+            rsp.list.append(errorToMap(ERR_INVALID_VALUE, QString("/lights/%1/state/bri").arg(id), QString("invalid value, %1, for parameter, bri").arg(map["bri"].toString())));
+            rsp.httpStatus = HttpStatusBadRequest;
+            return REQ_READY_SEND;
+        }
+    }
+
+    // colorloop
+    if (hasEffect)
+    {
+        QString effect = map["effect"].toString();
+
+        if (!isOn)
+        {
+            rsp.list.append(errorToMap(ERR_DEVICE_OFF, QString("/lights/%1").arg(id), QString("parameter, /lights/%1/effect, is not modifiable. Device is set to off.").arg(id)));
+        }
+        else if ((effect == "none") || (effect == "colorloop"))
+        {
+            hasEffectColorLoop = effect == "colorloop";
+            uint16_t speed = 15;
+
+            if (hasEffectColorLoop)
+            {
+                if (map.contains("colorloopspeed"))
+                {
+                    speed = map["colorloopspeed"].toUInt(&ok);
+                    if (ok && (map["colorloopspeed"].type() == QVariant::Double) && (speed < 256) && (speed > 0))
+                    {
+                        // ok
+                        taskRef.lightNode->setColorLoopSpeed(speed);
+                    }
+                    else
+                    {
+                        rsp.list.append(errorToMap(ERR_INVALID_VALUE, QString("/lights/%1/state/colorloopspeed").arg(id), QString("invalid value, %1, for parameter, colorloopspeed").arg(map["colorloopspeed"].toString())));
+                    }
+                }
+            }
+
+            TaskItem task;
+            copyTaskReq(taskRef, task);
+            if (addTaskSetColorLoop(task, hasEffectColorLoop, speed))
+            {
+                QVariantMap rspItem;
+                QVariantMap rspItemState;
+                rspItemState[QString("/lights/%1/state/effect").arg(id)] = map["effect"];
+                rspItem["success"] = rspItemState;
+                rsp.list.append(rspItem);
+                taskToLocalData(task);
+            }
+            else
+            {
+                rsp.list.append(errorToMap(ERR_INTERNAL_ERROR, QString("/lights/%1").arg(id), QString("Internal error, %1").arg(ERR_BRIDGE_BUSY)));
+            }
+        }
+        else
+        {
+            rsp.list.append(errorToMap(ERR_INVALID_VALUE, QString("/lights/%1/state/effect").arg(id), QString("invalid value, %1, for parameter, effect").arg(map["effect"].toString())));
+            rsp.httpStatus = HttpStatusBadRequest;
+            return REQ_READY_SEND;
+        }
+    }
+
+    // hue
+    if (hasHue)
+    {
+        uint hue2 = map["hue"].toUInt(&ok);
+
+        if (!isOn)
+        {
+            rsp.list.append(errorToMap(ERR_DEVICE_OFF, QString("/lights/%1").arg(id), QString("parameter, /lights/%1/hue, is not modifiable. Device is set to off.").arg(id)));
+        }
+        else if (ok && (map["hue"].type() == QVariant::Double) && (hue2 <= MAX_ENHANCED_HUE))
+        {
+            hue = hue2;
+            TaskItem task;
+            copyTaskReq(taskRef, task);
+            { // TODO: this is needed if saturation is set and addTaskSetEnhancedHue() will not be called
+                task.hueReal = (double)hue / (360.0f * 182.04444f);
+
+                if (task.hueReal < 0.0f)
+                {
+                    task.hueReal = 0.0f;
+                }
+                else if (task.hueReal > 1.0f)
+                {
+                    task.hueReal = 1.0f;
+                }
+                task.hue = task.hueReal * 254.0f;
+                if (hue > MAX_ENHANCED_HUE_Z)
+                {
+                    hue = MAX_ENHANCED_HUE_Z;
+                }
+                task.enhancedHue = hue;
+                task.taskType = TaskSetEnhancedHue;
+            }
+
+            if (!hasXy && !hasSat)
+            {
+                ResourceItem *item = task.lightNode->item(RStateSat);
+                double r, g, b;
+                double x, y;
+                double h = ((360.0 / 65535.0) * hue);
+                double s = (item ? item->toNumber() : 0) / 255.0;
+                double v = 1.0;
+
+                Hsv2Rgb(&r, &g, &b, h, s, v);
+                Rgb2xy(&x, &y, r, g, b);
+
+                if (x < 0) { x = 0; }
+                else if (x > 1) { x = 1; }
+
+                if (y < 0) { y = 0; }
+                else if (y > 1) { y = 1; }
+
+                DBG_Printf(DBG_INFO, "x: %f, y: %f\n", x, y);
+                x *= 65535.0;
+                y *= 65535.0;
+
+                if (x > 65279) { x = 65279; }
+                else if (x < 1) { x = 1; }
+
+                if (y > 65279) { y = 65279; }
+                else if (y < 1) { y = 1; }
+
+                item = task.lightNode->item(RStateX);
+                if (item && item->toNumber() != static_cast<quint16>(x))
+                {
+                    item->setValue(static_cast<quint16>(x));
+                    Event e(RLights, RStateX, task.lightNode->id(), item);
+                    enqueueEvent(e);
+                }
+
+                item = task.lightNode->item(RStateY);
+                if (item && item->toNumber() != static_cast<quint16>(y))
+                {
+                    item->setValue(static_cast<quint16>(y));
+                    Event e(RLights, RStateY, task.lightNode->id(), item);
+                    enqueueEvent(e);
+                }
+            }
+
+            if (hasSat || // merge later to set hue and saturation
+                hasXy || hasCt || hasEffectColorLoop ||
+                addTaskSetEnhancedHue(task, hue)) // will only be evaluated if no sat, xy, ct or colorloop is set
+            {
+                QVariantMap rspItem;
+                QVariantMap rspItemState;
+                rspItemState[QString("/lights/%1/state/hue").arg(id)] = map["hue"];
+                rspItem["success"] = rspItemState;
+                rsp.list.append(rspItem);
+                taskToLocalData(task);
+            }
+            else
+            {
+                rsp.list.append(errorToMap(ERR_INTERNAL_ERROR, QString("/lights/%1").arg(id), QString("Internal error, %1").arg(ERR_BRIDGE_BUSY)));
+            }
+        }
+        else
+        {
+            rsp.list.append(errorToMap(ERR_INVALID_VALUE, QString("/lights/%1/state/hue").arg(id), QString("invalid value, %1, for parameter, hue").arg(map["hue"].toString())));
+            rsp.httpStatus = HttpStatusBadRequest;
+            return REQ_READY_SEND;
+        }
+    }
+
+    // saturation
+    if (hasSat)
+    {
+        uint sat2 = map["sat"].toUInt(&ok);
+
+        if (!isOn)
+        {
+            rsp.list.append(errorToMap(ERR_DEVICE_OFF, QString("/lights/%1").arg(id), QString("parameter, /lights/%1/sat, is not modifiable. Device is set to off.").arg(id)));
+        }
+        else if (ok && (map["sat"].type() == QVariant::Double) && (sat2 < 256))
+        {
+            if (sat2 == 255)
+            {
+                sat2 = 254; // max valid value for level attribute
+            }
+
+            TaskItem task;
+            copyTaskReq(taskRef, task);
+            sat = sat2;
+            task.sat = sat;
+            task.taskType = TaskSetSat;
+
+            if (!hasXy && !hasHue)
+            {
+                ResourceItem *item = task.lightNode->item(RStateHue);
+                double r, g, b;
+                double x, y;
+                double h = ((360.0 / 65535.0) * (item ? item->toNumber() : 0));
+                double s = sat / 255.0;
+                double v = 1.0;
+
+                Hsv2Rgb(&r, &g, &b, h, s, v);
+                Rgb2xy(&x, &y, r, g, b);
+
+                if (x < 0) { x = 0; }
+                else if (x > 1) { x = 1; }
+
+                if (y < 0) { y = 0; }
+                else if (y > 1) { y = 1; }
+
+                x *= 65535.0;
+                y *= 65535.0;
+
+                if (x > 65279) { x = 65279; }
+                else if (x < 1) { x = 1; }
+
+                if (y > 65279) { y = 65279; }
+                else if (y < 1) { y = 1; }
+
+                item = task.lightNode->item(RStateX);
+                if (item && item->toNumber() != static_cast<quint16>(x))
+                {
+                    item->setValue(static_cast<quint16>(x));
+                    Event e(RLights, RStateX, task.lightNode->id(), item);
+                    enqueueEvent(e);
+                }
+
+                item = task.lightNode->item(RStateY);
+                if (item && item->toNumber() != static_cast<quint16>(y))
+                {
+                    item->setValue(static_cast<quint16>(y));
+                    Event e(RLights, RStateY, task.lightNode->id(), item);
+                    enqueueEvent(e);
+                }
+            }
+
+            if (hasXy || hasCt
+               || (!hasEffectColorLoop && hasHue && (hue != UINT_MAX)) // merge later to set hue and saturation
+               || addTaskSetSaturation(task, sat)) // will only be evaluated if no hue, xy, ct is set
+            {
+                QVariantMap rspItem;
+                QVariantMap rspItemState;
+                rspItemState[QString("/lights/%1/state/sat").arg(id)] = map["sat"];
+                rspItem["success"] = rspItemState;
+                rsp.list.append(rspItem);
+                taskToLocalData(task);
+            }
+            else
+            {
+                rsp.list.append(errorToMap(ERR_INTERNAL_ERROR, QString("/lights/%1").arg(id), QString("Internal error, %1").arg(ERR_BRIDGE_BUSY)));
+            }
+        }
+        else
+        {
+            rsp.list.append(errorToMap(ERR_INVALID_VALUE, QString("/lights/%1/state/sat").arg(id), QString("invalid value, %1, for parameter, sat").arg(map["sat"].toString())));
+            rsp.httpStatus = HttpStatusBadRequest;
+            return REQ_READY_SEND;
+        }
+    }
+
+    // ct_inc
+    if (hasCtInc)
+    {
+        ResourceItem *item = taskRef.lightNode->item(RStateCt);
+
+        int ct_inc = map["ct_inc"].toInt(&ok);
+
+        if (!item)
+        {
+            rsp.list.append(errorToMap(ERR_PARAMETER_NOT_AVAILABLE, QString("/lights/%1").arg(id), QString("parameter, /lights/%1/ct_inc, is not available.").arg(id)));
+        }
+        else if (!isOn)
+        {
+            rsp.list.append(errorToMap(ERR_DEVICE_OFF, QString("/lights/%1").arg(id), QString("parameter, /lights/%1/ct_inc, is not modifiable. Device is set to off.").arg(id)));
+        }
+        else if (hasCt)
+        {
+            rsp.list.append(errorToMap(ERR_PARAMETER_NOT_MODIFIEABLE, QString("/lights/%1").arg(id), QString("parameter, /lights/%1/ct_inc, is not modifiable. ct was specified.").arg(id)));
+        }
+        else if (ok && (map["ct_inc"].type() == QVariant::Double) && (ct_inc >= -65534 && ct_inc <= 65534))
+        {
+            TaskItem task;
+            copyTaskReq(taskRef, task);
+            task.inc = ct_inc;
+            task.taskType = TaskIncColorTemperature;
+
+            if (addTaskIncColorTemperature(task, ct_inc)) // will only be evaluated if no ct is set
+            {
+                taskToLocalData(task);
+                QVariantMap rspItem;
+                QVariantMap rspItemState;
+                rspItemState[QString("/lights/%1/state/ct").arg(id)] = item->toNumber();
+                rspItem["success"] = rspItemState;
+                rsp.list.append(rspItem);
+            }
+            else
+            {
+                rsp.list.append(errorToMap(ERR_INTERNAL_ERROR, QString("/lights/%1").arg(id), QString("Internal error, %1").arg(ERR_BRIDGE_BUSY)));
+            }
+        }
+        else
+        {
+            rsp.list.append(errorToMap(ERR_INVALID_VALUE, QString("/lights/%1/state/ct_inc").arg(id), QString("invalid value, %1, for parameter, ct_inc").arg(map["ct_inc"].toString())));
+            rsp.httpStatus = HttpStatusBadRequest;
+            return REQ_READY_SEND;
+        }
+    }
+
+    if (hasBriInc && !hasBri)
+    {
+        ResourceItem *item = taskRef.lightNode->item(RStateBri);
+
+        int briInc = map["bri_inc"].toInt(&ok);
+
+        if (ok && hasWrap && map["wrap"].type() == QVariant::Bool && map["wrap"].toBool() == true) {
+            const int bri = static_cast<int>(item->toNumber());
+
+            if (briInc < 0 && bri + briInc <= -briInc)
+            {
+                briInc = 254;
+            }
+            else if(briInc > 0 && bri + briInc >= 254)
+            {
+                briInc = -254;
+            }
+        }
+
+        if (!item)
+        {
+            rsp.list.append(errorToMap(ERR_PARAMETER_NOT_AVAILABLE, QString("/lights/%1").arg(id), QString("parameter, /lights/%1/bri_inc, is not available.").arg(id)));
+        }
+        if (!isOn)
+        {
+            rsp.list.append(errorToMap(ERR_DEVICE_OFF, QString("/lights/%1").arg(id), QString("parameter, /lights/%1/bri, is not modifiable. Device is set to off.").arg(id)));
+        }
+        else if (ok && (map["bri_inc"].type() == QVariant::Double) && (briInc >= -254 && briInc <= 254))
+        {
+            TaskItem task;
+            copyTaskReq(taskRef, task);
+            task.inc = briInc;
+            task.taskType = TaskIncBrightness;
+
+            if (addTaskIncBrightness(task, briInc))
+            {
+                taskToLocalData(task);
+                QVariantMap rspItem;
+                QVariantMap rspItemState;
+                rspItemState[QString("/lights/%1/state/bri").arg(id)] = item->toNumber();
+                rspItem["success"] = rspItemState;
+                rsp.list.append(rspItem);
+            }
+            else
+            {
+                rsp.list.append(errorToMap(ERR_INTERNAL_ERROR, QString("/lights/%1").arg(id), QString("Internal error, %1").arg(ERR_BRIDGE_BUSY)));
+            }
+        }
+        else
+        {
+            rsp.list.append(errorToMap(ERR_INVALID_VALUE, QString("/lights/%1/state/bri_inc").arg(id), QString("invalid value, %1, for parameter, bri_inc").arg(map["bri_inc"].toString())));
+            rsp.httpStatus = HttpStatusBadRequest;
+            return REQ_READY_SEND;
+        }
+    }
+
+    // hue and saturation
+    if (hasHue && hasSat && !hasXy && !hasCt)
+    {
+        if (!isOn)
+        {
+            // no error here
+        }
+        else if (!hasEffectColorLoop && (hue != UINT_MAX) && (sat != UINT_MAX))
+        {
+            // need 8 bit hue
+            qreal f = (qreal)hue / 182.04444;
+
+            f /= 360.0;
+
+            if (f > 1.0)
+            {
+                f = 1.0;
+            }
+
+            hue = f * 254.0;
+
+            DBG_Printf(DBG_INFO, "hue: %u, sat: %u\n", hue, sat);
+
+            double r, g, b;
+            double x, y;
+            double h = ((360.0 / 65535.0) * hue);
+            double s = sat / 254.0;
+            double v = 1.0;
+
+            Hsv2Rgb(&r, &g, &b, h, s, v);
+            Rgb2xy(&x, &y, r, g, b);
+            if (x < 0) { x = 0; }
+            else if (x > 1) { x = 1; }
+
+            if (y < 0) { y = 0; }
+            else if (y > 1) { y = 1; }
+
+            TaskItem task;
+            copyTaskReq(taskRef, task);
+            DBG_Printf(DBG_INFO, "x: %f, y: %f\n", x, y);
+            task.lightNode->setColorXY(static_cast<quint16>(x * 65535.0), static_cast<quint16>(y * 65535.0));
+
+            if (!addTaskSetHueAndSaturation(task, hue, sat))
+            {
+                DBG_Printf(DBG_INFO, "can't send task set hue and saturation\n");
+            }
+        }
+        else
+        {
+            DBG_Printf(DBG_INFO, "can't merge hue and saturation: invalid value(s) hue: %u, sat: %u\n", hue, sat);
+        }
+    }
+
+    // xy
+    if (hasXy)
+    {
+        QVariantList ls = map["xy"].toList();
+
+        if (!isOn)
+        {
+            rsp.list.append(errorToMap(ERR_DEVICE_OFF, QString("/lights/%1").arg(id), QString("parameter, /lights/%1/xy, is not modifiable. Device is set to off.").arg(id)));
+        }
+        else if ((ls.size() == 2) && (ls[0].type() == QVariant::Double) && (ls[1].type() == QVariant::Double))
+        {
+            double x = ls[0].toDouble(&ok);
+            double y = ok ? ls[1].toDouble(&ok) : 0;
+            TaskItem task;
+            copyTaskReq(taskRef, task);
+
+            if (!ok || (x < 0) || (x > 1) || (y < 0) || (y > 1))
+            {
+                rsp.list.append(errorToMap(ERR_INVALID_VALUE, QString("/lights/%1").arg(id), QString("invalid value, [%1,%2], for parameter, /lights/%3/xy").arg(x).arg(y).arg(id)));
+            }
+            else if (hasEffectColorLoop ||
+                     addTaskSetXyColor(task, x, y)) // will only be evaluated if no color loop is set
+            {
+                QVariantMap rspItem;
+                QVariantMap rspItemState;
+                rspItemState[QString("/lights/%1/state/xy").arg(id)] = map["xy"];
+                rspItem["success"] = rspItemState;
+                rsp.list.append(rspItem);
+                taskToLocalData(task);
+            }
+            else
+            {
+                rsp.list.append(errorToMap(ERR_INTERNAL_ERROR, QString("/lights/%1").arg(id), QString("Internal error, %1").arg(ERR_BRIDGE_BUSY)));
+            }
+        }
+        else
+        {
+            rsp.list.append(errorToMap(ERR_INVALID_VALUE, QString("/lights/%1/state/xy").arg(id), QString("invalid value, %1, for parameter, xy").arg(map["xy"].toString())));
+            rsp.httpStatus = HttpStatusBadRequest;
+            return REQ_READY_SEND;
+        }
+    }
+
+    // color temperature
+    if (hasCt)
+    {
+        uint16_t ct = map["ct"].toUInt(&ok);
+
+        if (!isOn)
+        {
+            rsp.list.append(errorToMap(ERR_DEVICE_OFF, QString("/lights/%1").arg(id), QString("parameter, /lights/%1/ct, is not modifiable. Device is set to off.").arg(id)));
+        }
+        else if (ok && (map["ct"].type() == QVariant::Double))
+        {
+            TaskItem task;
+            copyTaskReq(taskRef, task);
+            if (hasXy || hasEffectColorLoop ||
+                addTaskSetColorTemperature(task, ct)) // will only be evaluated if no xy and color loop is set
+            {
+                QVariantMap rspItem;
+                QVariantMap rspItemState;
+                rspItemState[QString("/lights/%1/state/ct").arg(id)] = map["ct"];
+                rspItem["success"] = rspItemState;
+                rsp.list.append(rspItem);
+                if (task.taskType == TaskSetColorTemperature)
+                {
+                    taskToLocalData(task); // get through reading
+                }
+            }
+            else
+            {
+                rsp.list.append(errorToMap(ERR_INTERNAL_ERROR, QString("/lights/%1").arg(id), QString("Internal error, %1").arg(ERR_BRIDGE_BUSY)));
+            }
+        }
+        else
+        {
+            rsp.list.append(errorToMap(ERR_INVALID_VALUE, QString("/lights/%1/state/ct").arg(id), QString("invalid value, %1, for parameter, ct").arg(map["ct"].toString())));
+            rsp.httpStatus = HttpStatusBadRequest;
+            return REQ_READY_SEND;
+        }
+    }
+
+    // alert
+    if (hasAlert)
+    {
+        TaskItem task;
+        copyTaskReq(taskRef, task);
+        QString alert = map["alert"].toString();
+
+        if (alert == "none")
+        {
+            task.taskType = TaskIdentify;
+            task.identifyTime = 0;
+        }
+        else if (alert == "select")
+        {
+            task.taskType = TaskIdentify;
+            task.identifyTime = 2;    // Hue lights don't react to 1.
+        }
+        else if (alert == "lselect")
+        {
+            task.taskType = TaskIdentify;
+            task.identifyTime = taskRef.onTime > 0 ? taskRef.onTime : 15; // Default for Philips Hue bridge
+        }
+        else if (alert == "blink")
+        {
+            task.taskType = TaskTriggerEffect;
+            task.effectIdentifier = 0x00;
+        }
+        else if (alert == "breathe")
+        {
+            task.taskType = TaskTriggerEffect;
+            task.effectIdentifier = 0x01;
+        }
+        else if (alert == "okay")
+        {
+            task.taskType = TaskTriggerEffect;
+            task.effectIdentifier = 0x02;
+        }
+        else if (alert == "channelchange")
+        {
+            task.taskType = TaskTriggerEffect;
+            task.effectIdentifier = 0x0b;
+        }
+        else if (alert == "finish")
+        {
+            task.taskType = TaskTriggerEffect;
+            task.effectIdentifier = 0xfe;
+        }
+        else if (alert == "stop")
+        {
+            task.taskType = TaskTriggerEffect;
+            task.effectIdentifier = 0xff;
+        }
+        else
+        {
+            rsp.list.append(errorToMap(ERR_INVALID_VALUE, QString("/lights/%1/state/alert").arg(id), QString("invalid value, %1, for parameter, alert").arg(map["alert"].toString())));
+            rsp.httpStatus = HttpStatusBadRequest;
+            return REQ_READY_SEND;
+        }
+
+        taskToLocalData(task);
+
+        if ((task.taskType == TaskIdentify && addTaskIdentify(task, task.identifyTime)) ||
+            (task.taskType == TaskTriggerEffect && addTaskTriggerEffect(task, task.effectIdentifier)))
+        {
+            QVariantMap rspItem;
+            QVariantMap rspItemState;
+            rspItemState[QString("/lights/%1/state/alert").arg(id)] = map["alert"];
+            rspItem["success"] = rspItemState;
+            rsp.list.append(rspItem);
+        }
+        else
+        {
+            rsp.list.append(errorToMap(ERR_INTERNAL_ERROR, QString("/lights/%1").arg(id), QString("Internal error, %1").arg(ERR_BRIDGE_BUSY)));
+        }
+    }
+
+    if (taskRef.lightNode)
+    {
+        updateLightEtag(taskRef.lightNode);
+        rsp.etag = taskRef.lightNode->etag;
+    }
+
+    processTasks();
+
+    return REQ_READY_SEND;
+}
+
+/*! PUT, PATCH /api/<apikey>/lights/<id>/state for Window covering "lights".
+    \return REQ_READY_SEND
+            REQ_NOT_HANDLED
+ */
+int DeRestPluginPrivate::setWindowCoveringState(const ApiRequest &req, ApiResponse &rsp, TaskItem &taskRef, QVariantMap &map)
+{
+    QString id = req.path[3];
+    quint16 cluster = WINDOW_COVERING_CLUSTER_ID;
+    // if (taskRef.lightNode->modelId().startsWith(QLatin1String("lumi.curtain"))) // FIXME - for testing only.
+    if (taskRef.lightNode->modelId().startsWith(QLatin1String("lumi.curtain.hagl04")))
+    {
+        cluster = ANALOG_OUTPUT_CLUSTER_ID;
+    }
+
+    bool hasOn = false;
+    bool hasBri = false;
+    bool hasStop = false;
+    bool targetOn = false;
+    quint8 targetLiftPct = 0xFF;
+    quint8 targetTiltPct = 0xFF;
+
+    // Check parameters.
+    QVariantMap::const_iterator k = map.begin();
+    QVariantMap::const_iterator kend = map.end();
+    for (; k != kend; ++k)
+    {
+        QString param = k.key();
+        if (param == "on" && taskRef.lightNode->item(RStateOn))
+        {
+            if (map["on"].type() == QVariant::Bool)
+            {
+                if (cluster == ANALOG_OUTPUT_CLUSTER_ID)
+                {
+                    targetLiftPct = map["on"].toBool() ? 254 : 0;
+                }
+                else
+                {
+                    hasOn = true;
+                    targetOn = map["on"].toBool();
+                }
+            }
+            else
+            {
+                rsp.list.append(errorToMap(ERR_INVALID_VALUE, QString("/lights/%1/state/%2").arg(id).arg(param), QString("invalid value, %1, for parameter, %2").arg(map[param].toString()).arg(param)));
+                rsp.httpStatus = HttpStatusBadRequest;
+                return REQ_READY_SEND;
+            }
+        }
+        else if (param == "bri" && taskRef.lightNode->item(RStateBri))
+        {
+            bool ok = false;
+
+            if (map[param].type() == QVariant::String && map[param].toString() == "stop" && cluster != ANALOG_OUTPUT_CLUSTER_ID)
+            {
+                hasStop = true;
+                ok = true;
+            }
+            else if (map[param].type() == QVariant::Double)
+            {
+                const int bri = map[param].toInt();
+                if (bri >= 0 && bri <= 255)
+                {
+                    hasBri = true;
+                    targetLiftPct = bri * 100 / 254;
+                    ok = true;
+                }
+            }
+            if (!ok)
+            {
+                rsp.list.append(errorToMap(ERR_INVALID_VALUE, QString("/lights/%1/state/%2").arg(id).arg(param), QString("invalid value, %1, for parameter, %2").arg(map[param].toString()).arg(param)));
+                rsp.httpStatus = HttpStatusBadRequest;
+                return REQ_READY_SEND;
+            }
+        }
+        else if (param == "bri_inc" && taskRef.lightNode->item(RStateBri) && cluster != ANALOG_OUTPUT_CLUSTER_ID)
+        {
+            if (map[param].type() == QVariant::Double && map[param].toInt() == 0)
+            {
+                hasStop = true;
+            }
+            else
+            {
+                rsp.list.append(errorToMap(ERR_INVALID_VALUE, QString("/lights/%1/state/%2").arg(id).arg(param), QString("invalid value, %1, for parameter, %2").arg(map[param].toString()).arg(param)));
+                rsp.httpStatus = HttpStatusBadRequest;
+                return REQ_READY_SEND;
+            }
+        }
+        else if (param == "sat" && taskRef.lightNode->item(RStateSat))
+        {
+            bool ok = false;
+
+            if (map[param].type() == QVariant::Double)
+            {
+                const int sat = map[param].toInt();
+                if (sat >= 0 && sat <= 255)
+                {
+                    targetTiltPct = sat * 100 / 254;
+                    ok = true;
+                }
+            }
+            if (!ok)
+            {
+                rsp.list.append(errorToMap(ERR_INVALID_VALUE, QString("/lights/%1/state/%2").arg(id).arg(param), QString("invalid value, %1, for parameter, %2").arg(map[param].toString()).arg(param)));
+                rsp.httpStatus = HttpStatusBadRequest;
+                return REQ_READY_SEND;
+            }
+        }
+        else
+        {
+            rsp.list.append(errorToMap(ERR_PARAMETER_NOT_AVAILABLE, QString("/lights/%1/state/%2").arg(id).arg(param), QString("parameter, %1, not available").arg(param)));
+            rsp.httpStatus = HttpStatusBadRequest;
+            return REQ_READY_SEND;
+        }
+    }
+
+    if (hasOn && targetOn && targetLiftPct == 0)
+    {
+        // handle {"on": true, "bri": 0}
+        targetLiftPct = 1;
+    }
+
+    // Some devices invert LiftPct.
+    if (targetLiftPct != 0xFF)
+    {
+        if (taskRef.lightNode->modelId().startsWith(QLatin1String("lumi.curtain")))
+        {
+            targetLiftPct = 100 - targetLiftPct;
+        }
+        else if (taskRef.lightNode->modelId() == QLatin1String("Shutter switch with neutral"))
+        {
+            // Legrand invert bri and don't support other value than 0
+            targetLiftPct = targetLiftPct == 0 ? 254 : 0;
+        }
+    }
+
+    // Send command(s) to device.  Stop trumps LiftPct trumps Open/Close.
+    if (hasStop)
+    {
+        TaskItem task;
+        copyTaskReq(taskRef, task);
+
+        if (addTaskWindowCovering(task, WINDOW_COVERING_COMMAND_STOP, 0, 0))
+        {
+            QVariantMap rspItem;
+            QVariantMap rspItemState;
+            rspItemState[QString("/lights/%1/state/bri_inc").arg(id)] = 0;
+            rspItem["success"] = rspItemState;
+            rsp.list.append(rspItem);
+            // Rely on attribute reporting to update the light state.
+        }
+        else
+        {
+            rsp.list.append(errorToMap(ERR_INTERNAL_ERROR, QString("/lights/%1").arg(id), QString("Internal error, %1").arg(ERR_BRIDGE_BUSY)));
+        }
+    }
+    else if (targetLiftPct != 0xFF)
+    {
+        bool ok;
+        TaskItem task;
+        copyTaskReq(taskRef, task);
+
+        if (cluster == ANALOG_OUTPUT_CLUSTER_ID)
+        {
+            const quint16 attr = 0x0055; // Present value;
+            const quint8 type = deCONZ::ZclSingleFloat;
+            float value = targetLiftPct;
+
+            // FIXME: The following low-level code is needed because ZclAttribute is broken for ZclSingleFloat.
+
+            task.taskType = TaskWriteAttribute;
+
+            task.req.setClusterId(cluster);
+            task.req.setProfileId(HA_PROFILE_ID);
+            task.zclFrame.setSequenceNumber(zclSeq++);
+            task.zclFrame.setCommandId(deCONZ::ZclWriteAttributesId);
+            task.zclFrame.setFrameControl(deCONZ::ZclFCProfileCommand |
+                                          deCONZ::ZclFCDirectionClientToServer |
+                                          deCONZ::ZclFCDisableDefaultResponse);
+
+            DBG_Printf(DBG_INFO, "write attribute of 0x%016llX ep: 0x%02X cluster: 0x%04X: 0x%04X\n", taskRef.lightNode->address().ext(), taskRef.lightNode->haEndpoint().endpoint(), cluster, attr);
+
+            { // payload
+                QDataStream stream(&task.zclFrame.payload(), QIODevice::WriteOnly);
+                stream.setByteOrder(QDataStream::LittleEndian);
+                stream.setFloatingPointPrecision(QDataStream::SinglePrecision);
+
+                stream << attr;
+                stream << type;
+                stream << value;
+            }
+
+            { // ZCL frame
+                QDataStream stream(&task.req.asdu(), QIODevice::WriteOnly);
+                stream.setByteOrder(QDataStream::LittleEndian);
+                task.zclFrame.writeToStream(stream);
+            }
+
+            ok = addTask(task);
+
+            // FIXME: Use following code once ZclAttribute has been fixed.
+
+            // deCONZ::ZclAttribute attr(attr, type, "value", deCONZ::ZclReadWrite, true);
+            // attr.setValue(QVariant(value));
+            // ok = writeAttribute(taskRef.lightNode, taskRef.lightNode->haEndpoint().endpoint(), cluster, attr);
+        }
+        else
+        {
+            ok = addTaskWindowCovering(task, WINDOW_COVERING_COMMAND_GOTO_LIFT_PCT, 0, targetLiftPct);
+        }
+        if (ok)
+        {
+            QVariantMap rspItem;
+            QVariantMap rspItemState;
+            rspItemState[QString("/lights/%1/state/bri").arg(id)] = hasBri ? map["bri"] : targetOn ? 254 : 0;
+            rspItem["success"] = rspItemState;
+            rsp.list.append(rspItem);
+            // Rely on attribute reporting to update the light state.
+        }
+        else
+        {
+            rsp.list.append(errorToMap(ERR_INTERNAL_ERROR, QString("/lights/%1").arg(id), QString("Internal error, %1").arg(ERR_BRIDGE_BUSY)));
+        }
+    }
+    else if (hasOn)
+    {
+        TaskItem task;
+        copyTaskReq(taskRef, task);
+
+        if (addTaskWindowCovering(task, targetOn ? WINDOW_COVERING_COMMAND_CLOSE : WINDOW_COVERING_COMMAND_OPEN, 0, 0))
+        {
+            QVariantMap rspItem;
+            QVariantMap rspItemState;
+            rspItemState[QString("/lights/%1/state/on").arg(id)] = map["on"];
+            rspItem["success"] = rspItemState;
+            rsp.list.append(rspItem);
+            // Rely on attribute reporting to update the light state.
+        }
+        else
+        {
+            rsp.list.append(errorToMap(ERR_INTERNAL_ERROR, QString("/lights/%1").arg(id), QString("Internal error, %1").arg(ERR_BRIDGE_BUSY)));
+        }
+    }
+
+    // Handle TiltPct independent from Stop - LiftPct - Open/Close.
+    if (targetTiltPct != 0xFF)
+    {
+        TaskItem task;
+        copyTaskReq(taskRef, task);
+
+        if (addTaskWindowCovering(task, WINDOW_COVERING_COMMAND_GOTO_TILT_PCT, 0, targetTiltPct))
+        {
+            QVariantMap rspItem;
+            QVariantMap rspItemState;
+            rspItemState[QString("/lights/%1/state/sat").arg(id)] = map["sat"];
+            rspItem["success"] = rspItemState;
+            rsp.list.append(rspItem);
+            // Rely on attribute reporting to update the light state.
+        }
+        else
+        {
+            rsp.list.append(errorToMap(ERR_INTERNAL_ERROR, QString("/lights/%1").arg(id), QString("Internal error, %1").arg(ERR_BRIDGE_BUSY)));
+        }
+    }
+
+    processTasks();
+
+    return REQ_READY_SEND;
+}
+
+/*! PUT, PATCH /api/<apikey>/lights/<id>/state for Warning device "lights".
+    \return REQ_READY_SEND
+            REQ_NOT_HANDLED
+ */
+int DeRestPluginPrivate::setWarningDeviceState(const ApiRequest &req, ApiResponse &rsp, TaskItem &taskRef, QVariantMap &map)
+{
+    QString id = req.path[3];
+    QString alert;
+    quint16 onTime = 0;
+    static const QStringList alertList({ "none", "select", "lselect", "blink" });
+
+    // Check parameters.
+    QVariantMap::const_iterator k = map.begin();
+    QVariantMap::const_iterator kend = map.end();
+    for (; k != kend; ++k)
+    {
+        QString param = k.key();
+
+        if (param == "alert" && taskRef.lightNode->item(RStateAlert))
+        {
+            bool ok = false;
+            if (map[param].type() == QVariant::String)
+            {
+                alert = map[param].toString();
+                ok = alertList.contains(alert);
+            }
+            if (!ok)
+            {
+                rsp.list.append(errorToMap(ERR_INVALID_VALUE, QString("/lights/%1/state/%2").arg(id).arg(param), QString("invalid value, %1, for parameter, %2").arg(map[param].toString()).arg(param)));
+                rsp.httpStatus = HttpStatusBadRequest;
+                return REQ_READY_SEND;
+            }
+        }
+        else if (param == "ontime")
+        {
+            bool ok = false;
+
+            if (map[param].type() == QVariant::Double)
+            {
+                const uint ot = map[param].toUInt(&ok);
+                if (ok && ot > 0 && ot < 0xFFFF) {
+                    onTime = ot;
+                }
+                else
+                {
+                    ok = false;
+                }
+            }
+            if (!ok)
+            {
+                rsp.list.append(errorToMap(ERR_INVALID_VALUE, QString("/lights/%1/state/%2").arg(id).arg(param), QString("invalid value, %1, for parameter, %2").arg(map[param].toString()).arg(param)));
+                rsp.httpStatus = HttpStatusBadRequest;
+                return REQ_READY_SEND;
+            }
+        }
+        else
+        {
+            rsp.list.append(errorToMap(ERR_PARAMETER_NOT_AVAILABLE, QString("/lights/%1/state/%2").arg(id).arg(param), QString("parameter, %1, not available").arg(param)));
+            rsp.httpStatus = HttpStatusBadRequest;
+            return REQ_READY_SEND;
+        }
+    }
+
+    bool isSmokeDetector = false;
+    if (taskRef.lightNode->modelId() == QLatin1String("902010/24") || // Bitron Smoke Detector with siren
+        taskRef.lightNode->modelId() == QLatin1String("SMSZB-120")) // Develco smoke sensor
+    {
+        isSmokeDetector = true;
+        taskRef.lightNode->rx(); // otherwise device is marked as zombie and task is dropped
+    }
+
+    TaskItem task;
+    copyTaskReq(taskRef, task);
+    task.taskType = TaskWarning;
+
+    if (alert == "none")
+    {
+        task.options = 0x00; // Warning mode 0 (no warning), No strobe
+        task.duration = 0;
+    }
+    else if (alert == "select")
+    {
+        task.options = isSmokeDetector
+          ? 0x12  // Warning mode 2 (fire), Strobe
+          : 0x14; // Warning mode 1 (burglar), Strobe
+        task.duration = 1;
+    }
+    else if (alert == "lselect")
+    {
+        task.options = isSmokeDetector
+          ? 0x12  // Warning mode 2 (fire), Strobe
+          : 0x14; // Warning mode 1 (burglar), Strobe
+        task.duration = onTime > 0 ? onTime : 300;
+    }
+    else if (alert == "blink")
+    {
+        task.options = 0x04; // Warning mode 0 (no warning), Strobe
+        task.duration = onTime > 0 ? onTime : 300;
+    }
+
+    if (addTaskWarning(task, task.options, task.duration))
+    {
+        QVariantMap rspItem;
+        QVariantMap rspItemState;
+        rspItemState[QString("/lights/%1/state/alert").arg(id)] = alert;
+        rspItem["success"] = rspItemState;
+        rsp.list.append(rspItem);
+        // Don't update write-only state.alert.
+    }
+    else
+    {
+        rsp.list.append(errorToMap(ERR_INTERNAL_ERROR, QString("/lights/%1").arg(id), QString("Internal error, %1").arg(ERR_BRIDGE_BUSY)));
+    }
+
+    processTasks();
+
+    return REQ_READY_SEND;
+}
+
+/*! PUT, PATCH /api/<apikey>/lights/<id>
+    \return REQ_READY_SEND
+            REQ_NOT_HANDLED
+ */
+int DeRestPluginPrivate::setLightAttributes(const ApiRequest &req, ApiResponse &rsp)
+{
+    bool ok;
+    QVariant var = Json::parse(req.content, ok);
+    QVariantMap map = var.toMap();
+    QString id = req.path[3];
+    LightNode *lightNode = getLightNodeForId(id);
+    rsp.httpStatus = HttpStatusOk;
+
+    if (!lightNode || lightNode->state() == LightNode::StateDeleted)
+    {
+        rsp.list.append(errorToMap(ERR_RESOURCE_NOT_AVAILABLE, QString("/lights/%1").arg(id), QString("resource, /lights/%1, not available").arg(id)));
+        rsp.httpStatus = HttpStatusNotFound;
+        return REQ_READY_SEND;
+    }
+
+    if (!ok || map.isEmpty())
+    {
+        rsp.list.append(errorToMap(ERR_INVALID_JSON, QString("/lights/%1").arg(id), QString("body contains invalid JSON")));
+        return REQ_READY_SEND;
+    }
+
+    // name
+    if (map.contains("name"))
+    {
+        QString name = map["name"].toString().trimmed();
+
+        if (name.size() <= 32)
+        {
+            // if zero length set default name
+            // TODO use model description from basic cluster
+            if (name.size() == 0)
+            {
+                name = lightNode->id();
+            }
+
+            if (lightNode->node())
+            {
+                lightNode->node()->setUserDescriptor(name);
+            }
+            if (lightNode->name() != name)
+            {
+                lightNode->setName(name);
+
+                updateLightEtag(lightNode);
+                lightNode->setNeedSaveDatabase(true);
+                queSaveDb(DB_LIGHTS, DB_SHORT_SAVE_DELAY);
+
+                Event e(RLights, RAttrName, lightNode->id(), lightNode->item(RAttrName));
+                enqueueEvent(e);
+            }
+
+            Q_Q(DeRestPlugin);
+            q->nodeUpdated(lightNode->address().ext(), QLatin1String("name"), name);
+
+            if (lightNode->modelId().startsWith(QLatin1String("FLS-NB"))) // sync names
+            {
+                for (Sensor &s : sensors)
+                {
+                    if (s.address().ext() == lightNode->address().ext() &&
+                        s.name() != lightNode->name())
+                    {
+                        updateSensorEtag(&s);
+                        s.setName(lightNode->name());
+                        s.setNeedSaveDatabase(true);
+                        queSaveDb(DB_SENSORS, DB_SHORT_SAVE_DELAY);
+                    }
+                }
+            }
+
+            QVariantMap rspItem;
+            QVariantMap rspItemState;
+            rspItemState[QString("/lights/%1/name").arg(id)] = map["name"];
+            rspItem["success"] = rspItemState;
+            rsp.list.append(rspItem);
+            rsp.etag = lightNode->etag;
+            return REQ_READY_SEND;
+        }
+        else
+        {
+            rsp.list.append(errorToMap(ERR_INVALID_VALUE, QString("/lights/%1").arg(id), QString("invalid value, %1, for parameter, /lights/%2/name").arg(name).arg(id)));
+            return REQ_READY_SEND;
+        }
+    }
+
+    // powerup options
+    if (map.contains("powerup"))
+    {
+        ResourceItem *item = lightNode->item(RConfigPowerup);
+
+        if (!item)
+        {
+            rsp.list.append(errorToMap(ERR_PARAMETER_NOT_AVAILABLE, QString("/lights/%1").arg(id), QString("parameter, /lights/%1/powerup, is not available").arg(id)));
+            rsp.httpStatus = HttpStatusNotFound;
+            return REQ_READY_SEND;
+        }
+
+        if (item->setValue(map["powerup"]))
+        {
+            QVariantMap rspItem;
+            QVariantMap rspItemState;
+            rspItemState[QString("/lights/%1/powerup").arg(id)] = map["powerup"];
+            rspItem["success"] = rspItemState;
+            rsp.list.append(rspItem);
+            rsp.etag = lightNode->etag;
+
+            if (item->lastSet() == item->lastChanged())
+            {
+                Event e(RLights, RConfigPowerup, lightNode->id(), item);
+                enqueueEvent(e);
+                lightNode->setNeedSaveDatabase(true);
+                queSaveDb(DB_LIGHTS, DB_SHORT_SAVE_DELAY);
+            }
+
+            return REQ_READY_SEND;
+        }
+        else
+        {
+            rsp.list.append(errorToMap(ERR_INVALID_VALUE, QString("/lights/%1/powerup").arg(id), QString("invalid value, %1, for parameter powerup").arg(map["powerup"].toString())));
+            rsp.httpStatus = HttpStatusBadRequest;
+            return REQ_READY_SEND;
+        }
+    }
+
+    /*else
+    {
+        rsp.list.append(errorToMap(ERR_MISSING_PARAMETER, QString("/lights/%1").arg(id), QString("missing parameters in body")));
+        return REQ_READY_SEND;
+    }*/
+
+    return REQ_NOT_HANDLED;
+}
+
+/*! DELETE /api/<apikey>/lights/<id>
+    \return 0 - on success
+           -1 - on error
+ */
+int DeRestPluginPrivate::deleteLight(const ApiRequest &req, ApiResponse &rsp)
+{
+    DBG_Assert(req.path.size() == 4);
+
+    if (req.path.size() != 4)
+    {
+        return REQ_NOT_HANDLED;
+    }
+
+    const QString &id = req.path[3];
+
+    LightNode *lightNode = getLightNodeForId(id);
+
+    if (!lightNode || lightNode->state() == LightNode::StateDeleted)
+    {
+        rsp.list.append(errorToMap(ERR_RESOURCE_NOT_AVAILABLE, QString("/lights/%1").arg(id), QString("resource, /lights/%1, not available").arg(id)));
+        rsp.httpStatus = HttpStatusNotFound;
+        return REQ_READY_SEND;
+    }
+
+    bool ok;
+    QVariant var = Json::parse(req.content, ok);
+    QVariantMap map = var.toMap();
+
+    if (!ok)
+    {
+        rsp.list.append(errorToMap(ERR_INVALID_JSON, QString("/lights/%1").arg(id), QString("body contains invalid JSON")));
+        rsp.httpStatus = HttpStatusBadRequest;
+        return REQ_READY_SEND;
+    }
+
+    bool hasReset = map.contains("reset");
+
+    if (hasReset)
+    {
+        if (map["reset"].type() == QVariant::Bool)
+        {
+            bool reset = map["reset"].toBool();
+
+            QVariantMap rspItem;
+            QVariantMap rspItemState;
+            rspItemState[QString("/lights/%1/reset").arg(id)] = reset;
+            rspItem["success"] = rspItemState;
+            rsp.list.append(rspItem);
+
+            if (reset)
+            {
+                lightNode->setResetRetryCount(10);
+            }
+        }
+        else
+        {
+            rsp.list.append(errorToMap(ERR_INVALID_VALUE, QString("/lights/%1/reset").arg(id), QString("invalid value, %1, for parameter, reset").arg(map["reset"].toString())));
+            rsp.httpStatus = HttpStatusBadRequest;
+            return REQ_READY_SEND;
+        }
+    }
+    else
+    {
+        QVariantMap rspItem;
+        QVariantMap rspItemState;
+        rspItemState["id"] = id;
+        rspItem["success"] = rspItemState;
+        rsp.list.append(rspItem);
+    }
+
+    // delete all group membership from light
+    std::vector<GroupInfo>::iterator g = lightNode->groups().begin();
+    std::vector<GroupInfo>::iterator gend = lightNode->groups().end();
+
+    for (; g != gend; ++g)
+    {
+        //delete Light from all scenes.
+        deleteLightFromScenes(id, g->id);
+
+        //delete Light from all groups
+        g->actions &= ~GroupInfo::ActionAddToGroup;
+        g->actions |= GroupInfo::ActionRemoveFromGroup;
+        if (g->state != GroupInfo::StateNotInGroup)
+        {
+            g->state = GroupInfo::StateNotInGroup;
+        }
+    }
+
+    if (lightNode->state() != LightNode::StateDeleted)
+    {
+        lightNode->setState(LightNode::StateDeleted);
+        lightNode->setNeedSaveDatabase(true);
+    }
+
+    {
+        Q_Q(DeRestPlugin);
+        q->nodeUpdated(lightNode->address().ext(), QLatin1String("deleted"), QLatin1String(""));
+    }
+
+    updateLightEtag(lightNode);
+    queSaveDb(DB_LIGHTS | DB_GROUPS | DB_SCENES, DB_SHORT_SAVE_DELAY);
+
+    rsp.httpStatus = HttpStatusOk;
+    rsp.etag = lightNode->etag;
+
+    return REQ_READY_SEND;
+}
+
+/*! DELETE /api/<apikey>/lights/<id>/scenes
+    \return 0 - on success
+           -1 - on error
+ */
+int DeRestPluginPrivate::removeAllScenes(const ApiRequest &req, ApiResponse &rsp)
+{
+    DBG_Assert(req.path.size() == 5);
+
+    if (req.path.size() != 5)
+    {
+        return REQ_NOT_HANDLED;
+    }
+
+    const QString &id = req.path[3];
+
+    LightNode *lightNode = getLightNodeForId(id);
+
+    if (!lightNode)
+    {
+        rsp.list.append(errorToMap(ERR_RESOURCE_NOT_AVAILABLE, QString("/lights/%1").arg(id), QString("resource, /lights/%1, not available").arg(id)));
+        rsp.httpStatus = HttpStatusNotFound;
+        return REQ_READY_SEND;
+    }
+
+    else
+    {
+        QVariantMap rspItem;
+        QVariantMap rspItemState;
+        rspItemState["id"] = id;
+        rspItem["success"] = rspItemState;
+        rsp.list.append(rspItem);
+    }
+
+    //delete Light from all scenes.
+    std::vector<GroupInfo>::iterator g = lightNode->groups().begin();
+    std::vector<GroupInfo>::iterator gend = lightNode->groups().end();
+
+    for (; g != gend; ++g)
+    {
+        deleteLightFromScenes(id, g->id);
+    }
+
+    queSaveDb(DB_SCENES, DB_SHORT_SAVE_DELAY);
+    rsp.httpStatus = HttpStatusOk;
+    rsp.etag = lightNode->etag;
+
+    return REQ_READY_SEND;
+}
+
+/*! DELETE /api/<apikey>/lights/<id>/groups
+    \return 0 - on success
+           -1 - on error
+ */
+int DeRestPluginPrivate::removeAllGroups(const ApiRequest &req, ApiResponse &rsp)
+{
+    DBG_Assert(req.path.size() == 5);
+
+    if (req.path.size() != 5)
+    {
+        return REQ_NOT_HANDLED;
+    }
+
+    const QString &id = req.path[3];
+
+    LightNode *lightNode = getLightNodeForId(id);
+
+    if (!lightNode)
+    {
+        rsp.list.append(errorToMap(ERR_RESOURCE_NOT_AVAILABLE, QString("/lights/%1").arg(id), QString("resource, /lights/%1, not available").arg(id)));
+        rsp.httpStatus = HttpStatusNotFound;
+        return REQ_READY_SEND;
+    }
+
+    QVariantMap rspItem;
+    QVariantMap rspItemState;
+    rspItemState["id"] = id;
+    rspItem["success"] = rspItemState;
+    rsp.list.append(rspItem);
+
+    // delete all group membership from light
+    std::vector<GroupInfo>::iterator g = lightNode->groups().begin();
+    std::vector<GroupInfo>::iterator gend = lightNode->groups().end();
+
+    for (; g != gend; ++g)
+    {
+        //delete Light from all scenes.
+        deleteLightFromScenes(id, g->id);
+
+        //delete Light from all groups
+        g->actions &= ~GroupInfo::ActionAddToGroup;
+        g->actions |= GroupInfo::ActionRemoveFromGroup;
+        if (g->state != GroupInfo::StateNotInGroup)
+        {
+            g->state = GroupInfo::StateNotInGroup;
+            lightNode->setNeedSaveDatabase(true);
+        }
+    }
+
+    updateLightEtag(lightNode);
+    queSaveDb(DB_LIGHTS, DB_SHORT_SAVE_DELAY);
+
+    rsp.httpStatus = HttpStatusOk;
+    rsp.etag = lightNode->etag;
+
+    return REQ_READY_SEND;
+}
+
+/*! GET /api/<apikey>/lights/<id>/connectivity
+    \return 0 - on success
+           -1 - on error
+ */
+int DeRestPluginPrivate::getConnectivity(const ApiRequest &req, ApiResponse &rsp, bool alt)
+{
+    Connectivity newConn;
+    uint64_t coordinatorAddress = 0;
+    newConn.targets.clear();
+    std::list<quint8> rlqiListTemp = newConn.getRLQIList();
+    rlqiListTemp.clear();
+    newConn.setRLQIList(rlqiListTemp);
+    quint16 sumLQI = 0;
+    quint8 meanLQI = 0;
+
+    DBG_Assert(req.path.size() == 5);
+
+    if (req.path.size() != 5)
+    {
+        return REQ_NOT_HANDLED;
+    }
+
+    const QString &id = req.path[3];
+
+    //Rest LightNode
+    LightNode *lightNode = getLightNodeForId(id);
+
+    if (!lightNode)
+    {
+        rsp.list.append(errorToMap(ERR_RESOURCE_NOT_AVAILABLE, QString("/lights/%1").arg(id), QString("resource, /lights/%1, not available").arg(id)));
+        rsp.httpStatus = HttpStatusNotFound;
+        return REQ_READY_SEND;
+    }
+
+    //deCONZ Node
+    uint n = 0;
+    const deCONZ::Node *node = 0;
+
+    while (apsCtrl->getNode(n, &node) == 0)
+    {
+        if (node->isCoordinator())
+        {
+            coordinatorAddress = node->address().ext();
+
+            //set start node
+            DeRestPluginPrivate::nodeVisited nv;
+            nv.node = node;
+            nv.visited = false;
+            newConn.start = nv;
+        }
+        else
+        {
+            //set target nodes
+            if (!(node->isZombie()))
+            {
+                DeRestPluginPrivate::nodeVisited nv;
+                nv.node = node;
+                nv.visited = false;
+                newConn.targets.push_back(nv);
+            }
+        }
+        n++;
+    }
+
+    //start route search
+    std::vector<DeRestPluginPrivate::nodeVisited> resultList;
+    std::vector<deCONZ::NodeNeighbor> neighborList;
+
+    for (uint r = 0; r < newConn.targets.size(); r++)
+    {
+        if (lightNode->address().ext() == newConn.targets[r].node->address().ext())
+        {
+            // first get neighbours of target node
+            // TODO: philips strip doesn't recognize fls as neighbours.
+            const std::vector<deCONZ::NodeNeighbor> &neighbors = newConn.targets[r].node->neighbors();
+
+            std::vector<deCONZ::NodeNeighbor>::const_iterator nb = neighbors.begin();
+            std::vector<deCONZ::NodeNeighbor>::const_iterator nb_end = neighbors.end();
+
+            DBG_Printf(DBG_INFO,"Node: %s\n",qPrintable(newConn.targets[r].node->address().toStringExt()));
+            for (; nb != nb_end; ++nb)
+            {
+                DBG_Printf(DBG_INFO,"neighbour: %s, LQI %u\n",qPrintable(nb->address().toStringExt()),nb->lqi());
+                neighborList.push_back(*nb);
+                sumLQI = sumLQI + (nb->lqi());
+                DBG_Printf(DBG_INFO,"sum: %u\n",sumLQI);
+            }
+
+            //-- first approach: start a search for all possible routes --//
+            if (!alt)
+            {
+                newConn.searchAllPaths(resultList, newConn.start, newConn.targets[r]);
+
+                // result RLQI list
+                rlqiListTemp = newConn.getRLQIList();
+                rlqiListTemp.sort();
+                newConn.setRLQIList(rlqiListTemp);
+
+                DBG_Printf(DBG_INFO,"gateway connectivity: %u\n",newConn.getRLQIList().back());
+                DBG_Printf(DBG_INFO,"number of routes: %u\n",newConn.getRLQIList().size());
+
+                resultList.clear();
+            }
+            else
+            //-- alternative approach: compute mean lqi of neighbors for each node --//
+            {
+                if (neighbors.size() == 0)
+                {
+                    meanLQI = 0;
+                }
+                else
+                {
+                    meanLQI = sumLQI / neighbors.size();
+                }
+                DBG_Printf(DBG_INFO,"sum: %u, neighbors: %i, mean LQI: %u\n",sumLQI,neighbors.size(),meanLQI);
+            }
+
+            break;
+        }
+    }
+    rsp.httpStatus = HttpStatusOk;
+
+    // Neighbours to Map
+
+    QVariantMap connectivityMap;
+    QVariantMap neighborsMap;
+    QVariantMap nbNode;
+    quint8 lqi1 = 0;
+    quint8 lqi2 = 0;
+
+    for (uint nl = 0; nl < neighborList.size(); nl++)
+    {
+        if (neighborList[nl].address().ext() != coordinatorAddress)
+        {
+            LightNode *nl_neighbor = getLightNodeForAddress(neighborList[nl].address());
+            if ((nl_neighbor != NULL) && (neighborList[nl].lqi() != 0) && nl_neighbor->isAvailable())
+            {
+                //lqi value from actual node to his neighbor
+                lqi1 = neighborList[nl].lqi();
+                //DBG_Printf(DBG_INFO, "LQI %s -> %s = %u\n",qPrintable(lightNode->address().toStringExt()),qPrintable(neighborList.at(nl).address().toStringExt()),lqi1);
+
+                //lqi value from the opposite direction
+                DeRestPluginPrivate::nodeVisited oppositeNode = newConn.getNodeWithAddress(neighborList[nl].address().ext());
+
+                for(uint y = 0; y < oppositeNode.node->neighbors().size(); y++)
+                {
+                    if(oppositeNode.node->neighbors()[y].address().ext() == lightNode->address().ext())
+                    {
+                        lqi2 = oppositeNode.node->neighbors()[y].lqi();
+                        //DBG_Printf(DBG_INFO, "LQI %s -> %s = %u\n",qPrintable(nodeXY.node->address().toStringExt()),qPrintable((nodeXY.node->neighbors().at(y).address().toStringExt())),lqi2);
+                        break;
+                    }
+                }
+
+                if (!alt)
+                {
+                    //take the lower lqi value
+                    //if (lqi1 < lqi2)
+                    //take lqi from current node if it is not 0
+                    if (lqi1 != 0)
+                    {
+                        nbNode["connectivity"] = lqi1;
+                    }
+                    //else if (lqi2 != 0)
+                    else
+                    {
+                        nbNode["connectivity"] = lqi2;
+                    }
+                }
+                else
+                {
+                    // alternative approach: take the lqi value of actual node
+                    nbNode["connectivity"] = lqi1;
+                }
+
+                nbNode["name"] = nl_neighbor->name();
+                nbNode["reachable"] = nl_neighbor->isAvailable();
+                neighborsMap[nl_neighbor->id()] = nbNode;
+            }
+        }
+    }
+
+    //connectivity to Map
+
+    connectivityMap["name"] = lightNode->name();
+    connectivityMap["reachable"] = lightNode->isAvailable();
+    connectivityMap["extAddress"] = lightNode->address().toStringExt();
+    if (!alt)
+    {
+        connectivityMap["connectivity"] = newConn.getRLQIList().back();
+    }
+    else
+    {
+        connectivityMap["connectivity"] = meanLQI;
+    }
+    connectivityMap["routesToGateway"] = (double)newConn.getRLQIList().size();
+    connectivityMap["neighbours"] = neighborsMap;
+
+    updateLightEtag(lightNode);
+    rsp.httpStatus = HttpStatusOk;
+    rsp.etag = lightNode->etag;
+    rsp.map = connectivityMap;
+
+    return REQ_READY_SEND;
+}
+
+void DeRestPluginPrivate::handleLightEvent(const Event &e)
+{
+    DBG_Assert(e.resource() == RLights);
+    DBG_Assert(e.what() != nullptr);
+
+    LightNode *lightNode = getLightNodeForId(e.id());
+
+    if (!lightNode)
+    {
+        return;
+    }
+    const QDateTime now = QDateTime::currentDateTime();
+
+    // push state updates through websocket
+    if (strncmp(e.what(), "state/", 6) == 0)
+    {
+        ResourceItem *item = lightNode->item(e.what());
+        if (item)
+        {
+
+            if (lightNode->lastStatePush.isValid() && item->lastSet() < lightNode->lastStatePush)
+            {
+                DBG_Printf(DBG_INFO_L2, "discard light state push for %s: %s (already pushed)\n", qPrintable(e.id()), e.what());
+                webSocketServer->flush(); // force transmit send buffer
+                return; // already pushed
+            }
+
+            QVariantMap map;
+            map["t"] = QLatin1String("event");
+            map["e"] = QLatin1String("changed");
+            map["r"] = QLatin1String("lights");
+            map["id"] = e.id();
+            map["uniqueid"] = lightNode->uniqueId();
+            QVariantMap state;
+            ResourceItem *ix = nullptr;
+            ResourceItem *iy = nullptr;
+            QVariantList xy;
+
+            for (int i = 0; i < lightNode->itemCount(); i++)
+            {
+                item = lightNode->itemForIndex(i);
+                const ResourceItemDescriptor &rid = item->descriptor();
+
+                if (strncmp(rid.suffix, "state/", 6) == 0)
+                {
+                    const char *key = item->descriptor().suffix + 6;
+
+                    if (rid.suffix == RStateX)
+                    {
+                        ix = item;
+                    }
+                    else if (rid.suffix == RStateY)
+                    {
+                        iy = item;
+                    }
+                    else if (item->lastSet().isValid() && (gwWebSocketNotifyAll || (item->lastChanged().isValid() && item->lastChanged() >= lightNode->lastStatePush)))
+                    {
+                        state[key] = item->toVariant();
+                    }
+                }
+            }
+
+            if (ix && ix->lastSet().isValid() && iy && iy->lastSet().isValid())
+            {
+                if (gwWebSocketNotifyAll ||
+                    (ix->lastChanged().isValid() && ix->lastChanged() >= lightNode->lastStatePush) ||
+                    (iy->lastChanged().isValid() && iy->lastChanged() >= lightNode->lastStatePush))
+                  {
+                      xy.append(round(ix->toNumber() / 6.5535) / 10000.0);
+                      xy.append(round(iy->toNumber() / 6.5535) / 10000.0);
+                      state["xy"] = xy;
+                  }
+            }
+
+            if (!state.isEmpty())
+            {
+                map["state"] = state;
+                webSocketServer->broadcastTextMessage(Json::serialize(map));
+                lightNode->lastStatePush = now;
+            }
+
+            if ((e.what() == RStateOn || e.what() == RStateReachable) && !lightNode->groups().empty())
+            {
+                std::vector<GroupInfo>::const_iterator i = lightNode->groups().begin();
+                std::vector<GroupInfo>::const_iterator end = lightNode->groups().end();
+                for (; i != end; ++i)
+                {
+                    if (i->state == GroupInfo::StateInGroup)
+                    {
+                        Event e(RGroups, REventCheckGroupAnyOn, int(i->id));
+                        enqueueEvent(e);
+                    }
+                }
+            }
+        }
+    }
+    else if (e.what() == RAttrName)
+    {
+        QVariantMap map;
+        map["t"] = QLatin1String("event");
+        map["e"] = QLatin1String("changed");
+        map["r"] = QLatin1String("lights");
+        map["id"] = e.id();
+        map["uniqueid"] = lightNode->uniqueId();
+
+        if (e.what() == RAttrName) // new attributes might be added in future
+        {
+            map["name"] = lightNode->name();
+        }
+        webSocketServer->broadcastTextMessage(Json::serialize(map));
+    }
+    else if (e.what() == REventAdded)
+    {
+        QVariantMap res;
+        res["name"] = lightNode->name();
+        searchLightsResult[lightNode->id()] = res;
+
+        QVariantMap map;
+        map["t"] = QLatin1String("event");
+        map["e"] = QLatin1String("added");
+        map["r"] = QLatin1String("lights");
+        map["id"] = e.id();
+        map["uniqueid"] = lightNode->uniqueId();
+
+        webSocketServer->broadcastTextMessage(Json::serialize(map));
+    }
+    else if (e.what() == REventDeleted)
+    {
+        QVariantMap map;
+        map["t"] = QLatin1String("event");
+        map["e"] = QLatin1String("deleted");
+        map["r"] = QLatin1String("lights");
+        map["id"] = e.id();
+        map["uniqueid"] = lightNode->uniqueId();
+
+        webSocketServer->broadcastTextMessage(Json::serialize(map));
+    }
+}
+
+/*! Starts the search for new lights.
+ */
+void DeRestPluginPrivate::startSearchLights()
+{
+    if (searchLightsState == SearchLightsIdle || searchLightsState == SearchLightsDone)
+    {
+        pollNodes.clear();
+        searchLightsResult.clear();
+        lastLightsScan = QDateTime::currentDateTimeUtc().toString(QLatin1String("yyyy-MM-ddTHH:mm:ss"));
+        QTimer::singleShot(1000, this, SLOT(searchLightsTimerFired()));
+        searchLightsState = SearchLightsActive;
+    }
+    else
+    {
+        DBG_Assert(searchLightsState == SearchLightsActive);
+    }
+
+    searchLightsTimeout = gwNetworkOpenDuration;
+    gwPermitJoinResend = searchLightsTimeout;
+    if (!resendPermitJoinTimer->isActive())
+    {
+        resendPermitJoinTimer->start(100);
+    }
+}
+
+/*! Handler for search lights active state.
+ */
+void DeRestPluginPrivate::searchLightsTimerFired()
+{
+    if (gwPermitJoinResend == 0)
+    {
+        if (gwPermitJoinDuration == 0)
+        {
+            searchLightsTimeout = 0; // done
+        }
+    }
+
+    if (searchLightsTimeout > 0)
+    {
+        searchLightsTimeout--;
+        QTimer::singleShot(1000, this, SLOT(searchLightsTimerFired()));
+    }
+
+    if (searchLightsTimeout == 0)
+    {
+        searchLightsState = SearchLightsDone;
+    }
+}