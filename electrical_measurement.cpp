#include "de_web_plugin.h"
#include "de_web_plugin_private.h"
#include "device.h"
#include "device_descriptions.h"

#define ACTIVE_POWER                            0x050B
#define RMS_VOLTAGE                             0x0505
#define RMS_CURRENT                             0x0508
#define APPARENT_POWER                          0x050F

/*! Handle packets related to the ZCL electrical measurement cluster.
    \param ind the APS level data indication containing the ZCL packet
    \param zclFrame the actual ZCL frame which holds the electrical measurement cluster command or attribute
 */
void DeRestPluginPrivate::handleElectricalMeasurementClusterIndication(const deCONZ::ApsDataIndication &ind, const deCONZ::ZclFrame &zclFrame)
{
    if (zclFrame.isDefaultResponse())
    {
        return;
    }

    Sensor *sensor = getSensorNodeForAddressAndEndpoint(ind.srcAddress(), ind.srcEndpoint(), QLatin1String("ZHAPower"));

    if (!sensor)
    {
        DBG_Printf(DBG_INFO, "No power sensor found for 0x%016llX, endpoint: 0x%02X\n", ind.srcAddress().ext(), ind.srcEndpoint());
        return;
    }

    QDataStream stream(zclFrame.payload());
    stream.setByteOrder(QDataStream::LittleEndian);

    bool isReadAttr = false;
    bool isReporting = false;
    if (zclFrame.isProfileWideCommand() && zclFrame.commandId() == deCONZ::ZclReadAttributesResponseId)
    {
        isReadAttr = true;
    }
    if (zclFrame.isProfileWideCommand() && zclFrame.commandId() == deCONZ::ZclReportAttributesId)
    {
        isReporting = true;
    }

    // Read ZCL reporting and ZCL Read Attributes Response
    if (isReadAttr || isReporting)
    {
        const auto modelId = sensor->modelId();
        const NodeValue::UpdateType updateType = isReadAttr ? NodeValue::UpdateByZclRead : NodeValue::UpdateByZclReport;

        bool configUpdated = false;
        bool stateUpdated = false;

        while (!stream.atEnd())
        {
            quint16 attrId;
            quint8 attrTypeId;

            stream >> attrId;
            if (isReadAttr)
            {
                quint8 status;
                stream >> status;  // Read Attribute Response status
                if (status != deCONZ::ZclSuccessStatus)
                {
                    continue;
                }
            }
            stream >> attrTypeId;

            deCONZ::ZclAttribute attr(attrId, attrTypeId, QLatin1String(""), deCONZ::ZclRead, false);

            if (!attr.readFromStream(stream))
            {
                continue;
            }

            ResourceItem *item = nullptr;

            switch (attrId)
            {
            case ACTIVE_POWER:
            {
                qint16 power = attr.numericValue().s16;
                item = sensor->item(RStatePower);

                if (item && power != -32768)
                {
                    if (modelId == QLatin1String("SmartPlug") ||                              // Heiman
                        modelId.startsWith(QLatin1String("SKHMP30")) ||                       // GS smart plug
                        modelId.startsWith(QLatin1String("ROB_200")) ||                       // ROBB Smarrt micro dimmer
                        modelId.startsWith(QLatin1String("Micro Smart Dimmer")) ||            // Sunricher Micro Smart Dimmer
                        modelId.startsWith(QLatin1String("lumi.plug.maeu")) ||                // Xiaomi Aqara ZB3.0 smart plug
                        modelId == QLatin1String("RICI01") ||                                 // LifeControl Smart Plug
                        modelId.startsWith(QLatin1String("outlet")) ||                        // Samsung SmartThings IM6001-OTP/IM6001-OTP01
                        modelId == QLatin1String("3200-Sgb") ||                               // Samsung/Centralite smart outlet
                        modelId == QLatin1String("3200-de") ||                                // Samsung/Centralite smart outlet
                        modelId.startsWith(QLatin1String("lumi.switch.n0agl1")) ||            // Xiaomi Aqara Single Switch Module T1 (With Neutral)
                        modelId.startsWith(QLatin1String("lumi.switch.b1naus01")))            // Xiaomi ZB3.0 Smart Wall Switch
                    {
                        power = static_cast<qint16>(round((double)power / 10.0)); // 0.1W -> W
                        DDF_AnnoteZclParse(sensor, item, ind.srcEndpoint(), ind.clusterId(), attrId, "if (Attr.val != -32768) { Item.val = Math.round(Attr.val / 10); } ");
                    }
                    else if (modelId.startsWith(QLatin1String("Plug")) && sensor->manufacturer() == QLatin1String("OSRAM")) // OSRAM
                    {
                        power = power == 28000 ? 0 : power / 10;
                        DDF_AnnoteZclParse(sensor, item, ind.srcEndpoint(), ind.clusterId(), attrId, "if (Attr.val != -32768) { Item.val = Attr.val == 28000 ? 0: Attr.val / 10; } ");
                    }
                    else if (modelId.startsWith(QLatin1String("SZ-ESW01")))                   // Sercomm / Telstra smart plug
                    {
                        power = static_cast<qint16>(round(((double)power * 128) / 1000.0));
                        DDF_AnnoteZclParse(sensor, item, ind.srcEndpoint(), ind.clusterId(), attrId, "if (Attr.val != -32768) { Item.val = Math.round(Attr.val * 128 / 1000); } ");
                    }
                    else if (modelId == QLatin1String("Connected socket outlet"))             // Niko smart socket
                    {
                        power = static_cast<qint16>(round(((double)power * 1123) / 10000.0));
                        DDF_AnnoteZclParse(sensor, item, ind.srcEndpoint(), ind.clusterId(), attrId, "if (Attr.val != -32768) { Item.val = Math.round(Attr.val * 1123 / 10000); } ");
                    }
                    else if (modelId.startsWith(QLatin1String("lumi.relay.c2acn")))           // Xiaomi relay
                    {
                        continue;   // Device seems to always report -1 via this cluster/attribute
                    }
                    else
                    {
                        DDF_AnnoteZclParse(sensor, item, ind.srcEndpoint(), ind.clusterId(), attrId, "if (Attr.val != -32768) { Item.val = Attr.val; } ");
                    }

                    if (item->toNumber() != power)
                    {
                        item->setValue(power); // in W
                        enqueueEvent(Event(RSensors, RStatePower, sensor->id(), item));
                    }
                }

                sensor->setZclValue(updateType, ind.srcEndpoint(), ELECTRICAL_MEASUREMENT_CLUSTER_ID, attrId, attr.numericValue());
                stateUpdated = true;
            }
                break;

            case RMS_VOLTAGE:
            {
                quint16 voltage = attr.numericValue().u16;
                item = sensor->item(RStateVoltage);

                if (item && voltage != 65535)
                {
                    if (modelId == QLatin1String("SmartPlug") ||                                       // Heiman
                        modelId.startsWith(QLatin1String("SPLZB-1")) ||                                // Develco smart plug
                        modelId.startsWith(QLatin1String("SMRZB-3")) ||                                // Develco smart relay
                        modelId.startsWith(QLatin1String("SMRZB-1")) ||                                // Develco smart cable
                        modelId.startsWith(QLatin1String("SKHMP30")) ||                                // GS smart plug
                        modelId == QLatin1String("Smart16ARelay51AU") ||                               // Aurora (Develco) smart plug
                        modelId == QLatin1String("PoP"))                                               // Apex Smart Plug
                    {
                        voltage = static_cast<quint16>(round((double)voltage / 100.0)); // 0.01V -> V
                        DDF_AnnoteZclParse(sensor, item, ind.srcEndpoint(), ind.clusterId(), attrId, "if (Attr.val != 65535) { Item.val = Math.round(Attr.val / 100); } ");
                    }
                    else if (modelId == QLatin1String("RICI01") ||                                     // LifeControl Smart Plug
                             modelId.startsWith(QLatin1String("outlet")) ||                            // Samsung SmartThings IM6001-OTP/IM6001-OTP01
                             modelId.startsWith(QLatin1String("ROB_200")) ||                           // ROBB Smarrt micro dimmer
                             modelId.startsWith(QLatin1String("Micro Smart Dimmer")) ||                // Sunricher Micro Smart Dimmer
                             modelId == QLatin1String("Connected socket outlet") ||                    // Niko smart socket
                             modelId.startsWith(QLatin1String("TH112")))                               // Sinope Thermostats
                    {
                        voltage = static_cast<quint16>(round((double)voltage / 10.0)); // 0.1V -> V
                        DDF_AnnoteZclParse(sensor, item, ind.srcEndpoint(), ind.clusterId(), attrId, "if (Attr.val != 65535) { Item.val = Math.round(Attr.val / 10); } ");
                    }
                    else if (modelId.startsWith(QLatin1String("SZ-ESW01")))                            // Sercomm / Telstra smart plug
                    {
                        voltage = static_cast<quint16>(round((double)voltage / 125.0)); // -> V
                        DDF_AnnoteZclParse(sensor, item, ind.srcEndpoint(), ind.clusterId(), attrId, "if (Attr.val != 65535) { Item.val = Math.round(Attr.val / 125); } ");
                    }
                    else
                    {
                        DDF_AnnoteZclParse(sensor, item, ind.srcEndpoint(), ind.clusterId(), attrId, "if (Attr.val != 65535) { Item.val = Attr.val; } ");
                    }

                    if (item->toNumber() != voltage)
                    {
                        item->setValue(voltage); // in V
                        enqueueEvent(Event(RSensors, RStateVoltage, sensor->id(), item));
                    }
                }

                sensor->setZclValue(updateType, ind.srcEndpoint(), ELECTRICAL_MEASUREMENT_CLUSTER_ID, attrId, attr.numericValue());
                stateUpdated = true;
            }
                break;

            case RMS_CURRENT:
            {
                quint16 current = attr.numericValue().u16;
                item = sensor->item(RStateCurrent);

                if (item && current != 65535)
                {
                    if (modelId == QLatin1String("SP 120") ||                                     // innr
                        modelId.startsWith(QLatin1String("outlet")) ||                            // Samsung SmartThings IM6001-OTP/IM6001-OTP01
                        modelId == QLatin1String("DoubleSocket50AU") ||                           // Aurora
                        modelId.startsWith(QLatin1String("SPLZB-1")) ||                           // Develco smart plug
                        modelId == QLatin1String("Smart16ARelay51AU") ||                          // Aurora (Develco) smart plug
                        modelId == QLatin1String("RICI01") ||                                     // LifeControl Smart Plug
                        modelId.startsWith(QLatin1String("SZ-ESW01")) ||                          // Sercomm / Telstra smart plug
                        modelId == QLatin1String("TS0121") ||                                     // Tuya smart plug
                        modelId.startsWith(QLatin1String("ROB_200")) ||                           // ROBB Smarrt micro dimmer
                        modelId.startsWith(QLatin1String("Micro Smart Dimmer")) ||                // Sunricher Micro Smart Dimmer
                        modelId == QLatin1String("Connected socket outlet") ||                    // Niko smart socket
                        modelId == QLatin1String("SMRZB-1") ||                                    // Develco smart cable
                        modelId == QLatin1String("PoP") ||                                        // Apex Smart Plug
                        modelId == QLatin1String("TS011F") ||                                     // Tuya plugs
<<<<<<< HEAD
                        modelId.startsWith(QLatin1String("S1-R")) ||                              // Ubisys S1-R
                        modelId.startsWith(QLatin1String("S2")) ||                                // Ubisys S2/S2-R
=======
                        modelId.startsWith(QLatin1String("S1")) ||                                // Ubisys S1/S1-R
                        modelId.startsWith(QLatin1String("S2-R")) ||                              // Ubisys S2-R
>>>>>>> 7fc53a9f
                        modelId.startsWith(QLatin1String("J1")) ||                                // Ubisys J1/J1-R
                        modelId.startsWith(QLatin1String("D1")))                                  // Ubisys D1/D1-R
                    {
                        // already in mA
                        DDF_AnnoteZclParse(sensor, item, ind.srcEndpoint(), ind.clusterId(), attrId, "if (Attr.val != 65535) { Item.val = Attr.val; } ");
                    }
                    else if (modelId == QLatin1String("SmartPlug") ||                             // Heiman
                             modelId.startsWith(QLatin1String("EMIZB-1")) ||                      // Develco EMI
                             modelId.startsWith(QLatin1String("SKHMP30")) ||                      // GS smart plug
                             modelId == QLatin1String("3200-Sgb") ||                              // Samsung smart outlet
                             modelId == QLatin1String("3200-de") ||                               // Samsung smart outlet
                             modelId.startsWith(QLatin1String("SPW35Z")) ||                       // RT-RK OBLO SPW35ZD0 smart plug
                             modelId == QLatin1String("TH1300ZB"))                                // Sinope thermostat
                    {
                        current *= 10; // 0.01A -> mA
                        DDF_AnnoteZclParse(sensor, item, ind.srcEndpoint(), ind.clusterId(), attrId, "if (Attr.val != 65535) { Item.val = Attr.val * 10; } ");
                    }
                    else
                    {
                        current *= 1000; // A -> mA
                        DDF_AnnoteZclParse(sensor, item, ind.srcEndpoint(), ind.clusterId(), attrId, "if (Attr.val != 65535) { Item.val = Attr.val * 1000; } ");
                    }

                    if (item->toNumber() != current)
                    {
                        item->setValue(current); // in mA
                        enqueueEvent(Event(RSensors, RStateCurrent, sensor->id(), item));
                    }
                }

                sensor->setZclValue(updateType, ind.srcEndpoint(), ELECTRICAL_MEASUREMENT_CLUSTER_ID, attrId, attr.numericValue());
                stateUpdated = true;
            }
                break;

            case APPARENT_POWER:
            {
                quint16 power = attr.numericValue().u16;
                item = sensor->item(RStatePower);

                if (item && power != 65535)
                {
                    if (modelId == QLatin1String("TH1300ZB")) // Sinope thermostat
                    {
                        power = static_cast<quint16>(round((double)power / 1000.0)); // -> W
                        DDF_AnnoteZclParse(sensor, item, ind.srcEndpoint(), ind.clusterId(), attrId, "if (Attr.val != 65535) { Item.val = Math.round(Attr.val / 1000); } ");
                    }
                    else
                    {
                        DDF_AnnoteZclParse(sensor, item, ind.srcEndpoint(), ind.clusterId(), attrId, "if (Attr.val != 65535) { Item.val = Attr.val; } ");
                    }

                    if (item->toNumber() != power)
                    {
                        item->setValue(power); // in W
                        enqueueEvent(Event(RSensors, RStatePower, sensor->id(), item));
                    }
                }

                sensor->setZclValue(updateType, ind.srcEndpoint(), ELECTRICAL_MEASUREMENT_CLUSTER_ID, attrId, attr.numericValue());
                stateUpdated = true;
            }
                break;

            default:
                break;
            }
        }

        if (stateUpdated)
        {
            sensor->updateStateTimestamp();
            enqueueEvent(Event(RSensors, RStateLastUpdated, sensor->id()));
        }

        if (configUpdated || stateUpdated)
        {
            updateSensorEtag(&*sensor);
            sensor->setNeedSaveDatabase(true);
            queSaveDb(DB_SENSORS, DB_SHORT_SAVE_DELAY);
        }
    }
}<|MERGE_RESOLUTION|>--- conflicted
+++ resolved
@@ -207,13 +207,8 @@
                         modelId == QLatin1String("SMRZB-1") ||                                    // Develco smart cable
                         modelId == QLatin1String("PoP") ||                                        // Apex Smart Plug
                         modelId == QLatin1String("TS011F") ||                                     // Tuya plugs
-<<<<<<< HEAD
                         modelId.startsWith(QLatin1String("S1-R")) ||                              // Ubisys S1-R
-                        modelId.startsWith(QLatin1String("S2")) ||                                // Ubisys S2/S2-R
-=======
-                        modelId.startsWith(QLatin1String("S1")) ||                                // Ubisys S1/S1-R
                         modelId.startsWith(QLatin1String("S2-R")) ||                              // Ubisys S2-R
->>>>>>> 7fc53a9f
                         modelId.startsWith(QLatin1String("J1")) ||                                // Ubisys J1/J1-R
                         modelId.startsWith(QLatin1String("D1")))                                  // Ubisys D1/D1-R
                     {
