{
	"buttons": {
        "S_BUTTON_1": 1000,
        "S_BUTTON_2": 2000,
        "S_BUTTON_3": 3000,
        "S_BUTTON_4": 4000,
        "S_BUTTON_5": 5000,
        "S_BUTTON_6": 6000,
        "S_BUTTON_7": 7000,
        "S_BUTTON_8": 8000,
        "S_BUTTON_9": 9000,
        "S_BUTTON_10": 10000,
        "S_BUTTON_11": 11000,
        "S_BUTTON_12": 12000,
        "S_BUTTON_13": 13000,
        "S_BUTTON_14": 14000,
        "S_BUTTON_15": 15000,
        "S_BUTTON_16": 16000,
        "S_BUTTON_17": 17000,
        "S_BUTTON_18": 18000,
        "S_BUTTON_19": 19000,
        "S_BUTTON_20": 20000,
        "S_BUTTON_21": 21000,
        "S_BUTTON_22": 22000,
        "S_BUTTON_23": 23000,
        "S_BUTTON_24": 24000,
        "S_BUTTON_25": 25000,
        "S_BUTTON_26": 26000,
        "S_BUTTON_27": 27000
	},
	"buttonActions": {
        "S_BUTTON_ACTION_INITIAL_PRESS": 0,
        "S_BUTTON_ACTION_HOLD": 1,
        "S_BUTTON_ACTION_SHORT_RELEASED": 2,
        "S_BUTTON_ACTION_LONG_RELEASED": 3,
        "S_BUTTON_ACTION_DOUBLE_PRESS": 4,
        "S_BUTTON_ACTION_TREBLE_PRESS": 5,
        "S_BUTTON_ACTION_QUADRUPLE_PRESS": 6,
        "S_BUTTON_ACTION_SHAKE": 7,
        "S_BUTTON_ACTION_DROP": 8,
        "S_BUTTON_ACTION_TILT": 9,
        "S_BUTTON_ACTION_MANY_PRESS": 10
	},
	"clusters": {
        "BASIC": 0,
        "SCENES": 5,
        "ONOFF": 6,
        "LEVEL_CONTROL": 8,
        "MULTISTATE_INPUT": 18,
        "DOOR_LOCK": 257,
        "WINDOW_COVERING": 258,
        "COLOR_CONTROL": 768,
        "IAS_ZONE": 1280,
        "IAS_ACE": 1281,
        "SENGLED": 64528,
        "ADUROLIGHT": 64716
	},
	"commands": {
        "DOOR_LOCK": {
            "ATTRIBUTE_REPORT": 10
        },
        "SCENES": {
            "ADD_SCENE": 0,
            "VIEW_SCENE": 1,
            "REMOVE_SCENE": 2,
            "STORE_SCENE": 4,
            "RECALL_SCENE": 5,
            "IKEA_STEP_CT": 7,
            "IKEA_MOVE_CT": 8,
            "IKEA_STOP_CT": 9
        },
        "ONOFF": {
            "ATTRIBUTE_REPORT": 10,
            "OFF": 0,
            "ON": 1,
            "TOGGLE": 2,
            "OFF_WITH_EFFECT": 64,
            "ON_WITH_TIMED_OFF": 66,
            "LIDL": 253
        },
        "LEVEL_CONTROL": {
            "MOVE_TO_LEVEL": 0,
            "MOVE": 1,
            "STEP": 2,
            "STOP": 3,
            "MOVE_TO_LEVEL_WITH_ON_OFF": 4,
            "MOVE_WITH_ON_OFF": 5,
            "STEP_WITH_ON_OFF": 6,
            "STOP_WITH_ON_OFF": 7
        },
        "WINDOW_COVERING": {
            "OPEN": 0,
            "CLOSE": 1,
            "STOP": 2,
            "GOTO_LIFT_PCT": 5,
            "GOTO_TILT_PCT": 8
        },
        "COLOR_CONTROL": {
            "MOVE_HUE": 1,
            "MOVE_TO_SATURATION": 3,
            "MOVE_TO_COLOR": 7,
            "MOVE_TO_COLOR_TEMPERATURE": 10,
            "STOP_MOVE_STEP": 71,
            "MOVE_COLOR_TEMPERATURE": 75,
            "STEP_COLOR_TEMPERATURE": 76
        },
        "IAS_ACE": {
            "ARM": 0,
            "EMERGENCY": 2,
            "STATUS_CHANGE": 0
        },
        "IAS_ZONE": {
            "STATUS_CHANGE": 0
        },
        "MULTISTATE_INPUT": {
            "ATTRIBUTE_REPORT": 10
        },
        "SENGLED": {
            "COMMAND_0": 0
        },
        "ADUROLIGHT": {
            "COMMAND_0": 0
        }
	},
	"maps": {
        "deLightingSwitchMap": {
            "vendor": "dresden elektronik",
            "modelids": ["Lighting Switch"],
            "doc": "Lighting Switch",
            "buttons": [
                {"S_BUTTON_1": "Top left button"},
                {"S_BUTTON_2": "Bottom left button"},
                {"S_BUTTON_3": "Top right button"},
                {"S_BUTTON_4": "Bottom right button"}
            ],
            "map": [
                [1, "0x01", "ONOFF", "ON", "0", "S_BUTTON_1", "S_BUTTON_ACTION_SHORT_RELEASED", "On"],
                [2, "0x01", "ONOFF", "ON", "0", "S_BUTTON_1", "S_BUTTON_ACTION_SHORT_RELEASED", "On"],
                [3, "0x01", "ONOFF", "ON", "0", "S_BUTTON_1", "S_BUTTON_ACTION_SHORT_RELEASED", "On"],
                [1, "0x01", "LEVEL_CONTROL", "MOVE_WITH_ON_OFF", "0", "S_BUTTON_1", "S_BUTTON_ACTION_HOLD", "Dimm up"],
                [2, "0x01", "LEVEL_CONTROL", "MOVE_WITH_ON_OFF", "0", "S_BUTTON_1", "S_BUTTON_ACTION_HOLD", "Dimm up"],
                [3, "0x01", "LEVEL_CONTROL", "MOVE_WITH_ON_OFF", "0", "S_BUTTON_1", "S_BUTTON_ACTION_HOLD", "Dimm up"],
                [1, "0x01", "LEVEL_CONTROL", "STOP", "0", "S_BUTTON_1", "S_BUTTON_ACTION_LONG_RELEASED", "Dimm stop"],
                [2, "0x01", "LEVEL_CONTROL", "STOP", "0", "S_BUTTON_1", "S_BUTTON_ACTION_LONG_RELEASED", "Dimm stop"],
                [3, "0x01", "LEVEL_CONTROL", "STOP", "0", "S_BUTTON_1", "S_BUTTON_ACTION_LONG_RELEASED", "Dimm stop"],

                [1, "0x01", "ONOFF", "OFF", "0", "S_BUTTON_2", "S_BUTTON_ACTION_SHORT_RELEASED", "Off"],
                [2, "0x01", "ONOFF", "OFF", "0", "S_BUTTON_2", "S_BUTTON_ACTION_SHORT_RELEASED", "Off"],
                [3, "0x01", "ONOFF", "OFF", "0", "S_BUTTON_2", "S_BUTTON_ACTION_SHORT_RELEASED", "Off"],
                [1, "0x01", "LEVEL_CONTROL", "MOVE", "1", "S_BUTTON_2", "S_BUTTON_ACTION_HOLD", "Dimm down"],
                [2, "0x01", "LEVEL_CONTROL", "MOVE", "1", "S_BUTTON_2", "S_BUTTON_ACTION_HOLD", "Dimm down"],
                [3, "0x01", "LEVEL_CONTROL", "MOVE", "1", "S_BUTTON_2", "S_BUTTON_ACTION_HOLD", "Dimm down"],
                [1, "0x01", "LEVEL_CONTROL", "STOP", "1", "S_BUTTON_2", "S_BUTTON_ACTION_LONG_RELEASED", "Dimm stop"],
                [2, "0x01", "LEVEL_CONTROL", "STOP", "1", "S_BUTTON_2", "S_BUTTON_ACTION_LONG_RELEASED", "Dimm stop"],
                [3, "0x01", "LEVEL_CONTROL", "STOP", "1", "S_BUTTON_2", "S_BUTTON_ACTION_LONG_RELEASED", "Dimm stop"],

                [1, "0x01", "SCENES", "RECALL_SCENE", "1", "S_BUTTON_3", "S_BUTTON_ACTION_SHORT_RELEASED", "Recall scene 1"],
                [2, "0x02", "ONOFF", "ON", "0", "S_BUTTON_3", "S_BUTTON_ACTION_SHORT_RELEASED", "On"],
                [3, "0x01", "COLOR_CONTROL", "MOVE_COLOR_TEMPERATURE", "0x01FE", "S_BUTTON_3", "S_BUTTON_ACTION_SHORT_RELEASED", "Color temperature move up"],
                [2, "0x02", "LEVEL_CONTROL", "MOVE_WITH_ON_OFF", "0", "S_BUTTON_3", "S_BUTTON_ACTION_HOLD", "Dimm up"],
                [3, "0x01", "COLOR_CONTROL", "MOVE_COLOR_TEMPERATURE", "0x0128", "S_BUTTON_3", "S_BUTTON_ACTION_HOLD", "Color temperature move up hold"],
                [2, "0x02", "LEVEL_CONTROL", "STOP", "0", "S_BUTTON_3", "S_BUTTON_ACTION_LONG_RELEASED", "Dimm stop"],
                [3, "0x01", "COLOR_CONTROL", "MOVE_COLOR_TEMPERATURE", "0x1028", "S_BUTTON_3", "S_BUTTON_ACTION_LONG_RELEASED", "Color temperature move up stop"],


                [1, "0x01", "SCENES", "RECALL_SCENE", "4", "S_BUTTON_4", "S_BUTTON_ACTION_SHORT_RELEASED", "Recall scene 4"],
                [2, "0x02", "ONOFF", "OFF", "0", "S_BUTTON_4", "S_BUTTON_ACTION_SHORT_RELEASED", "Off"],
                [3, "0x01", "COLOR_CONTROL", "MOVE_COLOR_TEMPERATURE", "0x03FE", "S_BUTTON_4", "S_BUTTON_ACTION_SHORT_RELEASED", "Color temperature move down"],
                [2, "0x02", "LEVEL_CONTROL", "MOVE", "1", "S_BUTTON_4", "S_BUTTON_ACTION_HOLD", "Dimm down"],
                [3, "0x01", "COLOR_CONTROL", "MOVE_COLOR_TEMPERATURE", "0x0328", "S_BUTTON_4", "S_BUTTON_ACTION_HOLD", "Color temperature move down hold"],
                [2, "0x02", "LEVEL_CONTROL", "STOP", "1", "S_BUTTON_4", "S_BUTTON_ACTION_LONG_RELEASED", "Dimm stop"],
                [3, "0x01", "COLOR_CONTROL", "MOVE_COLOR_TEMPERATURE", "0x3028", "S_BUTTON_4", "S_BUTTON_ACTION_LONG_RELEASED", "Color temperature move down stop"]
            ]
        },
        "deSceneSwitchMap": {
            "vendor": "dresden elektronik",
            "modelids": ["Scene Switch"],
            "doc": "Scene Switch",
            "buttons": [
                {"S_BUTTON_1": "Top left button"},
                {"S_BUTTON_2": "Bottom left button"},
                {"S_BUTTON_3": "Scene 1 button"},
                {"S_BUTTON_4": "Scene 2 button"},
                {"S_BUTTON_5": "Scene 3 button"},
                {"S_BUTTON_6": "Scene 4 button"}
            ],
            "map": [
                [1, "0x01", "ONOFF", "ON", "0", "S_BUTTON_1", "S_BUTTON_ACTION_SHORT_RELEASED", "On"],
                [1, "0x01", "LEVEL_CONTROL", "MOVE_WITH_ON_OFF", "0", "S_BUTTON_1", "S_BUTTON_ACTION_HOLD", "Dimm up"],
                [1, "0x01", "LEVEL_CONTROL", "STOP", "0", "S_BUTTON_1", "S_BUTTON_ACTION_LONG_RELEASED", "Dimm up stop"],

                [1, "0x01", "ONOFF", "OFF", "0", "S_BUTTON_2", "S_BUTTON_ACTION_SHORT_RELEASED", "Off"],
                [1, "0x01", "LEVEL_CONTROL", "MOVE", "1", "S_BUTTON_2", "S_BUTTON_ACTION_HOLD", "Dimm down"],
                [1, "0x01", "LEVEL_CONTROL", "STOP", "1", "S_BUTTON_2", "S_BUTTON_ACTION_LONG_RELEASED", "Dimm down stop"],

                [1, "0x01", "SCENES", "RECALL_SCENE", "1", "S_BUTTON_3", "S_BUTTON_ACTION_SHORT_RELEASED", "Recall scene 1"],
                [1, "0x01", "SCENES", "RECALL_SCENE", "2", "S_BUTTON_4", "S_BUTTON_ACTION_SHORT_RELEASED", "Recall scene 2"],
                [1, "0x01", "SCENES", "RECALL_SCENE", "3", "S_BUTTON_5", "S_BUTTON_ACTION_SHORT_RELEASED", "Recall scene 3"],
                [1, "0x01", "SCENES", "RECALL_SCENE", "4", "S_BUTTON_6", "S_BUTTON_ACTION_SHORT_RELEASED", "Recall scene 4"]
            ]
        },
        "instaRemoteMap": {
            "vendor": "GIRA / JUNG",
            "doc":"Switches and remotes",
            "modelids": ["HS_4f_GJ_1", "WS_4f_J_1", "WS_3f_G_1"],
            "map": [
                [1, "0x01", "ONOFF", "OFF_WITH_EFFECT", "0", "S_BUTTON_1", "S_BUTTON_ACTION_SHORT_RELEASED", "Off with effect"],
                [1, "0x01", "LEVEL_CONTROL", "STEP", "1", "S_BUTTON_1", "S_BUTTON_ACTION_HOLD", "Dimm down"],
                [1, "0x01", "LEVEL_CONTROL", "STOP", "1", "S_BUTTON_1", "S_BUTTON_ACTION_LONG_RELEASED", "Dimm down stop"],
                [1, "0x01", "ONOFF", "ON", "0", "S_BUTTON_2", "S_BUTTON_ACTION_SHORT_RELEASED", "On"],
                [1, "0x01", "LEVEL_CONTROL", "STEP_WITH_ON_OFF", "0", "S_BUTTON_2", "S_BUTTON_ACTION_HOLD", "Dimm up"],
                [1, "0x01", "LEVEL_CONTROL", "STOP", "0", "S_BUTTON_2", "S_BUTTON_ACTION_LONG_RELEASED", "Dimm up stop"],
                [1, "0x01", "SCENES", "RECALL_SCENE", "0", "S_BUTTON_3", "S_BUTTON_ACTION_SHORT_RELEASED", "Recall scene 0"],
                [1, "0x01", "SCENES", "RECALL_SCENE", "1", "S_BUTTON_4", "S_BUTTON_ACTION_SHORT_RELEASED", "Recall scene 1"],
                [1, "0x01", "SCENES", "RECALL_SCENE", "2", "S_BUTTON_5", "S_BUTTON_ACTION_SHORT_RELEASED", "Recall scene 2"],
                [1, "0x01", "SCENES", "RECALL_SCENE", "3", "S_BUTTON_6", "S_BUTTON_ACTION_SHORT_RELEASED", "Recall scene 3"],
                [1, "0x01", "SCENES", "RECALL_SCENE", "4", "S_BUTTON_7", "S_BUTTON_ACTION_SHORT_RELEASED", "Recall scene 4"],
                [1, "0x01", "SCENES", "RECALL_SCENE", "5", "S_BUTTON_8", "S_BUTTON_ACTION_SHORT_RELEASED", "Recall scene 5"]
            ]
        },
        "ikeaOnOffMap": {
            "vendor": "IKEA",
            "doc": "TRÅDFRI on/off switch",
            "modelids": ["TRADFRI on/off switch", "TRADFRI SHORTCUT Button"],
            "buttons": [
                {"S_BUTTON_1": "On button"},
                {"S_BUTTON_2": "Off button"}
            ],
            "map": [
                [1, "0x01", "ONOFF", "ON", "0", "S_BUTTON_1", "S_BUTTON_ACTION_SHORT_RELEASED", "On"],
                [1, "0x01", "LEVEL_CONTROL", "MOVE_WITH_ON_OFF", "0", "S_BUTTON_1", "S_BUTTON_ACTION_HOLD", "Move up (with on/off)"],
                [1, "0x01", "LEVEL_CONTROL", "STOP_WITH_ON_OFF", "0", "S_BUTTON_1", "S_BUTTON_ACTION_LONG_RELEASED", "Stop (with on/off)"],
                [1, "0x01", "ONOFF", "OFF", "0", "S_BUTTON_2", "S_BUTTON_ACTION_SHORT_RELEASED", "Off"],
                [1, "0x01", "LEVEL_CONTROL", "MOVE", "1", "S_BUTTON_2", "S_BUTTON_ACTION_HOLD", "Move down"],
                [1, "0x01", "LEVEL_CONTROL", "STOP_WITH_ON_OFF", "1", "S_BUTTON_2", "S_BUTTON_ACTION_LONG_RELEASED", "Stop"]
            ]
        },
        "ikeaOpenCloseMap": {
            "vendor": "IKEA",
            "doc": "TRÅDFRI open/close remote",
            "modelids": ["TRADFRI open/close remote"],
            "buttons": [
                {"S_BUTTON_1": "Open button"},
                {"S_BUTTON_2": "Close button"}
            ],
            "map": [
                [1, "0x01", "WINDOW_COVERING", "OPEN", "0", "S_BUTTON_1", "S_BUTTON_ACTION_SHORT_RELEASED", "Open"],
                [1, "0x01", "WINDOW_COVERING", "STOP", "0", "S_BUTTON_1", "S_BUTTON_ACTION_LONG_RELEASED", "Stop"],
                [1, "0x01", "WINDOW_COVERING", "CLOSE", "0", "S_BUTTON_2", "S_BUTTON_ACTION_SHORT_RELEASED", "Close"],
                [1, "0x01", "WINDOW_COVERING", "STOP", "1", "S_BUTTON_2", "S_BUTTON_ACTION_LONG_RELEASED", "Stop"]
            ]
        },
        "ikeaRemoteMap": {
            "vendor": "IKEA",
            "doc": "TRÅDFRI round 5 button remote",
            "modelids": ["TRADFRI remote control"],
            "buttons": [
                {"S_BUTTON_1": "Large middle button"},
                {"S_BUTTON_2": "Top dimm up button"},
                {"S_BUTTON_3": "Bottom dimm down button"},
                {"S_BUTTON_4": "Left arrow button"},
                {"S_BUTTON_5": "Right arrow button"}
            ],
            "map": [
                [3, "0x01", "ONOFF", "TOGGLE", "0", "S_BUTTON_1", "S_BUTTON_ACTION_SHORT_RELEASED", "Toggle"],
                [3, "0x01", "SCENES", "IKEA_STEP_CT", "2", "S_BUTTON_1", "S_BUTTON_ACTION_HOLD", "Setup 10s"],
                [3, "0x01", "LEVEL_CONTROL", "STEP_WITH_ON_OFF", "0", "S_BUTTON_2", "S_BUTTON_ACTION_SHORT_RELEASED", "Step up (with on/off)"],
                [3, "0x01", "LEVEL_CONTROL", "MOVE_WITH_ON_OFF", "0", "S_BUTTON_2", "S_BUTTON_ACTION_HOLD", "Move up (with on/off)"],
                [3, "0x01", "LEVEL_CONTROL", "STOP_WITH_ON_OFF", "0", "S_BUTTON_2", "S_BUTTON_ACTION_LONG_RELEASED", "Stop_ (with on/off)"],
                [3, "0x01", "LEVEL_CONTROL", "STEP", "1", "S_BUTTON_3", "S_BUTTON_ACTION_SHORT_RELEASED", "Step down"],
                [3, "0x01", "LEVEL_CONTROL", "MOVE", "1", "S_BUTTON_3", "S_BUTTON_ACTION_HOLD", "Move down"],
                [3, "0x01", "LEVEL_CONTROL", "STOP", "1", "S_BUTTON_3", "S_BUTTON_ACTION_LONG_RELEASED", "Stop"],
                [3, "0x01", "SCENES", "IKEA_STEP_CT", "1", "S_BUTTON_4", "S_BUTTON_ACTION_SHORT_RELEASED", "Step ct colder"],
                [3, "0x01", "SCENES", "IKEA_MOVE_CT", "1", "S_BUTTON_4", "S_BUTTON_ACTION_HOLD", "Move ct colder"],
                [3, "0x01", "SCENES", "IKEA_STOP_CT", "1", "S_BUTTON_4", "S_BUTTON_ACTION_LONG_RELEASED", "Stop ct colder"],
                [3, "0x01", "SCENES", "IKEA_STEP_CT", "0", "S_BUTTON_5", "S_BUTTON_ACTION_SHORT_RELEASED", "Step ct warmer"],
                [3, "0x01", "SCENES", "IKEA_MOVE_CT", "0", "S_BUTTON_5", "S_BUTTON_ACTION_HOLD", "Move ct warmer"],
                [3, "0x01", "SCENES", "IKEA_STOP_CT", "0", "S_BUTTON_5", "S_BUTTON_ACTION_LONG_RELEASED", "Stop ct warmer"]
            ]
        },
        "ikeaStyrbarMap": {
            "vendor": "IKEA",
            "doc": "STYRBAR remote",
            "modelids": ["Remote Control N2"],
            "buttons": [
                {"S_BUTTON_1": "Top dimm up button"},
                {"S_BUTTON_2": "Bottom dimm down button"},
                {"S_BUTTON_3": "Left arrow button"},
                {"S_BUTTON_4": "Right arrow button"}
            ],
            "map": [
                [1, "0x01", "ONOFF", "ON", "0", "S_BUTTON_1", "S_BUTTON_ACTION_SHORT_RELEASED", "On"],
                [1, "0x01", "LEVEL_CONTROL", "MOVE_WITH_ON_OFF", "0", "S_BUTTON_1", "S_BUTTON_ACTION_HOLD", "Move up (with on/off)"],
                [1, "0x01", "LEVEL_CONTROL", "STOP_WITH_ON_OFF", "0", "S_BUTTON_1", "S_BUTTON_ACTION_LONG_RELEASED", "Stop_ (with on/off)"],
                [1, "0x01", "ONOFF", "OFF", "0", "S_BUTTON_2", "S_BUTTON_ACTION_SHORT_RELEASED", "On"],
                [1, "0x01", "LEVEL_CONTROL", "MOVE", "1", "S_BUTTON_2", "S_BUTTON_ACTION_HOLD", "Move down"],
                [1, "0x01", "LEVEL_CONTROL", "STOP_WITH_ON_OFF", "1", "S_BUTTON_2", "S_BUTTON_ACTION_LONG_RELEASED", "Stop_ (with on/off)"],
                [1, "0x01", "SCENES", "IKEA_STEP_CT", "1", "S_BUTTON_3", "S_BUTTON_ACTION_SHORT_RELEASED", "Step ct colder"],
                [1, "0x01", "SCENES", "IKEA_MOVE_CT", "1", "S_BUTTON_3", "S_BUTTON_ACTION_HOLD", "Move ct colder"],
                [1, "0x01", "SCENES", "IKEA_STOP_CT", "1", "S_BUTTON_3", "S_BUTTON_ACTION_LONG_RELEASED", "Stop ct colder"],
                [1, "0x01", "SCENES", "IKEA_STEP_CT", "0", "S_BUTTON_4", "S_BUTTON_ACTION_SHORT_RELEASED", "Step ct warmer"],
                [1, "0x01", "SCENES", "IKEA_MOVE_CT", "0", "S_BUTTON_4", "S_BUTTON_ACTION_HOLD", "Move ct warmer"],
                [1, "0x01", "SCENES", "IKEA_STOP_CT", "0", "S_BUTTON_4", "S_BUTTON_ACTION_LONG_RELEASED", "Stop ct warmer"]
            ]
        },
        "osramMiniRemoteMap": {
            "vendor": "OSRAM",
            "doc": "Lightify Switch Mini",
            "modelids": ["Lightify Switch Mini"],
            "buttons": [
                {"S_BUTTON_1": "Up button"},
                {"S_BUTTON_2": "Down button"},
                {"S_BUTTON_3": "Middle button"}
            ],
            "map": [
                [1, "0x01", "ONOFF", "ON", "0x00", "S_BUTTON_1", "S_BUTTON_ACTION_SHORT_RELEASED", "Up short press"],
                [1, "0x01", "LEVEL_CONTROL", "MOVE_WITH_ON_OFF", "0x00", "S_BUTTON_1", "S_BUTTON_ACTION_HOLD", "Up long press"],
                [1, "0x01", "LEVEL_CONTROL", "STOP", "0x00", "S_BUTTON_1", "S_BUTTON_ACTION_LONG_RELEASED", "Up long release"],
                [1, "0x03", "COLOR_CONTROL", "MOVE_TO_COLOR_TEMPERATURE", "0x72", "S_BUTTON_3", "S_BUTTON_ACTION_SHORT_RELEASED", "0 short press"],
                [1, "0x03", "COLOR_CONTROL", "MOVE_TO_SATURATION", "0xFE", "S_BUTTON_3", "S_BUTTON_ACTION_HOLD", "0 long press"],
                [1, "0x03", "COLOR_CONTROL", "MOVE_HUE", "0x00", "S_BUTTON_3", "S_BUTTON_ACTION_LONG_RELEASED", "0 long release"],
                [1, "0x02", "ONOFF", "OFF", "0x00", "S_BUTTON_2", "S_BUTTON_ACTION_SHORT_RELEASED", "Down short press"],
                [1, "0x02", "LEVEL_CONTROL", "MOVE", "0x01", "S_BUTTON_2", "S_BUTTON_ACTION_HOLD", "Down long press"],
                [1, "0x02", "LEVEL_CONTROL", "STOP", "0x01", "S_BUTTON_2", "S_BUTTON_ACTION_LONG_RELEASED", "Down long release"]
            ]
        },
        "osram4ButRemoteMap": {
            "vendor": "OSRAM",
            "doc": "Lightify 4 button remote (1)",
            "modelids": ["Switch 4x EU-LIGHTIFY", "Switch 4x-LIGHTIFY"],
            "buttons": [
                {"S_BUTTON_1": "Top left button"},
                {"S_BUTTON_2": "Top right button"},
                {"S_BUTTON_3": "Bottom left button"},
                {"S_BUTTON_4": "Bottom right button"}
            ],
            "map": [
                [1, "0x01", "ONOFF", "ON", "0x00", "S_BUTTON_1", "S_BUTTON_ACTION_SHORT_RELEASED", "UL short press"],
                [1, "0x01", "LEVEL_CONTROL", "MOVE_WITH_ON_OFF", "0x00", "S_BUTTON_1", "S_BUTTON_ACTION_HOLD", "UL long press"],
                [1, "0x01", "LEVEL_CONTROL", "STOP", "0x00", "S_BUTTON_1", "S_BUTTON_ACTION_LONG_RELEASED", "UL long release"],
                [1, "0x02", "COLOR_CONTROL", "STEP_COLOR_TEMPERATURE", "0x01", "S_BUTTON_2", "S_BUTTON_ACTION_SHORT_RELEASED", "UR short press"],
                [1, "0x02", "COLOR_CONTROL", "MOVE_TO_SATURATION", "0xFE", "S_BUTTON_2", "S_BUTTON_ACTION_HOLD", "UR long press"],
                [1, "0x02", "COLOR_CONTROL", "MOVE_HUE", "0x00", "S_BUTTON_2", "S_BUTTON_ACTION_LONG_RELEASED", "UR long release"],
                [1, "0x03", "ONOFF", "OFF", "0x00", "S_BUTTON_3", "S_BUTTON_ACTION_SHORT_RELEASED", "LL short press"],
                [1, "0x03", "LEVEL_CONTROL", "MOVE", "0x01", "S_BUTTON_3", "S_BUTTON_ACTION_HOLD", "LL long press"],
                [1, "0x03", "LEVEL_CONTROL", "STOP", "0x01", "S_BUTTON_3", "S_BUTTON_ACTION_LONG_RELEASED", "LL long release"],
                [1, "0x04", "COLOR_CONTROL", "STEP_COLOR_TEMPERATURE", "0x03", "S_BUTTON_4", "S_BUTTON_ACTION_SHORT_RELEASED", "LR short press"],
                [1, "0x04", "COLOR_CONTROL", "MOVE_TO_SATURATION", "0xFE", "S_BUTTON_4", "S_BUTTON_ACTION_HOLD", "LR long press"],
                [1, "0x04", "COLOR_CONTROL", "MOVE_HUE", "0x00", "S_BUTTON_4", "S_BUTTON_ACTION_LONG_RELEASED", "LR long release"]
            ]
        },
        "osram4ButRemoteMap2": {
            "vendor": "OSRAM",
            "doc": "Lightify 4 button remote (2)",
            "modelids": ["Switch-LIGHTIFY"],
            "buttons": [
                {"S_BUTTON_1": "Top left button"},
                {"S_BUTTON_2": "Top right button"},
                {"S_BUTTON_3": "Bottom left button"},
                {"S_BUTTON_4": "Bottom right button"}
            ],
            "map": [
                [1, "0x01", "ONOFF", "ON", "0x00", "S_BUTTON_1", "S_BUTTON_ACTION_SHORT_RELEASED", "UL short press"],
                [1, "0x01", "LEVEL_CONTROL", "MOVE_WITH_ON_OFF", "0x00", "S_BUTTON_1", "S_BUTTON_ACTION_HOLD", "UL long press"],
                [1, "0x01", "LEVEL_CONTROL", "STOP", "0x00", "S_BUTTON_1", "S_BUTTON_ACTION_LONG_RELEASED", "UL long release"],
                [1, "0x02", "COLOR_CONTROL", "STEP_COLOR_TEMPERATURE", "0x01", "S_BUTTON_2", "S_BUTTON_ACTION_SHORT_RELEASED", "UR short press"],
                [1, "0x02", "COLOR_CONTROL", "MOVE_HUE", "0x01", "S_BUTTON_2", "S_BUTTON_ACTION_HOLD", "UR long press"],
                [1, "0x02", "COLOR_CONTROL", "STOP_MOVE_STEP", "0x00", "S_BUTTON_2", "S_BUTTON_ACTION_LONG_RELEASED", "UR long release"],
                [1, "0x03", "ONOFF", "OFF", "0x00", "S_BUTTON_3", "S_BUTTON_ACTION_SHORT_RELEASED", "LL short press"],
                [1, "0x03", "LEVEL_CONTROL", "MOVE", "0x01", "S_BUTTON_3", "S_BUTTON_ACTION_HOLD", "LL long press"],
                [1, "0x03", "LEVEL_CONTROL", "STOP", "0x01", "S_BUTTON_3", "S_BUTTON_ACTION_LONG_RELEASED", "LL long release"],
                [1, "0x04", "COLOR_CONTROL", "STEP_COLOR_TEMPERATURE", "0x03", "S_BUTTON_4", "S_BUTTON_ACTION_SHORT_RELEASED", "LR short press"],
                [1, "0x04", "COLOR_CONTROL", "MOVE_HUE", "0x03", "S_BUTTON_4", "S_BUTTON_ACTION_HOLD", "LR long press"],
                [1, "0x04", "COLOR_CONTROL", "STOP_MOVE_STEP", "0x00", "S_BUTTON_4", "S_BUTTON_ACTION_LONG_RELEASED", "LR long release"]
            ]
        },
        "ikeaDimmerMap": {
            "vendor": "IKEA",
            "doc": "TRÅDFRI dimmer",
            "modelids": ["TRADFRI wireless dimmer"],
            "buttons": [
                {"S_BUTTON_1": "Rotate full brightness"},
                {"S_BUTTON_2": "Rotate clockwise"},
                {"S_BUTTON_3": "Rotate counter clockwise"},
                {"S_BUTTON_4": "Rotate to off"}
            ],
            "map": [
                [4, "0x01", "LEVEL_CONTROL", "MOVE_TO_LEVEL_WITH_ON_OFF", "0xFF", "S_BUTTON_1", "S_BUTTON_ACTION_SHORT_RELEASED", "Move to level 255 (with on/off)"],
                [4, "0x01", "LEVEL_CONTROL", "MOVE_WITH_ON_OFF", "0", "S_BUTTON_2", "S_BUTTON_ACTION_SHORT_RELEASED", "Move up (with on/off)"],
                [4, "0x01", "LEVEL_CONTROL", "STOP_WITH_ON_OFF", "0", "0", "0", "Stop_ up (with on/off)"],
                [4, "0x01", "LEVEL_CONTROL", "MOVE", "1", "S_BUTTON_3", "S_BUTTON_ACTION_SHORT_RELEASED", "Move down"],
                [4, "0x01", "LEVEL_CONTROL", "STOP_WITH_ON_OFF", "1", "0", "0", "Stop_ down (with on/off)"],
                [4, "0x01", "LEVEL_CONTROL", "MOVE_TO_LEVEL_WITH_ON_OFF", "0", "S_BUTTON_4", "S_BUTTON_ACTION_SHORT_RELEASED", "Move to level 0 (with on/off)"],
                [1, "0x01", "LEVEL_CONTROL", "MOVE_TO_LEVEL_WITH_ON_OFF", "0xFF", "S_BUTTON_1", "S_BUTTON_ACTION_SHORT_RELEASED", "Move to level 255 (with on/off)"],
                [1, "0x01", "LEVEL_CONTROL", "MOVE_WITH_ON_OFF", "0", "S_BUTTON_1", "S_BUTTON_ACTION_HOLD", "Move up (with on/off)"],
                [1, "0x01", "LEVEL_CONTROL", "STOP_WITH_ON_OFF", "0", "S_BUTTON_1", "S_BUTTON_ACTION_LONG_RELEASED", "Stop_ up (with on/off)"],
                [1, "0x01", "LEVEL_CONTROL", "MOVE_TO_LEVEL_WITH_ON_OFF", "0", "S_BUTTON_2", "S_BUTTON_ACTION_SHORT_RELEASED", "Move to level 0 (with on/off)"],
                [1, "0x01", "LEVEL_CONTROL", "MOVE", "1", "S_BUTTON_2", "S_BUTTON_ACTION_HOLD", "Move down"],
                [1, "0x01", "LEVEL_CONTROL", "STOP_WITH_ON_OFF", "1", "S_BUTTON_2", "S_BUTTON_ACTION_LONG_RELEASED", "Stop_ down (with on/off)"]
            ]
        },
        "ikeaMotionSensorMap": {
            "vendor": "IKEA",
            "doc": "TRÅDFRI motion sensor",
            "modelids": ["TRADFRI motion sensor"],
            "buttons": [
                {"S_BUTTON_1": "Motion"}
            ],
            "map": [
                [1, "0x01", "ONOFF", "ON_WITH_TIMED_OFF", "0", "S_BUTTON_1", "S_BUTTON_ACTION_SHORT_RELEASED", "On with timed off"]
            ]
        },
        "ikeaSoundControllerMap": {
            "vendor": "IKEA",
            "doc": "SYMFONISK remote",
            "modelids": ["SYMFONISK Sound Controller"],
            "buttons": [
                {"S_BUTTON_1": "Button 1"},
                {"S_BUTTON_2": "Rotate clockwise"},
                {"S_BUTTON_3": "Rotate counter clockwise"}
            ],
            "map": [
                [1, "0x01", "ONOFF", "TOGGLE", "0", "S_BUTTON_1", "S_BUTTON_ACTION_SHORT_RELEASED", "Toggle"],
                [1, "0x01", "LEVEL_CONTROL", "STEP", "0", "S_BUTTON_1", "S_BUTTON_ACTION_DOUBLE_PRESS", "Step Up"],
                [1, "0x01", "LEVEL_CONTROL", "STEP", "1", "S_BUTTON_1", "S_BUTTON_ACTION_TREBLE_PRESS", "Step Down"],
                [4, "0x01", "ONOFF", "TOGGLE", "0", "S_BUTTON_1", "S_BUTTON_ACTION_SHORT_RELEASED", "Toggle"],
                [4, "0x01", "LEVEL_CONTROL", "STEP", "0", "S_BUTTON_1", "S_BUTTON_ACTION_DOUBLE_PRESS", "Step Up"],
                [4, "0x01", "LEVEL_CONTROL", "STEP", "1", "S_BUTTON_1", "S_BUTTON_ACTION_TREBLE_PRESS", "Step Down"],
                [1, "0x01", "LEVEL_CONTROL", "MOVE", "0", "S_BUTTON_2", "S_BUTTON_ACTION_HOLD", "Move Up"],
                [1, "0x01", "LEVEL_CONTROL", "STOP", "0", "S_BUTTON_2", "S_BUTTON_ACTION_LONG_RELEASED", "Stop"],
                [4, "0x01", "LEVEL_CONTROL", "MOVE", "0", "S_BUTTON_2", "S_BUTTON_ACTION_SHORT_RELEASED", "Move Up"],
                [4, "0x01", "LEVEL_CONTROL", "STOP", "0", "0", "0", "Stop"],
                [1, "0x01", "LEVEL_CONTROL", "MOVE", "1", "S_BUTTON_3", "S_BUTTON_ACTION_HOLD", "Move Down"],
                [1, "0x01", "LEVEL_CONTROL", "STOP", "1", "S_BUTTON_3", "S_BUTTON_ACTION_LONG_RELEASED", "Stop"],
                [4, "0x01", "LEVEL_CONTROL", "MOVE", "1", "S_BUTTON_3", "S_BUTTON_ACTION_SHORT_RELEASED", "Move Down"],
                [4, "0x01", "LEVEL_CONTROL", "STOP", "1", "0", "0", "Stop"]
            ]
        },
        "bjeSwitchMap": {
            "vendor": "Busch-Jaeger",
            "doc": "Switches",
            "modelids": ["RB01", "RM01"],
            "map": [
                [1, "0x0A", "ONOFF", "OFF", "0", "S_BUTTON_1", "S_BUTTON_ACTION_SHORT_RELEASED", "Off"],
                [1, "0x0A", "LEVEL_CONTROL", "STEP", "1", "S_BUTTON_1", "S_BUTTON_ACTION_HOLD", "Step down"],
                [1, "0x0A", "LEVEL_CONTROL", "STOP", "1", "S_BUTTON_1", "S_BUTTON_ACTION_LONG_RELEASED", "Stop"],
                [1, "0x0A", "ONOFF", "ON", "0", "S_BUTTON_2", "S_BUTTON_ACTION_SHORT_RELEASED", "On"],
                [1, "0x0A", "LEVEL_CONTROL", "STEP_WITH_ON_OFF", "0", "S_BUTTON_2", "S_BUTTON_ACTION_HOLD", "Step up (with on/off)"],
                [1, "0x0A", "LEVEL_CONTROL", "STOP", "0", "S_BUTTON_2", "S_BUTTON_ACTION_LONG_RELEASED", "Stop"],
                [1, "0x0B", "ONOFF", "OFF", "0", "S_BUTTON_3", "S_BUTTON_ACTION_SHORT_RELEASED", "Off"],
                [1, "0x0B", "LEVEL_CONTROL", "STEP", "1", "S_BUTTON_3", "S_BUTTON_ACTION_HOLD", "Step down"],
                [1, "0x0B", "LEVEL_CONTROL", "STOP", "1", "S_BUTTON_3", "S_BUTTON_ACTION_LONG_RELEASED", "Stop"],
                [1, "0x0B", "SCENES", "RECALL_SCENE", "3", "S_BUTTON_3", "S_BUTTON_ACTION_SHORT_RELEASED", "Recall scene 3"],
                [1, "0x0B", "ONOFF", "ON", "0", "S_BUTTON_4", "S_BUTTON_ACTION_SHORT_RELEASED", "On"],
                [1, "0x0B", "LEVEL_CONTROL", "STEP_WITH_ON_OFF", "0", "S_BUTTON_4", "S_BUTTON_ACTION_HOLD", "Step up (with on/off)"],
                [1, "0x0B", "LEVEL_CONTROL", "STOP", "0", "S_BUTTON_4", "S_BUTTON_ACTION_LONG_RELEASED", "Stop"],
                [1, "0x0B", "SCENES", "RECALL_SCENE", "4", "S_BUTTON_4", "S_BUTTON_ACTION_SHORT_RELEASED", "Recall scene 4"],
                [1, "0x0C", "ONOFF", "OFF", "0", "S_BUTTON_5", "S_BUTTON_ACTION_SHORT_RELEASED", "Off"],
                [1, "0x0C", "LEVEL_CONTROL", "STEP", "1", "S_BUTTON_5", "S_BUTTON_ACTION_HOLD", "Step down"],
                [1, "0x0C", "LEVEL_CONTROL", "STOP", "1", "S_BUTTON_5", "S_BUTTON_ACTION_LONG_RELEASED", "Stop"],
                [1, "0x0C", "SCENES", "RECALL_SCENE", "5", "S_BUTTON_5", "S_BUTTON_ACTION_SHORT_RELEASED", "Recall scene 5"],
                [1, "0x0C", "ONOFF", "ON", "0", "S_BUTTON_6", "S_BUTTON_ACTION_SHORT_RELEASED", "On"],
                [1, "0x0C", "LEVEL_CONTROL", "STEP_WITH_ON_OFF", "0", "S_BUTTON_6", "S_BUTTON_ACTION_HOLD", "Step up (with on/off)"],
                [1, "0x0C", "LEVEL_CONTROL", "STOP", "0", "S_BUTTON_6", "S_BUTTON_ACTION_LONG_RELEASED", "Stop"],
                [1, "0x0C", "SCENES", "RECALL_SCENE", "6", "S_BUTTON_6", "S_BUTTON_ACTION_SHORT_RELEASED", "Recall scene 6"],
                [1, "0x0D", "ONOFF", "OFF", "0", "S_BUTTON_7", "S_BUTTON_ACTION_SHORT_RELEASED", "Off"],
                [1, "0x0D", "LEVEL_CONTROL", "STEP", "1", "S_BUTTON_7", "S_BUTTON_ACTION_HOLD", "Step down"],
                [1, "0x0D", "LEVEL_CONTROL", "STOP", "1", "S_BUTTON_7", "S_BUTTON_ACTION_LONG_RELEASED", "Stop"],
                [1, "0x0D", "SCENES", "RECALL_SCENE", "7", "S_BUTTON_7", "S_BUTTON_ACTION_SHORT_RELEASED", "Recall scene 7"],
                [1, "0x0D", "ONOFF", "ON", "0", "S_BUTTON_8", "S_BUTTON_ACTION_SHORT_RELEASED", "On"],
                [1, "0x0D", "LEVEL_CONTROL", "STEP_WITH_ON_OFF", "0", "S_BUTTON_8", "S_BUTTON_ACTION_HOLD", "Step up (with on/off)"],
                [1, "0x0D", "LEVEL_CONTROL", "STOP", "0", "S_BUTTON_8", "S_BUTTON_ACTION_LONG_RELEASED", "Stop"],
                [1, "0x0D", "SCENES", "RECALL_SCENE", "8", "S_BUTTON_8", "S_BUTTON_ACTION_SHORT_RELEASED", "Recall scene 8"],
                [4, "0x0A", "ONOFF", "OFF", "0", "S_BUTTON_1", "S_BUTTON_ACTION_SHORT_RELEASED", "Off"],
                [4, "0x0A", "LEVEL_CONTROL", "STEP", "1", "S_BUTTON_1", "S_BUTTON_ACTION_HOLD", "Step down"],
                [4, "0x0A", "LEVEL_CONTROL", "STOP", "0", "S_BUTTON_1", "S_BUTTON_ACTION_LONG_RELEASED", "Stop"],
                [4, "0x0A", "ONOFF", "ON", "0", "S_BUTTON_2", "S_BUTTON_ACTION_SHORT_RELEASED", "On"],
                [4, "0x0A", "LEVEL_CONTROL", "STEP_WITH_ON_OFF", "0", "S_BUTTON_2", "S_BUTTON_ACTION_HOLD", "Step up (with on/off)"],
                [4, "0x0A", "LEVEL_CONTROL", "STOP", "0", "S_BUTTON_2", "S_BUTTON_ACTION_LONG_RELEASED", "Stop"],
                [4, "0x0B", "ONOFF", "OFF", "0", "S_BUTTON_3", "S_BUTTON_ACTION_SHORT_RELEASED", "Off"],
                [4, "0x0B", "LEVEL_CONTROL", "STEP", "1", "S_BUTTON_3", "S_BUTTON_ACTION_HOLD", "Step down"],
                [4, "0x0B", "LEVEL_CONTROL", "STOP", "1", "S_BUTTON_3", "S_BUTTON_ACTION_LONG_RELEASED", "Stop"],
                [4, "0x0B", "ONOFF", "ON", "0", "S_BUTTON_4", "S_BUTTON_ACTION_SHORT_RELEASED", "On"],
                [4, "0x0B", "LEVEL_CONTROL", "STEP_WITH_ON_OFF", "0", "S_BUTTON_4", "S_BUTTON_ACTION_HOLD", "Step up (with on/off)"],
                [4, "0x0B", "LEVEL_CONTROL", "STOP", "0", "S_BUTTON_4", "S_BUTTON_ACTION_LONG_RELEASED", "Stop"],
                [4, "0x0C", "ONOFF", "OFF", "0", "S_BUTTON_5", "S_BUTTON_ACTION_SHORT_RELEASED", "Off"],
                [4, "0x0C", "LEVEL_CONTROL", "STEP", "1", "S_BUTTON_5", "S_BUTTON_ACTION_HOLD", "Step down"],
                [4, "0x0C", "LEVEL_CONTROL", "STOP", "1", "S_BUTTON_5", "S_BUTTON_ACTION_LONG_RELEASED", "Stop"],
                [4, "0x0C", "ONOFF", "ON", "0", "S_BUTTON_6", "S_BUTTON_ACTION_SHORT_RELEASED", "On"],
                [4, "0x0C", "LEVEL_CONTROL", "STEP_WITH_ON_OFF", "0", "S_BUTTON_6", "S_BUTTON_ACTION_HOLD", "Step up (with on/off)"],
                [4, "0x0C", "LEVEL_CONTROL", "STOP", "0", "S_BUTTON_6", "S_BUTTON_ACTION_LONG_RELEASED", "Stop"],
                [4, "0x0D", "ONOFF", "OFF", "0", "S_BUTTON_7", "S_BUTTON_ACTION_SHORT_RELEASED", "Off"],
                [4, "0x0D", "LEVEL_CONTROL", "STEP", "1", "S_BUTTON_7", "S_BUTTON_ACTION_HOLD", "Step down"],
                [4, "0x0D", "LEVEL_CONTROL", "STOP", "1", "S_BUTTON_7", "S_BUTTON_ACTION_LONG_RELEASED", "Stop"],
                [4, "0x0D", "ONOFF", "ON", "0", "S_BUTTON_8", "S_BUTTON_ACTION_SHORT_RELEASED", "On"],
                [4, "0x0D", "LEVEL_CONTROL", "STEP_WITH_ON_OFF", "0", "S_BUTTON_8", "S_BUTTON_ACTION_HOLD", "Step up (with on/off)"],
                [4, "0x0D", "LEVEL_CONTROL", "STOP", "0", "S_BUTTON_8", "S_BUTTON_ACTION_LONG_RELEASED", "Stop"]
            ]
        },
        "trustZYCT202SwitchMap": {
            "vendor": "Trust",
            "doc": "ZYCT-202 remote",
            "modelids": ["ZYCT-202", "ZLL-NonColorController"],
            "map": [
                [1, "0x01", "ONOFF", "ON", "0", "S_BUTTON_1", "S_BUTTON_ACTION_SHORT_RELEASED", "On"],
                [1, "0x01", "LEVEL_CONTROL", "MOVE", "0", "S_BUTTON_2", "S_BUTTON_ACTION_HOLD", "Dimm up"],
                [1, "0x01", "LEVEL_CONTROL", "STOP", "0", "S_BUTTON_2", "S_BUTTON_ACTION_LONG_RELEASED", "Dimm up stop"],
                [1, "0x01", "LEVEL_CONTROL", "MOVE", "1", "S_BUTTON_3", "S_BUTTON_ACTION_HOLD", "Dimm down"],
                [1, "0x01", "LEVEL_CONTROL", "STOP", "1", "S_BUTTON_3", "S_BUTTON_ACTION_LONG_RELEASED", "Dimm down stop"],
                [1, "0x01", "ONOFF", "OFF_WITH_EFFECT", "0", "S_BUTTON_4", "S_BUTTON_ACTION_SHORT_RELEASED", "Off"]
            ]
        },
        "xiaomiSwitchCtrlLn1Aq1Map": {
            "vendor": "Xiaomi",
            "doc": "QBKG11LM switch",
            "modelids": ["lumi.ctrl_ln1.aq1"],
            "map": [
                [1, "0x05", "MULTISTATE_INPUT", "ATTRIBUTE_REPORT", "1", "S_BUTTON_1", "S_BUTTON_ACTION_SHORT_RELEASED", "Normal press"],
                [1, "0x05", "MULTISTATE_INPUT", "ATTRIBUTE_REPORT", "2", "S_BUTTON_1", "S_BUTTON_ACTION_DOUBLE_PRESS", "Double press"]
            ]
        },
        "xiaomiSwitchCtrlLn2Aq1Map": {
            "vendor": "Xiaomi",
            "doc": "QBKG12LM switch",
            "modelids": ["lumi.ctrl_ln2.aq1"],
            "buttons": [
                {"S_BUTTON_1": "Left button"},
                {"S_BUTTON_2": "Right button"},
                {"S_BUTTON_3": "Both buttons"}
            ],
            "map": [
                [1, "0x05", "MULTISTATE_INPUT", "ATTRIBUTE_REPORT", "1", "S_BUTTON_1", "S_BUTTON_ACTION_SHORT_RELEASED", "Normal press"],
                [1, "0x05", "MULTISTATE_INPUT", "ATTRIBUTE_REPORT", "2", "S_BUTTON_1", "S_BUTTON_ACTION_DOUBLE_PRESS", "Double press"],
                [1, "0x06", "MULTISTATE_INPUT", "ATTRIBUTE_REPORT", "1", "S_BUTTON_2", "S_BUTTON_ACTION_SHORT_RELEASED", "Normal press"],
                [1, "0x06", "MULTISTATE_INPUT", "ATTRIBUTE_REPORT", "2", "S_BUTTON_2", "S_BUTTON_ACTION_DOUBLE_PRESS", "Double press"],
                [1, "0x07", "MULTISTATE_INPUT", "ATTRIBUTE_REPORT", "1", "S_BUTTON_3", "S_BUTTON_ACTION_SHORT_RELEASED", "Normal press"]
            ]
        },
        "xiaomiSwitchB186acn01Map": {
            "vendor": "Xiaomi",
            "doc": "WXKG03LM 2018 remote",
            "modelids": ["lumi.remote.b186acn01"],
            "map": [
                [1, "0x01", "MULTISTATE_INPUT", "ATTRIBUTE_REPORT", "1", "S_BUTTON_1", "S_BUTTON_ACTION_SHORT_RELEASED", "Normal press"],
                [1, "0x01", "MULTISTATE_INPUT", "ATTRIBUTE_REPORT", "2", "S_BUTTON_1", "S_BUTTON_ACTION_DOUBLE_PRESS", "Double press"],
                [1, "0x01", "MULTISTATE_INPUT", "ATTRIBUTE_REPORT", "0", "S_BUTTON_1", "S_BUTTON_ACTION_HOLD", "Hold"]
            ]
        },
        "xiaomiSwitchAq3Map": {
            "vendor": "Xiaomi",
            "doc": "WXKG12LM remote",
            "modelids": ["lumi.sensor_switch.aq3"],
            "map": [
                [1, "0x01", "MULTISTATE_INPUT", "ATTRIBUTE_REPORT", "1", "S_BUTTON_1", "S_BUTTON_ACTION_SHORT_RELEASED", "Normal press"],
                [1, "0x01", "MULTISTATE_INPUT", "ATTRIBUTE_REPORT", "2", "S_BUTTON_1", "S_BUTTON_ACTION_DOUBLE_PRESS", "Double press"],
                [1, "0x01", "MULTISTATE_INPUT", "ATTRIBUTE_REPORT", "16", "S_BUTTON_1", "S_BUTTON_ACTION_HOLD", "Hold"],
                [1, "0x01", "MULTISTATE_INPUT", "ATTRIBUTE_REPORT", "17", "S_BUTTON_1", "S_BUTTON_ACTION_LONG_RELEASED", "Long released"],
                [1, "0x01", "MULTISTATE_INPUT", "ATTRIBUTE_REPORT", "18", "S_BUTTON_1", "S_BUTTON_ACTION_SHAKE", "Shake"]
            ]
        },
        "xiaomiSwitchB1acn01Map": {
            "vendor": "Xiaomi",
            "doc": "WXKG11LM 2018 remote",
            "modelids": ["lumi.remote.b1acn01"],
            "map": [
                [1, "0x01", "MULTISTATE_INPUT", "ATTRIBUTE_REPORT", "1", "S_BUTTON_1", "S_BUTTON_ACTION_SHORT_RELEASED", "Normal press"],
                [1, "0x01", "MULTISTATE_INPUT", "ATTRIBUTE_REPORT", "2", "S_BUTTON_1", "S_BUTTON_ACTION_DOUBLE_PRESS", "Double press"],
                [1, "0x01", "MULTISTATE_INPUT", "ATTRIBUTE_REPORT", "0", "S_BUTTON_1", "S_BUTTON_ACTION_HOLD", "Hold"],
                [1, "0x01", "MULTISTATE_INPUT", "ATTRIBUTE_REPORT", "255", "S_BUTTON_1", "S_BUTTON_ACTION_LONG_RELEASED", "Long released"]
            ]
        },
        "xiaomiSwitchBx1acn02Map": {
            "vendor": "Xiaomi",
            "doc": "Xiaomi Aqara D1 1-gang QBKG21LM and 2-gang QBKG22LM",
            "modelids": ["lumi.switch.b1lacn02", "lumi.switch.b2lacn02"],
            "map": [
                [1, "0x04", "ONOFF", "ATTRIBUTE_REPORT", "0", "S_BUTTON_1", "S_BUTTON_ACTION_SHORT_RELEASED", "Normal press"],
                [1, "0x04", "ONOFF", "ATTRIBUTE_REPORT", "1", "S_BUTTON_1", "S_BUTTON_ACTION_LONG_RELEASED", "Long press"],
                [1, "0x04", "ONOFF", "ATTRIBUTE_REPORT", "2", "S_BUTTON_1", "S_BUTTON_ACTION_DOUBLE_PRESS", "Double press"],
                [1, "0x05", "ONOFF", "ATTRIBUTE_REPORT", "0", "S_BUTTON_2", "S_BUTTON_ACTION_SHORT_RELEASED", "Normal press"],
                [1, "0x05", "ONOFF", "ATTRIBUTE_REPORT", "1", "S_BUTTON_2", "S_BUTTON_ACTION_LONG_RELEASED", "Long press"],
                [1, "0x05", "ONOFF", "ATTRIBUTE_REPORT", "2", "S_BUTTON_2", "S_BUTTON_ACTION_DOUBLE_PRESS", "Double press"],
                [1, "0x06", "ONOFF", "ATTRIBUTE_REPORT", "0", "S_BUTTON_3", "S_BUTTON_ACTION_SHORT_RELEASED", "Normal press"],
                [1, "0x06", "ONOFF", "ATTRIBUTE_REPORT", "1", "S_BUTTON_3", "S_BUTTON_ACTION_LONG_RELEASED", "Long press"],
                [1, "0x06", "ONOFF", "ATTRIBUTE_REPORT", "2", "S_BUTTON_3", "S_BUTTON_ACTION_DOUBLE_PRESS", "Double press"]
            ]
        },
        "xiaomiSwitchAq2Map": {
            "vendor": "Xiaomi",
            "doc": "WXKG11LM 2016 remote",
            "modelids": ["lumi.sensor_switch.aq2"],
            "map": [
                [1, "0x01", "ONOFF", "ATTRIBUTE_REPORT", "0", "S_BUTTON_1", "S_BUTTON_ACTION_SHORT_RELEASED", "Normal press"],
                [1, "0x01", "ONOFF", "ATTRIBUTE_REPORT", "2", "S_BUTTON_1", "S_BUTTON_ACTION_DOUBLE_PRESS", "Double press"],
                [1, "0x01", "ONOFF", "ATTRIBUTE_REPORT", "3", "S_BUTTON_1", "S_BUTTON_ACTION_TREBLE_PRESS", "Triple press"],
                [1, "0x01", "ONOFF", "ATTRIBUTE_REPORT", "4", "S_BUTTON_1", "S_BUTTON_ACTION_QUADRUPLE_PRESS", "Quad press"]
            ]
        },
        "xiaomiSwitchMap": {
            "vendor": "Xiaomi",
            "doc": "WXKG01LM remote",
            "modelids": ["lumi.sensor_switch"],
            "map": [
                [1, "0x01", "ONOFF", "ATTRIBUTE_REPORT", "0", "S_BUTTON_1", "S_BUTTON_ACTION_INITIAL_PRESS", "Normal press"],
                [1, "0x01", "ONOFF", "ATTRIBUTE_REPORT", "1", "S_BUTTON_1", "S_BUTTON_ACTION_SHORT_RELEASED", "Normal release"],
                [1, "0x01", "ONOFF", "ATTRIBUTE_REPORT", "1", "S_BUTTON_1", "S_BUTTON_ACTION_LONG_RELEASED", "Long release"],
                [1, "0x01", "ONOFF", "ATTRIBUTE_REPORT", "2", "S_BUTTON_1", "S_BUTTON_ACTION_DOUBLE_PRESS", "Double press"],
                [1, "0x01", "ONOFF", "ATTRIBUTE_REPORT", "3", "S_BUTTON_1", "S_BUTTON_ACTION_TREBLE_PRESS", "Triple press"],
                [1, "0x01", "ONOFF", "ATTRIBUTE_REPORT", "4", "S_BUTTON_1", "S_BUTTON_ACTION_QUADRUPLE_PRESS", "Quad press"],
                [1, "0x01", "ONOFF", "ATTRIBUTE_REPORT", "0x80", "S_BUTTON_1", "S_BUTTON_ACTION_MANY_PRESS", "Many press"]
            ]
        },
        "xiaomiVibrationMap": {
            "vendor": "Xiaomi",
            "doc": "Vibration sensor (not implemented)",
            "modelids": ["lumi.vibration"],
            "map": [
                [1, "0x01", "DOOR_LOCK", "ATTRIBUTE_REPORT", "1", "S_BUTTON_1", "S_BUTTON_ACTION_SHAKE", "Shake"],
                [1, "0x01", "DOOR_LOCK", "ATTRIBUTE_REPORT", "2", "S_BUTTON_1", "S_BUTTON_ACTION_TILT", "Tilt"],
                [1, "0x01", "DOOR_LOCK", "ATTRIBUTE_REPORT", "3", "S_BUTTON_1", "S_BUTTON_ACTION_DROP", "Drop"]
            ]
        },
        "ubisysD1Map": {
            "vendor": "Ubisys",
            "doc": "Universal dimmer D1 and power switch S1",
            "modelids": ["D1", "S1"],
            "map": [
                [1, "0x02", "ONOFF", "TOGGLE", "0", "S_BUTTON_1", "S_BUTTON_ACTION_SHORT_RELEASED", "Toggle"],
                [1, "0x02", "LEVEL_CONTROL", "MOVE_WITH_ON_OFF", "0", "S_BUTTON_1", "S_BUTTON_ACTION_HOLD", "Move up (with on/off)"],
                [1, "0x02", "LEVEL_CONTROL", "STOP_WITH_ON_OFF", "0", "S_BUTTON_1", "S_BUTTON_ACTION_LONG_RELEASED", "Stop_ (with on/off)"],
                [1, "0x02", "LEVEL_CONTROL", "MOVE_WITH_ON_OFF", "1", "S_BUTTON_1", "S_BUTTON_ACTION_HOLD", "Move down (with on/off)"],
                [1, "0x02", "LEVEL_CONTROL", "STOP_WITH_ON_OFF", "1", "S_BUTTON_1", "S_BUTTON_ACTION_LONG_RELEASED", "Stop_ (with on/off)"],
                [1, "0x03", "ONOFF", "TOGGLE", "0", "S_BUTTON_2", "S_BUTTON_ACTION_SHORT_RELEASED", "Toggle"],
                [1, "0x03", "LEVEL_CONTROL", "MOVE_WITH_ON_OFF", "0", "S_BUTTON_2", "S_BUTTON_ACTION_HOLD", "Move up (with on/off)"],
                [1, "0x03", "LEVEL_CONTROL", "STOP_WITH_ON_OFF", "0", "S_BUTTON_2", "S_BUTTON_ACTION_LONG_RELEASED", "Stop_ (with on/off)"],
                [1, "0x03", "LEVEL_CONTROL", "MOVE_WITH_ON_OFF", "1", "S_BUTTON_2", "S_BUTTON_ACTION_HOLD", "Move down (with on/off)"],
                [1, "0x03", "LEVEL_CONTROL", "STOP_WITH_ON_OFF", "1", "S_BUTTON_2", "S_BUTTON_ACTION_LONG_RELEASED", "Stop_ (with on/off)"]
            ]
        },
        "ubisysC4Map": {
            "vendor": "Ubisys",
            "doc": "Control unit C4",
            "modelids": ["C4"],
            "map": [
                [1, "0x01", "ONOFF", "TOGGLE", "0", "S_BUTTON_1", "S_BUTTON_ACTION_SHORT_RELEASED", "Toggle"],
                [1, "0x01", "LEVEL_CONTROL", "MOVE_WITH_ON_OFF", "0", "S_BUTTON_1", "S_BUTTON_ACTION_HOLD", "Move up (with on/off)"],
                [1, "0x01", "LEVEL_CONTROL", "STOP_WITH_ON_OFF", "0", "S_BUTTON_1", "S_BUTTON_ACTION_LONG_RELEASED", "Stop_ (with on/off)"],
                [1, "0x01", "LEVEL_CONTROL", "MOVE_WITH_ON_OFF", "1", "S_BUTTON_1", "S_BUTTON_ACTION_HOLD", "Move down (with on/off)"],
                [1, "0x01", "LEVEL_CONTROL", "STOP_WITH_ON_OFF", "1", "S_BUTTON_1", "S_BUTTON_ACTION_LONG_RELEASED", "Stop_ (with on/off)"],
                [1, "0x02", "ONOFF", "TOGGLE", "0", "S_BUTTON_2", "S_BUTTON_ACTION_SHORT_RELEASED", "Toggle"],
                [1, "0x02", "LEVEL_CONTROL", "MOVE_WITH_ON_OFF", "0", "S_BUTTON_2", "S_BUTTON_ACTION_HOLD", "Move up (with on/off)"],
                [1, "0x02", "LEVEL_CONTROL", "STOP_WITH_ON_OFF", "0", "S_BUTTON_2", "S_BUTTON_ACTION_LONG_RELEASED", "Stop_ (with on/off)"],
                [1, "0x02", "LEVEL_CONTROL", "MOVE_WITH_ON_OFF", "1", "S_BUTTON_2", "S_BUTTON_ACTION_HOLD", "Move down (with on/off)"],
                [1, "0x02", "LEVEL_CONTROL", "STOP_WITH_ON_OFF", "1", "S_BUTTON_2", "S_BUTTON_ACTION_LONG_RELEASED", "Stop_ (with on/off)"],
                [1, "0x03", "ONOFF", "TOGGLE", "0", "S_BUTTON_3", "S_BUTTON_ACTION_SHORT_RELEASED", "Toggle"],
                [1, "0x03", "LEVEL_CONTROL", "MOVE_WITH_ON_OFF", "0", "S_BUTTON_3", "S_BUTTON_ACTION_HOLD", "Move up (with on/off)"],
                [1, "0x03", "LEVEL_CONTROL", "STOP_WITH_ON_OFF", "0", "S_BUTTON_3", "S_BUTTON_ACTION_LONG_RELEASED", "Stop_ (with on/off)"],
                [1, "0x03", "LEVEL_CONTROL", "MOVE_WITH_ON_OFF", "1", "S_BUTTON_3", "S_BUTTON_ACTION_HOLD", "Move down (with on/off)"],
                [1, "0x03", "LEVEL_CONTROL", "STOP_WITH_ON_OFF", "1", "S_BUTTON_3", "S_BUTTON_ACTION_LONG_RELEASED", "Stop_ (with on/off)"],
                [1, "0x04", "ONOFF", "TOGGLE", "0", "S_BUTTON_4", "S_BUTTON_ACTION_SHORT_RELEASED", "Toggle"],
                [1, "0x04", "LEVEL_CONTROL", "MOVE_WITH_ON_OFF", "0", "S_BUTTON_4", "S_BUTTON_ACTION_HOLD", "Move up (with on/off)"],
                [1, "0x04", "LEVEL_CONTROL", "STOP_WITH_ON_OFF", "0", "S_BUTTON_4", "S_BUTTON_ACTION_LONG_RELEASED", "Stop_ (with on/off)"],
                [1, "0x04", "LEVEL_CONTROL", "MOVE_WITH_ON_OFF", "1", "S_BUTTON_4", "S_BUTTON_ACTION_HOLD", "Move down (with on/off)"],
                [1, "0x04", "LEVEL_CONTROL", "STOP_WITH_ON_OFF", "1", "S_BUTTON_4", "S_BUTTON_ACTION_LONG_RELEASED", "Stop_ (with on/off)"]
            ]
        },
        "ubisysS2Map": {
            "vendor": "Ubisys",
            "doc": "Power switch S2",
            "modelids": ["S2"],
            "map": [
                [1, "0x03", "ONOFF", "TOGGLE", "0", "S_BUTTON_1", "S_BUTTON_ACTION_SHORT_RELEASED", "Toggle"],
                [1, "0x03", "LEVEL_CONTROL", "MOVE_WITH_ON_OFF", "0", "S_BUTTON_1", "S_BUTTON_ACTION_HOLD", "Move up (with on/off)"],
                [1, "0x03", "LEVEL_CONTROL", "STOP_WITH_ON_OFF", "0", "S_BUTTON_1", "S_BUTTON_ACTION_LONG_RELEASED", "Stop_ (with on/off)"],
                [1, "0x03", "LEVEL_CONTROL", "MOVE_WITH_ON_OFF", "1", "S_BUTTON_1", "S_BUTTON_ACTION_HOLD", "Move down (with on/off)"],
                [1, "0x03", "LEVEL_CONTROL", "STOP_WITH_ON_OFF", "1", "S_BUTTON_1", "S_BUTTON_ACTION_LONG_RELEASED", "Stop_ (with on/off)"],
                [1, "0x04", "ONOFF", "TOGGLE", "0", "S_BUTTON_2", "S_BUTTON_ACTION_SHORT_RELEASED", "Toggle"],
                [1, "0x04", "LEVEL_CONTROL", "MOVE_WITH_ON_OFF", "0", "S_BUTTON_2", "S_BUTTON_ACTION_HOLD", "Move up (with on/off)"],
                [1, "0x04", "LEVEL_CONTROL", "STOP_WITH_ON_OFF", "0", "S_BUTTON_2", "S_BUTTON_ACTION_LONG_RELEASED", "Stop_ (with on/off)"],
                [1, "0x04", "LEVEL_CONTROL", "MOVE_WITH_ON_OFF", "1", "S_BUTTON_2", "S_BUTTON_ACTION_HOLD", "Move down (with on/off)"],
                [1, "0x04", "LEVEL_CONTROL", "STOP_WITH_ON_OFF", "1", "S_BUTTON_2", "S_BUTTON_ACTION_LONG_RELEASED", "Stop_ (with on/off)"]
            ]
        },
        "lutronLZL4BWHLSwitchMap": {
            "vendor": "Lutron",
            "doc": "LZL4BWHL remote",
            "modelids": ["LZL4BWHL01 Remote"],
            "map": [
                [4, "0x01", "LEVEL_CONTROL", "MOVE_TO_LEVEL_WITH_ON_OFF", "0xfe", "S_BUTTON_1", "S_BUTTON_ACTION_SHORT_RELEASED", "on"],
                [4, "0x01", "LEVEL_CONTROL", "STEP_WITH_ON_OFF", "0x00", "S_BUTTON_2", "S_BUTTON_ACTION_HOLD", "dimm up"],
                [4, "0x01", "LEVEL_CONTROL", "STOP", "0x00", "S_BUTTON_2", "S_BUTTON_ACTION_LONG_RELEASED", "dimm up release"],
                [4, "0x01", "LEVEL_CONTROL", "STEP", "0x01", "S_BUTTON_3", "S_BUTTON_ACTION_HOLD", "dimm down"],
                [4, "0x01", "LEVEL_CONTROL", "STOP", "0x01", "S_BUTTON_3", "S_BUTTON_ACTION_LONG_RELEASED", "dimm down release"],
                [4, "0x01", "LEVEL_CONTROL", "MOVE_TO_LEVEL_WITH_ON_OFF", "0x00", "S_BUTTON_4", "S_BUTTON_ACTION_SHORT_RELEASED", "off"]
            ]
        },
        "lutronAuroraMap": {
            "vendor": "Lutron",
            "doc": "Z3-1BRL remote",
            "modelids": ["Z3-1BRL"],
            "buttons": [
                {"S_BUTTON_1": "Round middle button"},
                {"S_BUTTON_2": "Rotate clockwise"},
                {"S_BUTTON_3": "Rotate counter clockwise"}
            ],
            "map": [
                [1, "0x01", "LEVEL_CONTROL", "MOVE_TO_LEVEL_WITH_ON_OFF", "0x00", "S_BUTTON_1", "S_BUTTON_ACTION_SHORT_RELEASED", "Toggle"],
                [1, "0x01", "LEVEL_CONTROL", "MOVE_TO_LEVEL_WITH_ON_OFF", "0x01", "S_BUTTON_2", "S_BUTTON_ACTION_SHORT_RELEASED", "DimUp"],
                [1, "0x01", "LEVEL_CONTROL", "MOVE_TO_LEVEL_WITH_ON_OFF", "0x02", "S_BUTTON_3", "S_BUTTON_ACTION_SHORT_RELEASED", "DimDown"]
            ]
        },
        "innrRC110Map": {
            "vendor": "Innr",
            "doc": "RC 110 remote",
            "modelids": ["RC 110"],
            "map": [
                [1, "0x01", "ONOFF", "OFF", "0", "S_BUTTON_1", "S_BUTTON_ACTION_SHORT_RELEASED", "OnOff"],
                [1, "0x01", "ONOFF", "ON", "0", "S_BUTTON_1", "S_BUTTON_ACTION_SHORT_RELEASED", "OnOff"],
                [1, "0x01", "LEVEL_CONTROL", "MOVE", "0", "S_BUTTON_2", "S_BUTTON_ACTION_HOLD", "DimUp"],
                [1, "0x01", "LEVEL_CONTROL", "STEP", "0", "S_BUTTON_2", "S_BUTTON_ACTION_SHORT_RELEASED", "DimUp"],
                [1, "0x01", "LEVEL_CONTROL", "STOP", "0", "S_BUTTON_2", "S_BUTTON_ACTION_LONG_RELEASED", "DimUp"],
                [1, "0x01", "LEVEL_CONTROL", "MOVE", "1", "S_BUTTON_3", "S_BUTTON_ACTION_HOLD", "DimDown"],
                [1, "0x01", "LEVEL_CONTROL", "STEP", "1", "S_BUTTON_3", "S_BUTTON_ACTION_SHORT_RELEASED", "DimDown"],
                [1, "0x01", "LEVEL_CONTROL", "STOP", "1", "S_BUTTON_3", "S_BUTTON_ACTION_LONG_RELEASED", "DimDown"],
                [1, "0x01", "LEVEL_CONTROL", "MOVE_TO_LEVEL_WITH_ON_OFF", "0x02", "S_BUTTON_4", "S_BUTTON_ACTION_SHORT_RELEASED", "1"],
                [1, "0x01", "LEVEL_CONTROL", "MOVE_TO_LEVEL_WITH_ON_OFF", "0x34", "S_BUTTON_5", "S_BUTTON_ACTION_SHORT_RELEASED", "2"],
                [1, "0x01", "LEVEL_CONTROL", "MOVE_TO_LEVEL_WITH_ON_OFF", "0x66", "S_BUTTON_6", "S_BUTTON_ACTION_SHORT_RELEASED", "3"],
                [1, "0x01", "LEVEL_CONTROL", "MOVE_TO_LEVEL_WITH_ON_OFF", "0x99", "S_BUTTON_7", "S_BUTTON_ACTION_SHORT_RELEASED", "4"],
                [1, "0x01", "LEVEL_CONTROL", "MOVE_TO_LEVEL_WITH_ON_OFF", "0xC2", "S_BUTTON_8", "S_BUTTON_ACTION_SHORT_RELEASED", "5"],
                [1, "0x01", "LEVEL_CONTROL", "MOVE_TO_LEVEL_WITH_ON_OFF", "0xFE", "S_BUTTON_9", "S_BUTTON_ACTION_SHORT_RELEASED", "6"],
                [1, "0x03", "ONOFF", "OFF", "0", "S_BUTTON_10", "S_BUTTON_ACTION_SHORT_RELEASED", "OnOff 1"],
                [1, "0x03", "ONOFF", "ON", "0", "S_BUTTON_10", "S_BUTTON_ACTION_SHORT_RELEASED", "OnOff 1"],
                [1, "0x03", "LEVEL_CONTROL", "MOVE", "0", "S_BUTTON_11", "S_BUTTON_ACTION_HOLD", "DimUp 1"],
                [1, "0x03", "LEVEL_CONTROL", "STEP", "0", "S_BUTTON_11", "S_BUTTON_ACTION_SHORT_RELEASED", "DimUp 1"],
                [1, "0x03", "LEVEL_CONTROL", "STOP", "0", "S_BUTTON_11", "S_BUTTON_ACTION_LONG_RELEASED", "DimUp 1"],
                [1, "0x03", "LEVEL_CONTROL", "MOVE", "1", "S_BUTTON_12", "S_BUTTON_ACTION_HOLD", "DimDown 1"],
                [1, "0x03", "LEVEL_CONTROL", "STEP", "1", "S_BUTTON_12", "S_BUTTON_ACTION_SHORT_RELEASED", "DimDown 1"],
                [1, "0x03", "LEVEL_CONTROL", "STOP", "1", "S_BUTTON_12", "S_BUTTON_ACTION_LONG_RELEASED", "DimDown 1"],
                [1, "0x04", "ONOFF", "OFF", "0", "S_BUTTON_13", "S_BUTTON_ACTION_SHORT_RELEASED", "OnOff 2"],
                [1, "0x04", "ONOFF", "ON", "0", "S_BUTTON_13", "S_BUTTON_ACTION_SHORT_RELEASED", "OnOff 2"],
                [1, "0x04", "LEVEL_CONTROL", "MOVE", "0", "S_BUTTON_14", "S_BUTTON_ACTION_HOLD", "DimUp 2"],
                [1, "0x04", "LEVEL_CONTROL", "STEP", "0", "S_BUTTON_14", "S_BUTTON_ACTION_SHORT_RELEASED", "DimUp 2"],
                [1, "0x04", "LEVEL_CONTROL", "STOP", "0", "S_BUTTON_14", "S_BUTTON_ACTION_LONG_RELEASED", "DimUp 2"],
                [1, "0x04", "LEVEL_CONTROL", "MOVE", "1", "S_BUTTON_15", "S_BUTTON_ACTION_HOLD", "DimDown 2"],
                [1, "0x04", "LEVEL_CONTROL", "STEP", "1", "S_BUTTON_15", "S_BUTTON_ACTION_SHORT_RELEASED", "DimDown 2"],
                [1, "0x04", "LEVEL_CONTROL", "STOP", "1", "S_BUTTON_15", "S_BUTTON_ACTION_LONG_RELEASED", "DimDown 2"],
                [1, "0x05", "ONOFF", "OFF", "0", "S_BUTTON_16", "S_BUTTON_ACTION_SHORT_RELEASED", "OnOff 3"],
                [1, "0x05", "ONOFF", "ON", "0", "S_BUTTON_16", "S_BUTTON_ACTION_SHORT_RELEASED", "OnOff 3"],
                [1, "0x05", "LEVEL_CONTROL", "MOVE", "0", "S_BUTTON_17", "S_BUTTON_ACTION_HOLD", "DimUp 3"],
                [1, "0x05", "LEVEL_CONTROL", "STEP", "0", "S_BUTTON_17", "S_BUTTON_ACTION_SHORT_RELEASED", "DimUp 3"],
                [1, "0x05", "LEVEL_CONTROL", "STOP", "0", "S_BUTTON_17", "S_BUTTON_ACTION_LONG_RELEASED", "DimUp 3"],
                [1, "0x05", "LEVEL_CONTROL", "MOVE", "1", "S_BUTTON_18", "S_BUTTON_ACTION_HOLD", "DimDown 3"],
                [1, "0x05", "LEVEL_CONTROL", "STEP", "1", "S_BUTTON_18", "S_BUTTON_ACTION_SHORT_RELEASED", "DimDown 3"],
                [1, "0x05", "LEVEL_CONTROL", "STOP", "1", "S_BUTTON_18", "S_BUTTON_ACTION_LONG_RELEASED", "DimDown 3"],
                [1, "0x06", "ONOFF", "OFF", "0", "S_BUTTON_19", "S_BUTTON_ACTION_SHORT_RELEASED", "OnOff 4"],
                [1, "0x06", "ONOFF", "ON", "0", "S_BUTTON_19", "S_BUTTON_ACTION_SHORT_RELEASED", "OnOff 4"],
                [1, "0x06", "LEVEL_CONTROL", "MOVE", "0", "S_BUTTON_20", "S_BUTTON_ACTION_HOLD", "DimUp 4"],
                [1, "0x06", "LEVEL_CONTROL", "STEP", "0", "S_BUTTON_20", "S_BUTTON_ACTION_SHORT_RELEASED", "DimUp 4"],
                [1, "0x06", "LEVEL_CONTROL", "STOP", "0", "S_BUTTON_20", "S_BUTTON_ACTION_LONG_RELEASED", "DimUp 4"],
                [1, "0x06", "LEVEL_CONTROL", "MOVE", "1", "S_BUTTON_21", "S_BUTTON_ACTION_HOLD", "DimDown 4"],
                [1, "0x06", "LEVEL_CONTROL", "STEP", "1", "S_BUTTON_21", "S_BUTTON_ACTION_SHORT_RELEASED", "DimDown 4"],
                [1, "0x06", "LEVEL_CONTROL", "STOP", "1", "S_BUTTON_21", "S_BUTTON_ACTION_LONG_RELEASED", "DimDown 4"],
                [1, "0x07", "ONOFF", "OFF", "0", "S_BUTTON_22", "S_BUTTON_ACTION_SHORT_RELEASED", "OnOff 5"],
                [1, "0x07", "ONOFF", "ON", "0", "S_BUTTON_22", "S_BUTTON_ACTION_SHORT_RELEASED", "OnOff 5"],
                [1, "0x07", "LEVEL_CONTROL", "MOVE", "0", "S_BUTTON_23", "S_BUTTON_ACTION_HOLD", "DimUp 5"],
                [1, "0x07", "LEVEL_CONTROL", "STEP", "0", "S_BUTTON_23", "S_BUTTON_ACTION_SHORT_RELEASED", "DimUp 5"],
                [1, "0x07", "LEVEL_CONTROL", "STOP", "0", "S_BUTTON_23", "S_BUTTON_ACTION_LONG_RELEASED", "DimUp 5"],
                [1, "0x07", "LEVEL_CONTROL", "MOVE", "1", "S_BUTTON_24", "S_BUTTON_ACTION_HOLD", "DimDown 5"],
                [1, "0x07", "LEVEL_CONTROL", "STEP", "1", "S_BUTTON_24", "S_BUTTON_ACTION_SHORT_RELEASED", "DimDown 5"],
                [1, "0x07", "LEVEL_CONTROL", "STOP", "1", "S_BUTTON_24", "S_BUTTON_ACTION_LONG_RELEASED", "DimDown 5"],
                [1, "0x08", "ONOFF", "OFF", "0", "S_BUTTON_25", "S_BUTTON_ACTION_SHORT_RELEASED", "OnOff 6"],
                [1, "0x08", "ONOFF", "ON", "0", "S_BUTTON_25", "S_BUTTON_ACTION_SHORT_RELEASED", "OnOff 6"],
                [1, "0x08", "LEVEL_CONTROL", "MOVE", "0", "S_BUTTON_26", "S_BUTTON_ACTION_HOLD", "DimUp 6"],
                [1, "0x08", "LEVEL_CONTROL", "STEP", "0", "S_BUTTON_26", "S_BUTTON_ACTION_SHORT_RELEASED", "DimUp 6"],
                [1, "0x08", "LEVEL_CONTROL", "STOP", "0", "S_BUTTON_26", "S_BUTTON_ACTION_LONG_RELEASED", "DimUp 6"],
                [1, "0x08", "LEVEL_CONTROL", "MOVE", "1", "S_BUTTON_27", "S_BUTTON_ACTION_HOLD", "DimDown 6"],
                [1, "0x08", "LEVEL_CONTROL", "STEP", "1", "S_BUTTON_27", "S_BUTTON_ACTION_SHORT_RELEASED", "DimDown 6"],
                [1, "0x08", "LEVEL_CONTROL", "STOP", "1", "S_BUTTON_27", "S_BUTTON_ACTION_LONG_RELEASED", "DimDown 6"]
            ]
        },
        "icasaKPD12Map": {
            "vendor": "iCasa",
            "doc": "ICZB-KPD12 remote",
            "modelids": ["ICZB-KPD12"],
            "buttons": [
                {"S_BUTTON_1": "Off button"},
                {"S_BUTTON_2": "On button"}
            ],
            "map": [
                [1, "0x01", "ONOFF", "OFF", "0", "S_BUTTON_1", "S_BUTTON_ACTION_SHORT_RELEASED", "Off"],
                [1, "0x01", "LEVEL_CONTROL", "MOVE_WITH_ON_OFF", "1", "S_BUTTON_1", "S_BUTTON_ACTION_HOLD", "Move down (with on/off)"],
                [1, "0x01", "LEVEL_CONTROL", "STOP_WITH_ON_OFF", "1", "S_BUTTON_1", "S_BUTTON_ACTION_LONG_RELEASED", "Stop_ (with on/off)"],
                [1, "0x01", "ONOFF", "ON", "0", "S_BUTTON_2", "S_BUTTON_ACTION_SHORT_RELEASED", "On"],
                [1, "0x01", "LEVEL_CONTROL", "MOVE_WITH_ON_OFF", "0", "S_BUTTON_2", "S_BUTTON_ACTION_HOLD", "Move up (with on/off)"],
                [1, "0x01", "LEVEL_CONTROL", "STOP_WITH_ON_OFF", "0", "S_BUTTON_2", "S_BUTTON_ACTION_LONG_RELEASED", "Stop_ (with on/off)"]
            ]
        },
        "icasaKPD14SMap": {
            "vendor": "iCasa",
            "doc": "ICZB-KPD14S remote",
            "modelids": ["ICZB-KPD14S"],
            "buttons": [
                {"S_BUTTON_1": "Off button"},
                {"S_BUTTON_2": "On button"},
                {"S_BUTTON_3": "S1 button"},
                {"S_BUTTON_4": "S2 button"}
            ],
            "map": [
                [1, "0x01", "ONOFF", "OFF", "0", "S_BUTTON_1", "S_BUTTON_ACTION_SHORT_RELEASED", "Off"],
                [1, "0x01", "LEVEL_CONTROL", "MOVE_WITH_ON_OFF", "1", "S_BUTTON_1", "S_BUTTON_ACTION_HOLD", "Move down (with on/off)"],
                [1, "0x01", "LEVEL_CONTROL", "STOP_WITH_ON_OFF", "1", "S_BUTTON_1", "S_BUTTON_ACTION_LONG_RELEASED", "Stop_ (with on/off)"],
                [1, "0x01", "ONOFF", "ON", "0", "S_BUTTON_2", "S_BUTTON_ACTION_SHORT_RELEASED", "On"],
                [1, "0x01", "LEVEL_CONTROL", "MOVE_WITH_ON_OFF", "0", "S_BUTTON_2", "S_BUTTON_ACTION_HOLD", "Move up (with on/off)"],
                [1, "0x01", "LEVEL_CONTROL", "STOP_WITH_ON_OFF", "0", "S_BUTTON_2", "S_BUTTON_ACTION_LONG_RELEASED", "Stop_ (with on/off)"],
                [1, "0x01", "SCENES", "RECALL_SCENE", "1", "S_BUTTON_3", "S_BUTTON_ACTION_SHORT_RELEASED", "Recall scene 1"],
                [1, "0x01", "SCENES", "STORE_SCENE", "1", "S_BUTTON_3", "S_BUTTON_ACTION_LONG_RELEASED", "Store scene 1"],
                [1, "0x01", "SCENES", "RECALL_SCENE", "2", "S_BUTTON_4", "S_BUTTON_ACTION_SHORT_RELEASED", "Recall scene 2"],
                [1, "0x01", "SCENES", "STORE_SCENE", "2", "S_BUTTON_4", "S_BUTTON_ACTION_LONG_RELEASED", "Store scene 2"]
            ]
        },
        "icasaKPD18SMap": {
            "vendor": "iCasa",
            "doc": "ICZB-KPD18S remote",
            "modelids": ["ICZB-KPD18S"],
            "buttons": [
                {"S_BUTTON_1": "Off button"},
                {"S_BUTTON_2": "On button"},
                {"S_BUTTON_3": "S1 button"},
                {"S_BUTTON_4": "S2 button"},
                {"S_BUTTON_5": "S3 button"},
                {"S_BUTTON_6": "S4 button"},
                {"S_BUTTON_7": "S5 button"},
                {"S_BUTTON_8": "S6 button"}
            ],
            "map": [
                [1, "0x01", "ONOFF", "OFF", "0", "S_BUTTON_1", "S_BUTTON_ACTION_SHORT_RELEASED", "Off"],
                [1, "0x01", "LEVEL_CONTROL", "MOVE_WITH_ON_OFF", "1", "S_BUTTON_1", "S_BUTTON_ACTION_HOLD", "Move down (with on/off)"],
                [1, "0x01", "LEVEL_CONTROL", "STOP_WITH_ON_OFF", "1", "S_BUTTON_1", "S_BUTTON_ACTION_LONG_RELEASED", "Stop_ (with on/off)"],
                [1, "0x01", "ONOFF", "ON", "0", "S_BUTTON_2", "S_BUTTON_ACTION_SHORT_RELEASED", "On"],
                [1, "0x01", "LEVEL_CONTROL", "MOVE_WITH_ON_OFF", "0", "S_BUTTON_2", "S_BUTTON_ACTION_HOLD", "Move up (with on/off)"],
                [1, "0x01", "LEVEL_CONTROL", "STOP_WITH_ON_OFF", "0", "S_BUTTON_2", "S_BUTTON_ACTION_LONG_RELEASED", "Stop_ (with on/off)"],
                [1, "0x01", "SCENES", "RECALL_SCENE", "1", "S_BUTTON_3", "S_BUTTON_ACTION_SHORT_RELEASED", "Recall scene 1"],
                [1, "0x01", "SCENES", "STORE_SCENE", "1", "S_BUTTON_3", "S_BUTTON_ACTION_LONG_RELEASED", "Store scene 1"],
                [1, "0x01", "SCENES", "RECALL_SCENE", "2", "S_BUTTON_4", "S_BUTTON_ACTION_SHORT_RELEASED", "Recall scene 2"],
                [1, "0x01", "SCENES", "STORE_SCENE", "2", "S_BUTTON_4", "S_BUTTON_ACTION_LONG_RELEASED", "Store scene 2"],
                [1, "0x01", "SCENES", "RECALL_SCENE", "3", "S_BUTTON_5", "S_BUTTON_ACTION_SHORT_RELEASED", "Recall scene 3"],
                [1, "0x01", "SCENES", "STORE_SCENE", "3", "S_BUTTON_5", "S_BUTTON_ACTION_LONG_RELEASED", "Store scene 3"],
                [1, "0x01", "SCENES", "RECALL_SCENE", "4", "S_BUTTON_6", "S_BUTTON_ACTION_SHORT_RELEASED", "Recall scene 4"],
                [1, "0x01", "SCENES", "STORE_SCENE", "4", "S_BUTTON_6", "S_BUTTON_ACTION_LONG_RELEASED", "Store scene 4"],
                [1, "0x01", "SCENES", "RECALL_SCENE", "5", "S_BUTTON_7", "S_BUTTON_ACTION_SHORT_RELEASED", "Recall scene 5"],
                [1, "0x01", "SCENES", "STORE_SCENE", "5", "S_BUTTON_7", "S_BUTTON_ACTION_LONG_RELEASED", "Store scene 5"],
                [1, "0x01", "SCENES", "RECALL_SCENE", "6", "S_BUTTON_8", "S_BUTTON_ACTION_SHORT_RELEASED", "Recall scene 6"],
                [1, "0x01", "SCENES", "STORE_SCENE", "6", "S_BUTTON_8", "S_BUTTON_ACTION_LONG_RELEASED", "Store scene 6"]
            ]
        },
        "icasaRemoteMap": {
            "vendor": "iCasa",
            "doc": "Remotes",
            "modelids": ["ICZB-RM11S", "ZGRC-KEY-012", "ZGRC-KEY-013", "RGBgenie ZB-5001", "RGBgenie ZB-5004"],
            "map": [
                [1, "0x01", "ONOFF", "OFF", "0", "S_BUTTON_1", "S_BUTTON_ACTION_SHORT_RELEASED", "Off"],
                [1, "0x01", "LEVEL_CONTROL", "MOVE_WITH_ON_OFF", "1", "S_BUTTON_1", "S_BUTTON_ACTION_HOLD", "Move down (with on/off)"],
                [1, "0x01", "LEVEL_CONTROL", "STOP_WITH_ON_OFF", "1", "S_BUTTON_1", "S_BUTTON_ACTION_LONG_RELEASED", "Stop_ (with on/off)"],
                [1, "0x01", "ONOFF", "ON", "0", "S_BUTTON_2", "S_BUTTON_ACTION_SHORT_RELEASED", "On"],
                [1, "0x01", "LEVEL_CONTROL", "MOVE_WITH_ON_OFF", "0", "S_BUTTON_2", "S_BUTTON_ACTION_HOLD", "Move up (with on/off)"],
                [1, "0x01", "LEVEL_CONTROL", "STOP_WITH_ON_OFF", "0", "S_BUTTON_2", "S_BUTTON_ACTION_LONG_RELEASED", "Stop_ (with on/off)"],
                [1, "0x01", "SCENES", "RECALL_SCENE", "1", "S_BUTTON_9", "S_BUTTON_ACTION_SHORT_RELEASED", "Recall scene 1"],
                [1, "0x01", "SCENES", "RECALL_SCENE", "2", "S_BUTTON_10", "S_BUTTON_ACTION_SHORT_RELEASED", "Recall scene 2"],
                [1, "0x02", "ONOFF", "OFF", "0", "S_BUTTON_3", "S_BUTTON_ACTION_SHORT_RELEASED", "Off"],
                [1, "0x02", "LEVEL_CONTROL", "MOVE_WITH_ON_OFF", "1", "S_BUTTON_3", "S_BUTTON_ACTION_HOLD", "Move down (with on/off)"],
                [1, "0x02", "LEVEL_CONTROL", "STOP_WITH_ON_OFF", "1", "S_BUTTON_3", "S_BUTTON_ACTION_LONG_RELEASED", "Stop_ (with on/off)"],
                [1, "0x02", "ONOFF", "ON", "0", "S_BUTTON_4", "S_BUTTON_ACTION_SHORT_RELEASED", "On"],
                [1, "0x02", "LEVEL_CONTROL", "MOVE_WITH_ON_OFF", "0", "S_BUTTON_4", "S_BUTTON_ACTION_HOLD", "Move up (with on/off)"],
                [1, "0x02", "LEVEL_CONTROL", "STOP_WITH_ON_OFF", "0", "S_BUTTON_4", "S_BUTTON_ACTION_LONG_RELEASED", "Stop_ (with on/off)"],
                [1, "0x03", "ONOFF", "OFF", "0", "S_BUTTON_5", "S_BUTTON_ACTION_SHORT_RELEASED", "Off"],
                [1, "0x03", "LEVEL_CONTROL", "MOVE_WITH_ON_OFF", "1", "S_BUTTON_5", "S_BUTTON_ACTION_HOLD", "Move down (with on/off)"],
                [1, "0x03", "LEVEL_CONTROL", "STOP_WITH_ON_OFF", "1", "S_BUTTON_5", "S_BUTTON_ACTION_LONG_RELEASED", "Stop_ (with on/off)"],
                [1, "0x03", "ONOFF", "ON", "0", "S_BUTTON_6", "S_BUTTON_ACTION_SHORT_RELEASED", "On"],
                [1, "0x03", "LEVEL_CONTROL", "MOVE_WITH_ON_OFF", "0", "S_BUTTON_6", "S_BUTTON_ACTION_HOLD", "Move up (with on/off)"],
                [1, "0x03", "LEVEL_CONTROL", "STOP_WITH_ON_OFF", "0", "S_BUTTON_6", "S_BUTTON_ACTION_LONG_RELEASED", "Stop_ (with on/off)"],
                [1, "0x04", "ONOFF", "OFF", "0", "S_BUTTON_7", "S_BUTTON_ACTION_SHORT_RELEASED", "Off"],
                [1, "0x04", "LEVEL_CONTROL", "MOVE_WITH_ON_OFF", "1", "S_BUTTON_7", "S_BUTTON_ACTION_HOLD", "Move down (with on/off)"],
                [1, "0x04", "LEVEL_CONTROL", "STOP_WITH_ON_OFF", "1", "S_BUTTON_7", "S_BUTTON_ACTION_LONG_RELEASED", "Stop_ (with on/off)"],
                [1, "0x04", "ONOFF", "ON", "0", "S_BUTTON_8", "S_BUTTON_ACTION_SHORT_RELEASED", "On"],
                [1, "0x04", "LEVEL_CONTROL", "MOVE_WITH_ON_OFF", "0", "S_BUTTON_8", "S_BUTTON_ACTION_HOLD", "Move up (with on/off)"],
                [1, "0x04", "LEVEL_CONTROL", "STOP_WITH_ON_OFF", "0", "S_BUTTON_8", "S_BUTTON_ACTION_LONG_RELEASED", "Stop_ (with on/off)"]
            ]
        },
        "samjinButtonMap": {
            "vendor": "Samjin",
            "doc": "Remote",
            "modelids": ["button"],
            "map": [
                [1, "0x01", "IAS_ZONE", "STATUS_CHANGE", "0x01", "S_BUTTON_1", "S_BUTTON_ACTION_SHORT_RELEASED", "Single press"],
                [1, "0x01", "IAS_ZONE", "STATUS_CHANGE", "0x02", "S_BUTTON_1", "S_BUTTON_ACTION_DOUBLE_PRESS", "Double press"],
                [1, "0x01", "IAS_ZONE", "STATUS_CHANGE", "0x03", "S_BUTTON_1", "S_BUTTON_ACTION_HOLD", "Hold"]
            ]
        },
        "sunricherCCTMap": {
            "vendor": "Sunricher",
            "doc": "CCT remote",
            "modelids": ["ZGRC-KEY-002"],
            "map": [
                [1, "0x01", "ONOFF", "ON", "0", "S_BUTTON_1", "S_BUTTON_ACTION_SHORT_RELEASED", "On"],
                [1, "0x01", "ONOFF", "OFF", "0", "S_BUTTON_2", "S_BUTTON_ACTION_SHORT_RELEASED", "Off"],
                [1, "0x01", "LEVEL_CONTROL", "MOVE_WITH_ON_OFF", "0", "S_BUTTON_3", "S_BUTTON_ACTION_HOLD", "Move up (with on/off)"],
                [1, "0x01", "LEVEL_CONTROL", "STOP_WITH_ON_OFF", "0", "S_BUTTON_3", "S_BUTTON_ACTION_LONG_RELEASED", "Stop_ (with on/off)"],
                [1, "0x01", "LEVEL_CONTROL", "MOVE_WITH_ON_OFF", "1", "S_BUTTON_3", "S_BUTTON_ACTION_HOLD", "Move down (with on/off)"],
                [1, "0x01", "LEVEL_CONTROL", "STOP_WITH_ON_OFF", "1", "S_BUTTON_3", "S_BUTTON_ACTION_LONG_RELEASED", "Stop_ (with on/off)"],
                [1, "0x01", "COLOR_CONTROL", "MOVE_TO_COLOR_TEMPERATURE", "0", "S_BUTTON_4", "S_BUTTON_ACTION_SHORT_RELEASED", "Move to color temperature"],
                [1, "0x01", "COLOR_CONTROL", "MOVE_COLOR_TEMPERATURE", "0x013C", "S_BUTTON_4", "S_BUTTON_ACTION_HOLD", "Move color temperature up"],
                [1, "0x01", "COLOR_CONTROL", "MOVE_COLOR_TEMPERATURE", "0x033C", "S_BUTTON_4", "S_BUTTON_ACTION_HOLD", "Move color temperature down"],
                [1, "0x01", "COLOR_CONTROL", "STOP_MOVE_STEP", "0", "S_BUTTON_4", "S_BUTTON_ACTION_LONG_RELEASED", "Stop_"]
            ]
        },
        "sunricherC4Map": {
            "vendor": "Sunricher",
            "doc": "Zigbee Push-Button Coupler SR-ZG2833PAC-C4",
            "modelids": ["ZG2833PAC"],
            "map": [
                [1, "0x01", "ONOFF", "TOGGLE", "0", "S_BUTTON_1", "S_BUTTON_ACTION_SHORT_RELEASED", "Toggle"],
                [1, "0x02", "ONOFF", "TOGGLE", "0", "S_BUTTON_2", "S_BUTTON_ACTION_SHORT_RELEASED", "Toggle"],
                [1, "0x03", "ONOFF", "TOGGLE", "0", "S_BUTTON_3", "S_BUTTON_ACTION_SHORT_RELEASED", "Toggle"],
                [1, "0x04", "ONOFF", "TOGGLE", "0", "S_BUTTON_4", "S_BUTTON_ACTION_SHORT_RELEASED", "Toggle"]
            ]
        },
        "rgbgenie5121Map": {
            "vendor": "RGBgenie",
            "doc": "Micro remote ZB-5121",
            "modelids": ["RGBgenie ZB-5121"],
            "map": [
                [1, "0x01", "ONOFF", "ON", "0", "S_BUTTON_1", "S_BUTTON_ACTION_SHORT_RELEASED", "On"],
                [1, "0x01", "ONOFF", "OFF", "0", "S_BUTTON_2", "S_BUTTON_ACTION_SHORT_RELEASED", "Off"],
                [1, "0x01", "LEVEL_CONTROL", "STEP_WITH_ON_OFF", "0", "S_BUTTON_3", "S_BUTTON_ACTION_SHORT_RELEASED", "Step up (with on/off)"],
                [1, "0x01", "LEVEL_CONTROL", "MOVE_WITH_ON_OFF", "0", "S_BUTTON_3", "S_BUTTON_ACTION_HOLD", "Move up (with on/off)"],
                [1, "0x01", "LEVEL_CONTROL", "STOP_WITH_ON_OFF", "0", "S_BUTTON_3", "S_BUTTON_ACTION_LONG_RELEASED", "Stop_ (with on/off)"],
                [1, "0x01", "LEVEL_CONTROL", "STEP_WITH_ON_OFF", "1", "S_BUTTON_4", "S_BUTTON_ACTION_SHORT_RELEASED", "Step down (with on/off)"],
                [1, "0x01", "LEVEL_CONTROL", "MOVE_WITH_ON_OFF", "1", "S_BUTTON_4", "S_BUTTON_ACTION_HOLD", "Move down (with on/off)"],
                [1, "0x01", "LEVEL_CONTROL", "STOP_WITH_ON_OFF", "0", "S_BUTTON_4", "S_BUTTON_ACTION_LONG_RELEASED", "Stop_ (with on/off)"],
                [1, "0x01", "SCENES", "RECALL_SCENE", "0", "S_BUTTON_5", "S_BUTTON_ACTION_SHORT_RELEASED", "Recall scene 1"],
                [1, "0x01", "SCENES", "STORE_SCENE", "0", "S_BUTTON_5", "S_BUTTON_ACTION_LONG_RELEASED", "Store scene 1"]
            ]
        },
        "sunricherMap": {
            "vendor": "Sunricher",
            "doc": "Wireless switches from Sunricher, Namron, SLC and EcoDim",
            "modelids": ["ED-10010", "ED-10011", "ED-10012", "ED-10013", "ED-10014", "ED-10015", "ZG2833K8_EU05", "ZG2835", "4512700", "4512701", "4512702", "4512703", "4512705", "4512714", "4512719", "4512720", "4512721", "4512722", "4512729", "S57003"],
            "map": [
                [1, "0x01", "ONOFF", "ON", "0", "S_BUTTON_1", "S_BUTTON_ACTION_SHORT_RELEASED", "On"],
                [1, "0x01", "LEVEL_CONTROL", "MOVE_WITH_ON_OFF", "0", "S_BUTTON_1", "S_BUTTON_ACTION_HOLD", "Move up (with on/off)"],
                [1, "0x01", "LEVEL_CONTROL", "STOP_WITH_ON_OFF", "0", "S_BUTTON_1", "S_BUTTON_ACTION_LONG_RELEASED", "Stop_ (with on/off)"],
                [1, "0x01", "ONOFF", "OFF", "0", "S_BUTTON_2", "S_BUTTON_ACTION_SHORT_RELEASED", "Off"],
                [1, "0x01", "LEVEL_CONTROL", "MOVE_WITH_ON_OFF", "1", "S_BUTTON_2", "S_BUTTON_ACTION_HOLD", "Move down (with on/off)"],
                [1, "0x01", "LEVEL_CONTROL", "STOP_WITH_ON_OFF", "1", "S_BUTTON_2", "S_BUTTON_ACTION_LONG_RELEASED", "Stop_ (with on/off)"],
                [1, "0x02", "ONOFF", "ON", "0", "S_BUTTON_3", "S_BUTTON_ACTION_SHORT_RELEASED", "On"],
                [1, "0x02", "LEVEL_CONTROL", "MOVE_WITH_ON_OFF", "0", "S_BUTTON_3", "S_BUTTON_ACTION_HOLD", "Move up (with on/off)"],
                [1, "0x02", "LEVEL_CONTROL", "STOP_WITH_ON_OFF", "0", "S_BUTTON_3", "S_BUTTON_ACTION_LONG_RELEASED", "Stop_ (with on/off)"],
                [1, "0x02", "ONOFF", "OFF", "0", "S_BUTTON_4", "S_BUTTON_ACTION_SHORT_RELEASED", "Off"],
                [1, "0x02", "LEVEL_CONTROL", "MOVE_WITH_ON_OFF", "1", "S_BUTTON_4", "S_BUTTON_ACTION_HOLD", "Move down (with on/off)"],
                [1, "0x02", "LEVEL_CONTROL", "STOP_WITH_ON_OFF", "1", "S_BUTTON_4", "S_BUTTON_ACTION_LONG_RELEASED", "Stop_ (with on/off)"],
                [1, "0x03", "ONOFF", "ON", "0", "S_BUTTON_5", "S_BUTTON_ACTION_SHORT_RELEASED", "On"],
                [1, "0x03", "LEVEL_CONTROL", "MOVE_WITH_ON_OFF", "0", "S_BUTTON_5", "S_BUTTON_ACTION_HOLD", "Move up (with on/off)"],
                [1, "0x03", "LEVEL_CONTROL", "STOP_WITH_ON_OFF", "0", "S_BUTTON_5", "S_BUTTON_ACTION_LONG_RELEASED", "Stop_ (with on/off)"],
                [1, "0x03", "ONOFF", "OFF", "0", "S_BUTTON_6", "S_BUTTON_ACTION_SHORT_RELEASED", "Off"],
                [1, "0x03", "LEVEL_CONTROL", "MOVE_WITH_ON_OFF", "1", "S_BUTTON_6", "S_BUTTON_ACTION_HOLD", "Move down (with on/off)"],
                [1, "0x03", "LEVEL_CONTROL", "STOP_WITH_ON_OFF", "1", "S_BUTTON_6", "S_BUTTON_ACTION_LONG_RELEASED", "Stop_ (with on/off)"],
                [1, "0x04", "ONOFF", "ON", "0", "S_BUTTON_7", "S_BUTTON_ACTION_SHORT_RELEASED", "On"],
                [1, "0x04", "LEVEL_CONTROL", "MOVE_WITH_ON_OFF", "0", "S_BUTTON_7", "S_BUTTON_ACTION_HOLD", "Move up (with on/off)"],
                [1, "0x04", "LEVEL_CONTROL", "STOP_WITH_ON_OFF", "0", "S_BUTTON_7", "S_BUTTON_ACTION_LONG_RELEASED", "Stop_ (with on/off)"],
                [1, "0x04", "ONOFF", "OFF", "0", "S_BUTTON_8", "S_BUTTON_ACTION_SHORT_RELEASED", "Off"],
                [1, "0x04", "LEVEL_CONTROL", "MOVE_WITH_ON_OFF", "1", "S_BUTTON_8", "S_BUTTON_ACTION_HOLD", "Move down (with on/off)"],
                [1, "0x04", "LEVEL_CONTROL", "STOP_WITH_ON_OFF", "1", "S_BUTTON_8", "S_BUTTON_ACTION_LONG_RELEASED", "Stop_ (with on/off)"]
            ]
        },
        "Tuya3gangMap": {
            "vendor": "Tuya",
            "doc": "3-gang remote",
<<<<<<< HEAD
            "modelids": ["_TZ3000_bi6lpsew", "_TZ3400_keyjhapk", "_TYZB02_key8kk7r", "_TZ3400_keyjqthh", "_TZ3400_key8kk7r", "_TZ3000_vp6clf9d", "_TYZB02_keyjqthh", "_TZ3000_peszejy7", "_TZ3000_qzjcsmar", "_TZ3000_owgcnkrh", "_TZ3000_adkvzooy", "_TZ3000_arfwfgoa", "_TZ3000_a7ouggvs", "_TZ3000_rrjr1q0u", "_TZ3000_abci1hiu", "_TZ3000_dfgbtub0"],
=======
            "modelids": ["_TZ3000_bi6lpsew", "_TZ3400_keyjhapk", "_TYZB02_key8kk7r", "_TZ3400_keyjqthh", "_TZ3400_key8kk7r", "_TZ3000_vp6clf9d", "_TYZB02_keyjqthh", "_TZ3000_peszejy7", "_TZ3000_qzjcsmar", "_TZ3000_owgcnkrh", "_TZ3000_adkvzooy", "_TZ3000_arfwfgoa", "_TZ3000_a7ouggvs", "_TZ3000_rrjr1q0u", "_TZ3000_abci1hiu", "_TZ3000_xabckq1v"],
>>>>>>> baccf8da
            "map": [
                [1, "0x01", "ONOFF", "0xfd", "0", "S_BUTTON_1", "S_BUTTON_ACTION_SHORT_RELEASED", "B1 short"],
                [1, "0x01", "ONOFF", "0xfd", "1", "S_BUTTON_1", "S_BUTTON_ACTION_DOUBLE_PRESS", "B1 double"],
                [1, "0x01", "ONOFF", "0xfd", "2", "S_BUTTON_1", "S_BUTTON_ACTION_LONG_RELEASED", "B1 long"],
                [1, "0x02", "ONOFF", "0xfd", "0", "S_BUTTON_2", "S_BUTTON_ACTION_SHORT_RELEASED", "B2 short"],
                [1, "0x02", "ONOFF", "0xfd", "1", "S_BUTTON_2", "S_BUTTON_ACTION_DOUBLE_PRESS", "B2 double"],
                [1, "0x02", "ONOFF", "0xfd", "2", "S_BUTTON_2", "S_BUTTON_ACTION_LONG_RELEASED", "B2 long"],
                [1, "0x03", "ONOFF", "0xfd", "0", "S_BUTTON_3", "S_BUTTON_ACTION_SHORT_RELEASED", "B3 short"],
                [1, "0x03", "ONOFF", "0xfd", "1", "S_BUTTON_3", "S_BUTTON_ACTION_DOUBLE_PRESS", "B3 double"],
                [1, "0x03", "ONOFF", "0xfd", "2", "S_BUTTON_3", "S_BUTTON_ACTION_LONG_RELEASED", "B3 long"],
                [1, "0x04", "ONOFF", "0xfd", "0", "S_BUTTON_4", "S_BUTTON_ACTION_SHORT_RELEASED", "B4 short"],
                [1, "0x04", "ONOFF", "0xfd", "1", "S_BUTTON_4", "S_BUTTON_ACTION_DOUBLE_PRESS", "B4 double"],
                [1, "0x04", "ONOFF", "0xfd", "2", "S_BUTTON_4", "S_BUTTON_ACTION_LONG_RELEASED", "B4 long"]
            ]
        },
        "legrandSwitchRemote": {
            "vendor": "Legrand",
            "doc": "Remote switch",
            "modelids": ["Remote switch"],
            "map": [
                [1, "0x01", "ONOFF", "TOGGLE", "0", "S_BUTTON_1", "S_BUTTON_ACTION_SHORT_RELEASED", "Toggle"],
                [1, "0x01", "ONOFF", "ON", "0", "S_BUTTON_1", "S_BUTTON_ACTION_SHORT_RELEASED", "On"],
                [1, "0x01", "ONOFF", "OFF", "0", "S_BUTTON_2", "S_BUTTON_ACTION_SHORT_RELEASED", "Off"],
                [1, "0x01", "LEVEL_CONTROL", "MOVE", "0", "S_BUTTON_1", "S_BUTTON_ACTION_HOLD", "Dimm up"],
                [1, "0x01", "LEVEL_CONTROL", "STOP", "0", "S_BUTTON_1", "S_BUTTON_ACTION_LONG_RELEASED", "Dimm up stop"],
                [1, "0x01", "LEVEL_CONTROL", "MOVE", "1", "S_BUTTON_2", "S_BUTTON_ACTION_HOLD", "Dimm down"],
                [1, "0x01", "LEVEL_CONTROL", "STOP", "1", "S_BUTTON_2", "S_BUTTON_ACTION_LONG_RELEASED", "Dimm down stop"]
            ]
        },
        "legrandDoubleSwitchRemote": {
            "vendor": "Legrand",
            "doc": "Double remote switch",
            "modelids": ["Double gangs remote switch"],
            "map": [
                [1, "0x01", "ONOFF", "ON", "0", "S_BUTTON_1", "S_BUTTON_ACTION_SHORT_RELEASED", "On"],
                [1, "0x01", "ONOFF", "OFF", "0", "S_BUTTON_2", "S_BUTTON_ACTION_SHORT_RELEASED", "Off"],
                [1, "0x01", "LEVEL_CONTROL", "MOVE", "0", "S_BUTTON_1", "S_BUTTON_ACTION_HOLD", "Dimm up"],
                [1, "0x01", "LEVEL_CONTROL", "STOP", "0", "S_BUTTON_1", "S_BUTTON_ACTION_LONG_RELEASED", "Dimm up stop"],
                [1, "0x01", "LEVEL_CONTROL", "MOVE", "1", "S_BUTTON_2", "S_BUTTON_ACTION_HOLD", "Dimm down"],
                [1, "0x01", "LEVEL_CONTROL", "STOP", "1", "S_BUTTON_2", "S_BUTTON_ACTION_LONG_RELEASED", "Dimm down stop"],
                [1, "0x02", "ONOFF", "ON", "0", "S_BUTTON_3", "S_BUTTON_ACTION_SHORT_RELEASED", "On"],
                [1, "0x02", "ONOFF", "OFF", "0", "S_BUTTON_4", "S_BUTTON_ACTION_SHORT_RELEASED", "Off"],
                [1, "0x02", "LEVEL_CONTROL", "MOVE", "0", "S_BUTTON_3", "S_BUTTON_ACTION_HOLD", "Dimm up"],
                [1, "0x02", "LEVEL_CONTROL", "STOP", "0", "S_BUTTON_3", "S_BUTTON_ACTION_LONG_RELEASED", "Dimm up stop"],
                [1, "0x02", "LEVEL_CONTROL", "MOVE", "1", "S_BUTTON_4", "S_BUTTON_ACTION_HOLD", "Dimm down"],
                [1, "0x02", "LEVEL_CONTROL", "STOP", "1", "S_BUTTON_4", "S_BUTTON_ACTION_LONG_RELEASED", "Dimm down stop"]
            ]
        },
        "aqaraOpple6Map": {
            "vendor": "Xiaomi",
            "doc": "Aqara Opple switches",
            "modelids": ["lumi.remote.b286opcn01", "lumi.remote.b486opcn01", "lumi.remote.b686opcn01"],
            "map": [
                [1, "0x01", "MULTISTATE_INPUT", "ATTRIBUTE_REPORT", "0", "S_BUTTON_1", "S_BUTTON_ACTION_HOLD", "Off hold"],
                [1, "0x01", "MULTISTATE_INPUT", "ATTRIBUTE_REPORT", "1", "S_BUTTON_1", "S_BUTTON_ACTION_SHORT_RELEASED", "Off press"],
                [1, "0x01", "MULTISTATE_INPUT", "ATTRIBUTE_REPORT", "2", "S_BUTTON_1", "S_BUTTON_ACTION_DOUBLE_PRESS", "Off double press"],
                [1, "0x01", "MULTISTATE_INPUT", "ATTRIBUTE_REPORT", "3", "S_BUTTON_1", "S_BUTTON_ACTION_TREBLE_PRESS", "Off triple press"],
                [1, "0x01", "MULTISTATE_INPUT", "ATTRIBUTE_REPORT", "0xFF", "S_BUTTON_1", "S_BUTTON_ACTION_LONG_RELEASED", "Off long released"],
                [1, "0x02", "MULTISTATE_INPUT", "ATTRIBUTE_REPORT", "0", "S_BUTTON_2", "S_BUTTON_ACTION_HOLD", "On hold"],
                [1, "0x02", "MULTISTATE_INPUT", "ATTRIBUTE_REPORT", "1", "S_BUTTON_2", "S_BUTTON_ACTION_SHORT_RELEASED", "On press"],
                [1, "0x02", "MULTISTATE_INPUT", "ATTRIBUTE_REPORT", "2", "S_BUTTON_2", "S_BUTTON_ACTION_DOUBLE_PRESS", "On double press"],
                [1, "0x02", "MULTISTATE_INPUT", "ATTRIBUTE_REPORT", "3", "S_BUTTON_2", "S_BUTTON_ACTION_TREBLE_PRESS", "On triple press"],
                [1, "0x02", "MULTISTATE_INPUT", "ATTRIBUTE_REPORT", "0xFF", "S_BUTTON_2", "S_BUTTON_ACTION_LONG_RELEASED", "On long released"],
                [1, "0x03", "MULTISTATE_INPUT", "ATTRIBUTE_REPORT", "0", "S_BUTTON_3", "S_BUTTON_ACTION_HOLD", "Dim down hold"],
                [1, "0x03", "MULTISTATE_INPUT", "ATTRIBUTE_REPORT", "1", "S_BUTTON_3", "S_BUTTON_ACTION_SHORT_RELEASED", "Dim down press"],
                [1, "0x03", "MULTISTATE_INPUT", "ATTRIBUTE_REPORT", "2", "S_BUTTON_3", "S_BUTTON_ACTION_DOUBLE_PRESS", "Dim down double press"],
                [1, "0x03", "MULTISTATE_INPUT", "ATTRIBUTE_REPORT", "3", "S_BUTTON_3", "S_BUTTON_ACTION_TREBLE_PRESS", "Dim down triple press"],
                [1, "0x03", "MULTISTATE_INPUT", "ATTRIBUTE_REPORT", "0xFF", "S_BUTTON_3", "S_BUTTON_ACTION_LONG_RELEASED", "Dim down long released"],
                [1, "0x04", "MULTISTATE_INPUT", "ATTRIBUTE_REPORT", "0", "S_BUTTON_4", "S_BUTTON_ACTION_HOLD", "Dim up hold"],
                [1, "0x04", "MULTISTATE_INPUT", "ATTRIBUTE_REPORT", "1", "S_BUTTON_4", "S_BUTTON_ACTION_SHORT_RELEASED", "Dim up press"],
                [1, "0x04", "MULTISTATE_INPUT", "ATTRIBUTE_REPORT", "2", "S_BUTTON_4", "S_BUTTON_ACTION_DOUBLE_PRESS", "Dim up double press"],
                [1, "0x04", "MULTISTATE_INPUT", "ATTRIBUTE_REPORT", "3", "S_BUTTON_4", "S_BUTTON_ACTION_TREBLE_PRESS", "Dim up triple press"],
                [1, "0x04", "MULTISTATE_INPUT", "ATTRIBUTE_REPORT", "0xFF", "S_BUTTON_4", "S_BUTTON_ACTION_LONG_RELEASED", "Dim up long released"],
                [1, "0x05", "MULTISTATE_INPUT", "ATTRIBUTE_REPORT", "0", "S_BUTTON_5", "S_BUTTON_ACTION_HOLD", "Color warm hold"],
                [1, "0x05", "MULTISTATE_INPUT", "ATTRIBUTE_REPORT", "1", "S_BUTTON_5", "S_BUTTON_ACTION_SHORT_RELEASED", "Color warm press"],
                [1, "0x05", "MULTISTATE_INPUT", "ATTRIBUTE_REPORT", "2", "S_BUTTON_5", "S_BUTTON_ACTION_DOUBLE_PRESS", "Color warm double press"],
                [1, "0x05", "MULTISTATE_INPUT", "ATTRIBUTE_REPORT", "3", "S_BUTTON_5", "S_BUTTON_ACTION_TREBLE_PRESS", "Color warm triple press"],
                [1, "0x05", "MULTISTATE_INPUT", "ATTRIBUTE_REPORT", "0xFF", "S_BUTTON_5", "S_BUTTON_ACTION_LONG_RELEASED", "Color warm long released"],
                [1, "0x06", "MULTISTATE_INPUT", "ATTRIBUTE_REPORT", "0", "S_BUTTON_6", "S_BUTTON_ACTION_HOLD", "Color cold hold"],
                [1, "0x06", "MULTISTATE_INPUT", "ATTRIBUTE_REPORT", "1", "S_BUTTON_6", "S_BUTTON_ACTION_SHORT_RELEASED", "Color cold press"],
                [1, "0x06", "MULTISTATE_INPUT", "ATTRIBUTE_REPORT", "2", "S_BUTTON_6", "S_BUTTON_ACTION_DOUBLE_PRESS", "Color cold double press"],
                [1, "0x06", "MULTISTATE_INPUT", "ATTRIBUTE_REPORT", "3", "S_BUTTON_6", "S_BUTTON_ACTION_TREBLE_PRESS", "Color cold triple press"],
                [1, "0x06", "MULTISTATE_INPUT", "ATTRIBUTE_REPORT", "0xFF", "S_BUTTON_6", "S_BUTTON_ACTION_LONG_RELEASED", "Color cold long released"],
                [1, "0x01", "ONOFF", "OFF", "0", "S_BUTTON_1", "S_BUTTON_ACTION_SHORT_RELEASED", "Off press"],
                [1, "0x01", "ONOFF", "ON", "0", "S_BUTTON_2", "S_BUTTON_ACTION_SHORT_RELEASED", "On press"],
                [1, "0x01", "LEVEL_CONTROL", "STEP", "1", "S_BUTTON_3", "S_BUTTON_ACTION_SHORT_RELEASED", "Dim down press"],
                [1, "0x01", "LEVEL_CONTROL", "MOVE", "1", "S_BUTTON_3", "S_BUTTON_ACTION_HOLD", "Dim down hold"],
                [1, "0x01", "LEVEL_CONTROL", "STOP", "1", "S_BUTTON_3", "S_BUTTON_ACTION_LONG_RELEASED", "Dim down long released"],
                [1, "0x01", "LEVEL_CONTROL", "STEP", "0", "S_BUTTON_4", "S_BUTTON_ACTION_SHORT_RELEASED", "Dim up press"],
                [1, "0x01", "LEVEL_CONTROL", "MOVE", "0", "S_BUTTON_4", "S_BUTTON_ACTION_HOLD", "Dim up hold"],
                [1, "0x01", "LEVEL_CONTROL", "STOP", "0", "S_BUTTON_4", "S_BUTTON_ACTION_LONG_RELEASED", "Dim up long released"],
                [1, "0x01", "COLOR_CONTROL", "STEP_COLOR_TEMPERATURE", "1", "S_BUTTON_5", "S_BUTTON_ACTION_SHORT_RELEASED", "Color warm press"],
                [1, "0x01", "COLOR_CONTROL", "MOVE_COLOR_TEMPERATURE", "0x010F", "S_BUTTON_5", "S_BUTTON_ACTION_HOLD", "Color warm hold"],
                [1, "0x01", "COLOR_CONTROL", "MOVE_COLOR_TEMPERATURE", "0x100F", "S_BUTTON_5", "S_BUTTON_ACTION_LONG_RELEASED", "Color warm long released"],
                [1, "0x01", "COLOR_CONTROL", "STEP_COLOR_TEMPERATURE", "3", "S_BUTTON_6", "S_BUTTON_ACTION_SHORT_RELEASED", "Color cold press"],
                [1, "0x01", "COLOR_CONTROL", "MOVE_COLOR_TEMPERATURE", "0x030F", "S_BUTTON_6", "S_BUTTON_ACTION_HOLD", "Color cold hold"],
                [1, "0x01", "COLOR_CONTROL", "MOVE_COLOR_TEMPERATURE", "0x300F", "S_BUTTON_6", "S_BUTTON_ACTION_LONG_RELEASED", "Color cold long released"]
            ]
        },
        "legrandShutterSwitchRemote": {
            "vendor": "Legrand",
            "doc": "Shutter switch remote",
            "modelids": ["Shutters central remote switch"],
            "map": [
                [1, "0x01", "WINDOW_COVERING", "OPEN", "0", "S_BUTTON_1", "S_BUTTON_ACTION_SHORT_RELEASED", "Move up (with on/off)"],
                [1, "0x01", "WINDOW_COVERING", "CLOSE", "0", "S_BUTTON_2", "S_BUTTON_ACTION_SHORT_RELEASED", "Move down (with on/off)"],
                [1, "0x01", "WINDOW_COVERING", "STOP", "0", "S_BUTTON_3", "S_BUTTON_ACTION_SHORT_RELEASED", "Stop_ (with on/off)"],
                [1, "0x01", "WINDOW_COVERING", "STOP", "1", "S_BUTTON_3", "S_BUTTON_ACTION_LONG_RELEASED", "Stop_ (with on/off)"],
                [1, "0x01", "WINDOW_COVERING", "STOP", "2", "S_BUTTON_3", "S_BUTTON_ACTION_SHORT_RELEASED", "Stop_ (with on/off)"]
            ]
        },
        "legrandToggleRemoteSwitch": {
            "vendor": "Legrand",
            "doc": "Remote toggle switch",
            "modelids": ["Remote toggle switch"],
            "map": [
                [1, "0x01", "ONOFF", "ON", "0", "S_BUTTON_1", "S_BUTTON_ACTION_SHORT_RELEASED", "On"],
                [1, "0x01", "ONOFF", "OFF", "0", "S_BUTTON_2", "S_BUTTON_ACTION_SHORT_RELEASED", "Off"]
            ]
        },
        "legrandMotionSensor": {
            "vendor": "Legrand",
            "doc": "Remote motion sensor",
            "modelids": ["Remote motion sensor"],
            "map": [
                [1, "0x01", "ONOFF", "ON", "0", "S_BUTTON_1", "S_BUTTON_ACTION_SHORT_RELEASED", "On"],
                [1, "0x01", "ONOFF", "OFF", "0", "S_BUTTON_2", "S_BUTTON_ACTION_SHORT_RELEASED", "Off"],
                [1, "0x01", "ONOFF", "ON_WITH_TIMED_OFF", "0", "S_BUTTON_3", "S_BUTTON_ACTION_SHORT_RELEASED", "On with timed off"]
            ]
        },
        "bitronRemoteMap": {
            "vendor": "Bitron",
            "doc": "4 button remote 902010/23",
            "modelids": ["902010/23"],
            "map": [
                [1, "0x01", "LEVEL_CONTROL", "STEP_WITH_ON_OFF", "0", "S_BUTTON_1", "S_BUTTON_ACTION_SHORT_RELEASED", "Step up (with on/off)"],
                [1, "0x01", "ONOFF", "ON", "0", "S_BUTTON_2", "S_BUTTON_ACTION_SHORT_RELEASED", "On"],
                [1, "0x01", "ONOFF", "OFF", "0", "S_BUTTON_3", "S_BUTTON_ACTION_SHORT_RELEASED", "Off"],
                [1, "0x01", "LEVEL_CONTROL", "STEP_WITH_ON_OFF", "1", "S_BUTTON_4", "S_BUTTON_ACTION_SHORT_RELEASED", "Step down (with on/off)"]
            ]
        },
        "rcv14Map": {
            "vendor": "Heiman",
            "doc": "Smart controller HS1RC-M and HS1RC-E",
            "modelids": ["RC_V14", "RC-EM", "RC-EF-3.0"],
            "map": [
                [1, "0x01", "IAS_ACE", "ARM", "1", "S_BUTTON_1", "S_BUTTON_ACTION_SHORT_RELEASED", "Arm day/home zones only"],
                [1, "0x01", "IAS_ACE", "ARM", "0", "S_BUTTON_2", "S_BUTTON_ACTION_SHORT_RELEASED", "Disarm"],
                [1, "0x01", "IAS_ACE", "EMERGENCY", "0", "S_BUTTON_3", "S_BUTTON_ACTION_SHORT_RELEASED", "Emergency"],
                [1, "0x01", "IAS_ACE", "ARM", "3", "S_BUTTON_4", "S_BUTTON_ACTION_SHORT_RELEASED", "Arm all zones"]
            ]
        },
        "tintMap": {
            "vendor": "Tint",
            "doc": "Remote",
            "modelids": ["ZBT-Remote-ALL-RGBW"],
            "map": [
                [1, "0x01", "ONOFF", "OFF", "0", "S_BUTTON_1", "S_BUTTON_ACTION_SHORT_RELEASED", "Off"],
                [1, "0x01", "ONOFF", "ON", "0", "S_BUTTON_1", "S_BUTTON_ACTION_SHORT_RELEASED", "On"],
                [1, "0x01", "LEVEL_CONTROL", "STEP", "0", "S_BUTTON_2", "S_BUTTON_ACTION_SHORT_RELEASED", "Step Up"],
                [1, "0x01", "LEVEL_CONTROL", "MOVE", "0", "S_BUTTON_2", "S_BUTTON_ACTION_HOLD", "Move Up"],
                [1, "0x01", "LEVEL_CONTROL", "STOP", "0", "S_BUTTON_2", "S_BUTTON_ACTION_LONG_RELEASED", "Stop"],
                [1, "0x01", "LEVEL_CONTROL", "STEP", "1", "S_BUTTON_3", "S_BUTTON_ACTION_SHORT_RELEASED", "Step Down"],
                [1, "0x01", "LEVEL_CONTROL", "MOVE", "1", "S_BUTTON_3", "S_BUTTON_ACTION_HOLD", "Move Down"],
                [1, "0x01", "LEVEL_CONTROL", "STOP", "1", "S_BUTTON_3", "S_BUTTON_ACTION_LONG_RELEASED", "Stop"],
                [1, "0x01", "COLOR_CONTROL", "MOVE_TO_COLOR_TEMPERATURE", "0", "S_BUTTON_4", "S_BUTTON_ACTION_SHORT_RELEASED", "Move to Color Temperature (Up)"],
                [1, "0x01", "COLOR_CONTROL", "MOVE_TO_COLOR_TEMPERATURE", "1", "S_BUTTON_5", "S_BUTTON_ACTION_SHORT_RELEASED", "Move to Color Temperature (Down)"],
                [1, "0x01", "COLOR_CONTROL", "MOVE_TO_COLOR", "0", "S_BUTTON_6", "S_BUTTON_ACTION_SHORT_RELEASED", "Move to Color"],
                [1, "0x01", "BASIC", "0x02", "3", "S_BUTTON_7", "S_BUTTON_ACTION_SHORT_RELEASED", "Work Light"],
                [1, "0x01", "BASIC", "0x02", "1", "S_BUTTON_8", "S_BUTTON_ACTION_SHORT_RELEASED", "Sunset"],
                [1, "0x01", "BASIC", "0x02", "2", "S_BUTTON_9", "S_BUTTON_ACTION_SHORT_RELEASED", "Party"],
                [1, "0x01", "BASIC", "0x02", "6", "S_BUTTON_10", "S_BUTTON_ACTION_SHORT_RELEASED", "Night Light"],
                [1, "0x01", "BASIC", "0x02", "4", "S_BUTTON_11", "S_BUTTON_ACTION_SHORT_RELEASED", "Campfire"],
                [1, "0x01", "BASIC", "0x02", "5", "S_BUTTON_12", "S_BUTTON_ACTION_SHORT_RELEASED", "Romance"]
            ]
        },
        "sageMap": {
            "vendor": "Sage",
            "doc": "Door bell",
            "modelids": ["Bell"],
            "map": [
                [1, "0x12", "ONOFF", "ON", "0", "S_BUTTON_1", "S_BUTTON_ACTION_SHORT_RELEASED", "On"],
                [1, "0x12", "ONOFF", "OFF", "0", "S_BUTTON_2", "S_BUTTON_ACTION_SHORT_RELEASED", "Off"],
                [1, "0x12", "LEVEL_CONTROL", "MOVE_WITH_ON_OFF", "0", "S_BUTTON_3", "S_BUTTON_ACTION_HOLD", "On (hold)"],
                [1, "0x12", "LEVEL_CONTROL", "STOP", "0", "S_BUTTON_3", "S_BUTTON_ACTION_LONG_RELEASED", "On (released)"]
            ]
        },
        "sonoffOnOffMap": {
            "vendor": "Sonoff",
            "doc": "Switch SNZB-01",
            "modelids": ["WB01", "WB-01"],
            "map": [
                [1, "0x01", "ONOFF", "ON", "0", "S_BUTTON_1", "S_BUTTON_ACTION_DOUBLE_PRESS", "double"],
                [1, "0x01", "ONOFF", "OFF", "0", "S_BUTTON_1", "S_BUTTON_ACTION_LONG_RELEASED", "long"],
                [1, "0x01", "ONOFF", "TOGGLE", "0", "S_BUTTON_1", "S_BUTTON_ACTION_SHORT_RELEASED", "short"]
            ]
        },
        "ZGRC-KEY-009": {
            "vendor": "YPHIX",
            "doc": "RGB wall switch",
            "modelids": ["ZGRC-KEY-009"],
            "map": [
                [1, "0x01", "ONOFF", "ON", "0", "S_BUTTON_1", "S_BUTTON_ACTION_SHORT_RELEASED", "On"],
                [1, "0x01", "ONOFF", "OFF", "0", "S_BUTTON_2", "S_BUTTON_ACTION_SHORT_RELEASED", "Off"],
                [1, "0x01", "LEVEL_CONTROL", "STEP_WITH_ON_OFF", "0", "S_BUTTON_3", "S_BUTTON_ACTION_SHORT_RELEASED", "Step up (with on/off)"],
                [1, "0x01", "LEVEL_CONTROL", "MOVE_WITH_ON_OFF", "0", "S_BUTTON_3", "S_BUTTON_ACTION_HOLD", "Move up (with on/off)"],
                [1, "0x01", "LEVEL_CONTROL", "STOP_WITH_ON_OFF", "0", "S_BUTTON_3", "S_BUTTON_ACTION_LONG_RELEASED", "Stop_ (with on/off)"],
                [1, "0x01", "LEVEL_CONTROL", "STEP_WITH_ON_OFF", "1", "S_BUTTON_4", "S_BUTTON_ACTION_SHORT_RELEASED", "Step down (with on/off)"],
                [1, "0x01", "LEVEL_CONTROL", "MOVE_WITH_ON_OFF", "1", "S_BUTTON_4", "S_BUTTON_ACTION_HOLD", "Move down (with on/off)"],
                [1, "0x01", "LEVEL_CONTROL", "STOP_WITH_ON_OFF", "0", "S_BUTTON_4", "S_BUTTON_ACTION_LONG_RELEASED", "Stop_ (with on/off)"],
                [1, "0x01", "COLOR_CONTROL", "MOVE_TO_COLOR_TEMPERATURE", "185", "S_BUTTON_5", "S_BUTTON_ACTION_SHORT_RELEASED", "Move color temperature"],
                [1, "0x01", "COLOR_CONTROL", "MOVE_COLOR_TEMPERATURE", "1", "S_BUTTON_5", "S_BUTTON_ACTION_HOLD", "Move color temperature"],
                [1, "0x01", "COLOR_CONTROL", "STOP_MOVE_STEP", "0", "S_BUTTON_5", "S_BUTTON_ACTION_LONG_RELEASED", "Stop move color temperature"],
                [1, "0x01", "COLOR_CONTROL", "MOVE_TO_COLOR", "206", "S_BUTTON_6", "S_BUTTON_ACTION_SHORT_RELEASED", "Move to color"],
                [1, "0x01", "COLOR_CONTROL", "MOVE_HUE", "0", "S_BUTTON_6", "S_BUTTON_ACTION_HOLD", "Move to color"],
                [1, "0x01", "COLOR_CONTROL", "MOVE_HUE", "3", "S_BUTTON_6", "S_BUTTON_ACTION_LONG_RELEASED", "Move to color"],
                [1, "0x01", "SCENES", "RECALL_SCENE", "0", "S_BUTTON_7", "S_BUTTON_ACTION_SHORT_RELEASED", "Recall scene 1"],
                [1, "0x01", "SCENES", "RECALL_SCENE", "0", "S_BUTTON_8", "S_BUTTON_ACTION_SHORT_RELEASED", "Recall scene 2"]
            ]
        },
        "ZGRC-KEY-007": {
            "vendor": "YPHIX",
            "doc": "K2 wall switch",
            "modelids": ["ZGRC-KEY-007"],
            "map": [
                [1, "0x01", "ONOFF", "ON", "0", "S_BUTTON_1", "S_BUTTON_ACTION_SHORT_RELEASED", "On"],
                [1, "0x01", "ONOFF", "OFF", "0", "S_BUTTON_2", "S_BUTTON_ACTION_SHORT_RELEASED", "Off"],
                [1, "0x01", "LEVEL_CONTROL", "MOVE_WITH_ON_OFF", "1", "S_BUTTON_1", "S_BUTTON_ACTION_HOLD", "Move up (with on/off)"],
                [1, "0x01", "LEVEL_CONTROL", "STOP_WITH_ON_OFF", "0", "S_BUTTON_1", "S_BUTTON_ACTION_LONG_RELEASED", "Stop_ (with on/off)"],
                [1, "0x01", "LEVEL_CONTROL", "MOVE_WITH_ON_OFF", "0", "S_BUTTON_2", "S_BUTTON_ACTION_HOLD", "Move down (with on/off)"],
                [1, "0x01", "LEVEL_CONTROL", "STOP_WITH_ON_OFF", "0", "S_BUTTON_2", "S_BUTTON_ACTION_LONG_RELEASED", "Stop_ (with on/off)"]
            ]
        },
        "LDSRemoteMap": {
            "vendor": "EcoSmart/LDS",
            "doc": "4 button CCT switch",
            "modelids": ["ZBT-CCTSwitch-D0001"],
            "map": [
                [1, "0x01", "ONOFF", "OFF", "0", "S_BUTTON_1", "S_BUTTON_ACTION_SHORT_RELEASED", "Off"],
                [1, "0x01", "ONOFF", "ON", "0", "S_BUTTON_1", "S_BUTTON_ACTION_SHORT_RELEASED", "On"],
                [1, "0x01", "LEVEL_CONTROL", "MOVE_TO_LEVEL", "0x7F", "S_BUTTON_2", "S_BUTTON_ACTION_SHORT_RELEASED", "Dim short"],
                [1, "0x01", "LEVEL_CONTROL", "MOVE", "0x01", "S_BUTTON_2", "S_BUTTON_ACTION_HOLD", "Dim long press"],
                [1, "0x01", "LEVEL_CONTROL", "STOP", "0x01", "S_BUTTON_2", "S_BUTTON_ACTION_LONG_RELEASED", "Dim long release"],
                [1, "0x01", "COLOR_CONTROL", "MOVE_TO_COLOR_TEMPERATURE", "0x1D", "S_BUTTON_3", "S_BUTTON_ACTION_SHORT_RELEASED", "Temperature short"],
                [1, "0x01", "COLOR_CONTROL", "MOVE_COLOR_TEMPERATURE", "0x00", "S_BUTTON_3", "S_BUTTON_ACTION_HOLD", "Temperature Long press"],
                [1, "0x01", "COLOR_CONTROL", "MOVE_COLOR_TEMPERATURE", "0x01", "S_BUTTON_3", "S_BUTTON_ACTION_HOLD", "Temperature Long press 2"]
            ]
        },
        "ZBT-DIMController-D0800Map": {
            "vendor": "LDS",
            "doc": "Mueller-Licht tint dimmer",
            "modelids": ["ZBT-DIMController-D0800"],
            "buttons": [
                {"S_BUTTON_1": "On/Off"},
                {"S_BUTTON_2": "DimUp"},
                {"S_BUTTON_3": "DimDown"},
                {"S_BUTTON_4": "Scene"}
            ],
            "map": [
                [1, "0x01", "ONOFF", "ON", "0", "S_BUTTON_1", "S_BUTTON_ACTION_SHORT_RELEASED", "On"],
                [1, "0x01", "ONOFF", "OFF", "0", "S_BUTTON_1", "S_BUTTON_ACTION_SHORT_RELEASED", "Off"],
                [1, "0x01", "LEVEL_CONTROL", "STEP", "0", "S_BUTTON_2", "S_BUTTON_ACTION_SHORT_RELEASED", "Step up"],
                [1, "0x01", "LEVEL_CONTROL", "MOVE", "0", "S_BUTTON_2", "S_BUTTON_ACTION_HOLD", "Move up"],
                [1, "0x01", "LEVEL_CONTROL", "STOP", "0", "S_BUTTON_2", "S_BUTTON_ACTION_LONG_RELEASED", "Stop"],
                [1, "0x01", "LEVEL_CONTROL", "STEP", "1", "S_BUTTON_3", "S_BUTTON_ACTION_SHORT_RELEASED", "Step down"],
                [1, "0x01", "LEVEL_CONTROL", "MOVE", "1", "S_BUTTON_3", "S_BUTTON_ACTION_HOLD", "Move down"],
                [1, "0x01", "LEVEL_CONTROL", "STOP", "1", "S_BUTTON_3", "S_BUTTON_ACTION_LONG_RELEASED", "Stop"],
                [1, "0x01", "SCENES", "RECALL_SCENE", "1", "S_BUTTON_4", "S_BUTTON_ACTION_SHORT_RELEASED", "Recall scene 1"],
                [1, "0x01", "SCENES", "STORE_SCENE", "1", "S_BUTTON_4", "S_BUTTON_ACTION_LONG_RELEASED", "Store scene 1"]
            ]
        },
        "linkind1keyMap": {
            "vendor": "Linkind",
            "doc": "1 button remote ZS232000178",
            "modelids": ["ZBT-DIMSwitch-D0001"],
            "map": [
                [1, "0x01", "ONOFF", "ON", "0", "S_BUTTON_1", "S_BUTTON_ACTION_SHORT_RELEASED", "On"],
                [1, "0x01", "ONOFF", "OFF", "0", "S_BUTTON_2", "S_BUTTON_ACTION_SHORT_RELEASED", "Off"],
                [1, "0x01", "LEVEL_CONTROL", "MOVE", "0", "S_BUTTON_1", "S_BUTTON_ACTION_HOLD", "Move up"],
                [1, "0x01", "LEVEL_CONTROL", "STOP", "0", "S_BUTTON_1", "S_BUTTON_ACTION_LONG_RELEASED", "Stop"],
                [1, "0x01", "LEVEL_CONTROL", "MOVE", "1", "S_BUTTON_2", "S_BUTTON_ACTION_HOLD", "Move down"],
                [1, "0x01", "LEVEL_CONTROL", "STOP", "0", "S_BUTTON_2", "S_BUTTON_ACTION_LONG_RELEASED", "Stop"]
            ]
        },
        "iluminizeMap": {
            "vendor": "Iluminize",
            "doc": "4 button CCT touch remote",
            "modelids": ["ZGRC-TEUR-003"],
            "map": [
                [1, "0x01", "ONOFF", "ON", "0", "S_BUTTON_1", "S_BUTTON_ACTION_SHORT_RELEASED", "On"],
                [1, "0x01", "ONOFF", "OFF", "0", "S_BUTTON_2", "S_BUTTON_ACTION_SHORT_RELEASED", "Off"],
                [1, "0x01", "LEVEL_CONTROL", "STEP_WITH_ON_OFF", "1", "S_BUTTON_3", "S_BUTTON_ACTION_SHORT_RELEASED", "Step up (with on/off)"],
                [1, "0x01", "LEVEL_CONTROL", "STEP_WITH_ON_OFF", "0", "S_BUTTON_4", "S_BUTTON_ACTION_SHORT_RELEASED", "Step down (with on/off)"],
                [1, "0x01", "LEVEL_CONTROL", "MOVE_WITH_ON_OFF", "1", "S_BUTTON_3", "S_BUTTON_ACTION_HOLD", "Dimm up (with on/off)"],
                [1, "0x01", "LEVEL_CONTROL", "STOP_WITH_ON_OFF", "0", "S_BUTTON_3", "S_BUTTON_ACTION_LONG_RELEASED", "Dimm up stop"],
                [1, "0x01", "LEVEL_CONTROL", "MOVE_WITH_ON_OFF", "0", "S_BUTTON_4", "S_BUTTON_ACTION_HOLD", "Dimm down (with on/off)"],
                [1, "0x01", "LEVEL_CONTROL", "STOP_WITH_ON_OFF", "0", "S_BUTTON_4", "S_BUTTON_ACTION_LONG_RELEASED", "Dimm down stop"],
                [1, "0x01", "COLOR_CONTROL", "MOVE_TO_COLOR_TEMPERATURE", "0", "S_BUTTON_5", "S_BUTTON_ACTION_SHORT_RELEASED", "Move to color temperature"],
                [1, "0x01", "SCENES", "RECALL_SCENE", "0", "S_BUTTON_6", "S_BUTTON_ACTION_SHORT_RELEASED", "Recall scene 1"],
                [1, "0x01", "SCENES", "STORE_SCENE", "0", "S_BUTTON_6", "S_BUTTON_ACTION_LONG_RELEASED", "Store scene 1"],
                [1, "0x02", "ONOFF", "ON", "0", "S_BUTTON_7", "S_BUTTON_ACTION_SHORT_RELEASED", "On"],
                [1, "0x02", "ONOFF", "OFF", "0", "S_BUTTON_8", "S_BUTTON_ACTION_SHORT_RELEASED", "Off"],
                [1, "0x02", "LEVEL_CONTROL", "STEP_WITH_ON_OFF", "1", "S_BUTTON_9", "S_BUTTON_ACTION_SHORT_RELEASED", "Step up (with on/off)"],
                [1, "0x02", "LEVEL_CONTROL", "STEP_WITH_ON_OFF", "0", "S_BUTTON_10", "S_BUTTON_ACTION_SHORT_RELEASED", "Step down (with on/off)"],
                [1, "0x02", "LEVEL_CONTROL", "MOVE_WITH_ON_OFF", "1", "S_BUTTON_9", "S_BUTTON_ACTION_HOLD", "Dimm up (with on/off)"],
                [1, "0x02", "LEVEL_CONTROL", "STOP_WITH_ON_OFF", "0", "S_BUTTON_9", "S_BUTTON_ACTION_LONG_RELEASED", "Dimm up stop"],
                [1, "0x02", "LEVEL_CONTROL", "MOVE_WITH_ON_OFF", "0", "S_BUTTON_10", "S_BUTTON_ACTION_HOLD", "Dimm down (with on/off)"],
                [1, "0x02", "LEVEL_CONTROL", "STOP_WITH_ON_OFF", "0", "S_BUTTON_10", "S_BUTTON_ACTION_LONG_RELEASED", "Dimm down stop"],
                [1, "0x02", "COLOR_CONTROL", "MOVE_TO_COLOR_TEMPERATURE", "0", "S_BUTTON_11", "S_BUTTON_ACTION_SHORT_RELEASED", "Move to color temperature"],
                [1, "0x02", "SCENES", "RECALL_SCENE", "0", "S_BUTTON_12", "S_BUTTON_ACTION_SHORT_RELEASED", "Recall scene 1"],
                [1, "0x02", "SCENES", "STORE_SCENE", "0", "S_BUTTON_12", "S_BUTTON_ACTION_LONG_RELEASED", "Store scene 1"],
                [1, "0x03", "ONOFF", "ON", "0", "S_BUTTON_13", "S_BUTTON_ACTION_SHORT_RELEASED", "On"],
                [1, "0x03", "ONOFF", "OFF", "0", "S_BUTTON_14", "S_BUTTON_ACTION_SHORT_RELEASED", "Off"],
                [1, "0x03", "LEVEL_CONTROL", "STEP_WITH_ON_OFF", "1", "S_BUTTON_15", "S_BUTTON_ACTION_SHORT_RELEASED", "Step up (with on/off)"],
                [1, "0x03", "LEVEL_CONTROL", "STEP_WITH_ON_OFF", "0", "S_BUTTON_16", "S_BUTTON_ACTION_SHORT_RELEASED", "Step down (with on/off)"],
                [1, "0x03", "LEVEL_CONTROL", "MOVE_WITH_ON_OFF", "1", "S_BUTTON_15", "S_BUTTON_ACTION_HOLD", "Dimm up (with on/off)"],
                [1, "0x03", "LEVEL_CONTROL", "STOP_WITH_ON_OFF", "0", "S_BUTTON_15", "S_BUTTON_ACTION_LONG_RELEASED", "Dimm up stop"],
                [1, "0x03", "LEVEL_CONTROL", "MOVE_WITH_ON_OFF", "0", "S_BUTTON_16", "S_BUTTON_ACTION_HOLD", "Dimm down (with on/off)"],
                [1, "0x03", "LEVEL_CONTROL", "STOP_WITH_ON_OFF", "0", "S_BUTTON_16", "S_BUTTON_ACTION_LONG_RELEASED", "Dimm down stop"],
                [1, "0x03", "COLOR_CONTROL", "MOVE_TO_COLOR_TEMPERATURE", "0", "S_BUTTON_17", "S_BUTTON_ACTION_SHORT_RELEASED", "Move to color temperature"],
                [1, "0x03", "SCENES", "RECALL_SCENE", "0", "S_BUTTON_18", "S_BUTTON_ACTION_SHORT_RELEASED", "Recall scene 1"],
                [1, "0x03", "SCENES", "STORE_SCENE", "0", "S_BUTTON_18", "S_BUTTON_ACTION_LONG_RELEASED", "Store scene 1"],
                [1, "0x04", "ONOFF", "ON", "0", "S_BUTTON_19", "S_BUTTON_ACTION_SHORT_RELEASED", "On"],
                [1, "0x04", "ONOFF", "OFF", "0", "S_BUTTON_20", "S_BUTTON_ACTION_SHORT_RELEASED", "Off"],
                [1, "0x04", "LEVEL_CONTROL", "STEP_WITH_ON_OFF", "1", "S_BUTTON_21", "S_BUTTON_ACTION_SHORT_RELEASED", "Step up (with on/off)"],
                [1, "0x04", "LEVEL_CONTROL", "STEP_WITH_ON_OFF", "0", "S_BUTTON_22", "S_BUTTON_ACTION_SHORT_RELEASED", "Step down (with on/off)"],
                [1, "0x04", "LEVEL_CONTROL", "MOVE_WITH_ON_OFF", "1", "S_BUTTON_21", "S_BUTTON_ACTION_HOLD", "Dimm up (with on/off)"],
                [1, "0x04", "LEVEL_CONTROL", "STOP_WITH_ON_OFF", "0", "S_BUTTON_21", "S_BUTTON_ACTION_LONG_RELEASED", "Dimm up stop"],
                [1, "0x04", "LEVEL_CONTROL", "MOVE_WITH_ON_OFF", "0", "S_BUTTON_22", "S_BUTTON_ACTION_HOLD", "Dimm down (with on/off)"],
                [1, "0x04", "LEVEL_CONTROL", "STOP_WITH_ON_OFF", "0", "S_BUTTON_22", "S_BUTTON_ACTION_LONG_RELEASED", "Dimm down stop"],
                [1, "0x04", "COLOR_CONTROL", "MOVE_TO_COLOR_TEMPERATURE", "0", "S_BUTTON_23", "S_BUTTON_ACTION_SHORT_RELEASED", "Move to color temperature"],
                [1, "0x04", "SCENES", "RECALL_SCENE", "0", "S_BUTTON_24", "S_BUTTON_ACTION_SHORT_RELEASED", "Recall scene 1"],
                [1, "0x04", "SCENES", "STORE_SCENE", "0", "S_BUTTON_24", "S_BUTTON_ACTION_LONG_RELEASED", "Store scene 1"]
            ]
        },
        "lidlMap": {
            "vendor": "LIDL Livarno Lux",
            "doc": "LIDL / Livarno Lux Remote Control (_TYZB01_bngwdjsr)",
            "modelids": ["HG06323"],
            "map": [
                [1, "0x01", "ONOFF", "ON", "0", "S_BUTTON_1", "S_BUTTON_ACTION_SHORT_RELEASED", "On"],
                [1, "0x01", "ONOFF", "LIDL", "0", "S_BUTTON_1", "S_BUTTON_ACTION_SHORT_RELEASED", "On (0)"],
                [1, "0x01", "ONOFF", "LIDL", "1", "S_BUTTON_1", "S_BUTTON_ACTION_DOUBLE_PRESS", "On (1)"],
                [1, "0x01", "ONOFF", "LIDL", "2", "S_BUTTON_1", "S_BUTTON_ACTION_TREBLE_PRESS", "On (2)"],
                [1, "0x01", "ONOFF", "LIDL", "3", "S_BUTTON_1", "S_BUTTON_ACTION_QUADRUPLE_PRESS", "On (3)"],
                [1, "0x01", "LEVEL_CONTROL", "STEP", "0", "S_BUTTON_2", "S_BUTTON_ACTION_SHORT_RELEASED", "DimUp Press"],
                [1, "0x01", "LEVEL_CONTROL", "MOVE", "0", "S_BUTTON_2", "S_BUTTON_ACTION_HOLD", "DimUp Hold"],
                [1, "0x01", "LEVEL_CONTROL", "STOP", "0", "S_BUTTON_2", "S_BUTTON_ACTION_LONG_RELEASED", "DimUp Release"],
                [1, "0x01", "LEVEL_CONTROL", "STEP", "1", "S_BUTTON_3", "S_BUTTON_ACTION_SHORT_RELEASED", "DimDown Press"],
                [1, "0x01", "LEVEL_CONTROL", "MOVE", "1", "S_BUTTON_3", "S_BUTTON_ACTION_HOLD", "DimDown Hold"],
                [1, "0x01", "LEVEL_CONTROL", "STOP", "1", "S_BUTTON_3", "S_BUTTON_ACTION_LONG_RELEASED", "DimDown Release"],
                [1, "0x01", "ONOFF", "OFF", "0", "S_BUTTON_4", "S_BUTTON_ACTION_SHORT_RELEASED", "Off"]
            ]

        },
        "sengledMap": {
            "vendor": "Sengled",
            "doc": "Sengled Smart Light Switch",
            "modelids": ["E1E-G7F"],
            "map": [
                [1, "0x01", "SENGLED", "COMMAND_0", "1", "S_BUTTON_1", "S_BUTTON_ACTION_SHORT_RELEASED", "On (single press)"],
                [1, "0x01", "SENGLED", "COMMAND_0", "5", "S_BUTTON_1", "S_BUTTON_ACTION_DOUBLE_PRESS", "On (double press)"],
                [1, "0x01", "SENGLED", "COMMAND_0", "6", "S_BUTTON_1", "S_BUTTON_ACTION_LONG_RELEASED", "On (long press)"],
                [1, "0x01", "SENGLED", "COMMAND_0", "2", "S_BUTTON_2", "S_BUTTON_ACTION_SHORT_RELEASED", "Dim up"],
                [1, "0x01", "SENGLED", "COMMAND_0", "3", "S_BUTTON_3", "S_BUTTON_ACTION_SHORT_RELEASED", "Dim down"],
                [1, "0x01", "SENGLED", "COMMAND_0", "4", "S_BUTTON_4", "S_BUTTON_ACTION_SHORT_RELEASED", "Off"],
                [1, "0x01", "SENGLED", "COMMAND_0", "7", "S_BUTTON_4", "S_BUTTON_ACTION_DOUBLE_PRESS", "Off (double press)"],
                [1, "0x01", "SENGLED", "COMMAND_0", "8", "S_BUTTON_4", "S_BUTTON_ACTION_LONG_RELEASED", "Off (long press)"]
            ]

        },
        "elkoMap": {
            "vendor": "ELKO",
            "doc": "Elko ESH 316 Endevender RF",
            "modelids": ["ElkoDimmerRemoteZHA"],
            "buttons": [
                {"S_BUTTON_1": "Action button"},
                {"S_BUTTON_2": "Dim up"},
                {"S_BUTTON_3": "Dim down"}
            ],
            "map": [
                [1, "0x01", "ONOFF", "TOGGLE", "0", "S_BUTTON_1", "S_BUTTON_ACTION_SHORT_RELEASED", "On"],
                [1, "0x01", "LEVEL_CONTROL", "STEP", "0", "S_BUTTON_2", "S_BUTTON_ACTION_SHORT_RELEASED", "Dim up"],
                [1, "0x01", "LEVEL_CONTROL", "STEP", "1", "S_BUTTON_3", "S_BUTTON_ACTION_SHORT_RELEASED", "Dim down"]
            ]
        },
        "aduroMap": {
            "vendor": "Adurolight Manufacturing",
            "doc": "Eria Adurosmart Wireless Dimming Switch",
            "modelids": ["Adurolight_NCC"],
            "map": [
                [1, "0x01", "ADUROLIGHT", "COMMAND_0", "0x0000", "S_BUTTON_1", "S_BUTTON_ACTION_SHORT_RELEASED", "On"],
                [1, "0x01", "ADUROLIGHT", "COMMAND_0", "0x0001", "S_BUTTON_2", "S_BUTTON_ACTION_SHORT_RELEASED", "Dim up"],
                [1, "0x01", "ADUROLIGHT", "COMMAND_0", "0x0002", "S_BUTTON_3", "S_BUTTON_ACTION_SHORT_RELEASED", "Dim down"],
                [1, "0x01", "ADUROLIGHT", "COMMAND_0", "0x0003", "S_BUTTON_4", "S_BUTTON_ACTION_SHORT_RELEASED", "Off"]
            ]
        }
    }
}<|MERGE_RESOLUTION|>--- conflicted
+++ resolved
@@ -975,11 +975,7 @@
         "Tuya3gangMap": {
             "vendor": "Tuya",
             "doc": "3-gang remote",
-<<<<<<< HEAD
-            "modelids": ["_TZ3000_bi6lpsew", "_TZ3400_keyjhapk", "_TYZB02_key8kk7r", "_TZ3400_keyjqthh", "_TZ3400_key8kk7r", "_TZ3000_vp6clf9d", "_TYZB02_keyjqthh", "_TZ3000_peszejy7", "_TZ3000_qzjcsmar", "_TZ3000_owgcnkrh", "_TZ3000_adkvzooy", "_TZ3000_arfwfgoa", "_TZ3000_a7ouggvs", "_TZ3000_rrjr1q0u", "_TZ3000_abci1hiu", "_TZ3000_dfgbtub0"],
-=======
-            "modelids": ["_TZ3000_bi6lpsew", "_TZ3400_keyjhapk", "_TYZB02_key8kk7r", "_TZ3400_keyjqthh", "_TZ3400_key8kk7r", "_TZ3000_vp6clf9d", "_TYZB02_keyjqthh", "_TZ3000_peszejy7", "_TZ3000_qzjcsmar", "_TZ3000_owgcnkrh", "_TZ3000_adkvzooy", "_TZ3000_arfwfgoa", "_TZ3000_a7ouggvs", "_TZ3000_rrjr1q0u", "_TZ3000_abci1hiu", "_TZ3000_xabckq1v"],
->>>>>>> baccf8da
+            "modelids": ["_TZ3000_bi6lpsew", "_TZ3400_keyjhapk", "_TYZB02_key8kk7r", "_TZ3400_keyjqthh", "_TZ3400_key8kk7r", "_TZ3000_vp6clf9d", "_TYZB02_keyjqthh", "_TZ3000_peszejy7", "_TZ3000_qzjcsmar", "_TZ3000_owgcnkrh", "_TZ3000_adkvzooy", "_TZ3000_arfwfgoa", "_TZ3000_a7ouggvs", "_TZ3000_rrjr1q0u", "_TZ3000_abci1hiu", "_TZ3000_dfgbtub0", "_TZ3000_xabckq1v"],
             "map": [
                 [1, "0x01", "ONOFF", "0xfd", "0", "S_BUTTON_1", "S_BUTTON_ACTION_SHORT_RELEASED", "B1 short"],
                 [1, "0x01", "ONOFF", "0xfd", "1", "S_BUTTON_1", "S_BUTTON_ACTION_DOUBLE_PRESS", "B1 double"],
