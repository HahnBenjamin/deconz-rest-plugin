--- conflicted
+++ resolved
@@ -390,11 +390,8 @@
 #define VENDOR_NIKO_NV              0x125F
 #define VENDOR_KONKE                0x1268
 #define VENDOR_SHYUGJ_TECHNOLOGY    0x126A
-<<<<<<< HEAD
 #define VENDOR_XIAOMI2              0x126E
-=======
 #define VENDOR_DATEK                0x1337
->>>>>>> 415b9aed
 #define VENDOR_OSRAM_STACK          0xBBAA
 #define VENDOR_C2DF                 0xC2DF
 #define VENDOR_PHILIO               0xFFA0
