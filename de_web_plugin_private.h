/*
 * Copyright (c) 2017-2020 dresden elektronik ingenieurtechnik gmbh.
 * All rights reserved.
 *
 * The software in this package is published under the terms of the BSD
 * style license a copy of which has been included with this distribution in
 * the LICENSE.txt file.
 *
 */

#ifndef DE_WEB_PLUGIN_PRIVATE_H
#define DE_WEB_PLUGIN_PRIVATE_H
#include <QtGlobal>
#include <QObject>
#include <QTime>
#include <QTimer>
#include <QElapsedTimer>
#include <stdint.h>
#include <queue>
#if QT_VERSION < 0x050000
#include <QHttpRequestHeader>
#endif
#include <sqlite3.h>
#include <deconz.h>
#include "resource.h"
#include "daylight.h"
#include "event.h"
#include "resource.h"
#include "rest_node_base.h"
#include "light_node.h"
#include "group.h"
#include "group_info.h"
#include "scene.h"
#include "sensor.h"
#include "resourcelinks.h"
#include "rule.h"
#include "bindings.h"
#include <math.h>
#include "websocket_server.h"

/*! JSON generic error message codes */
#define ERR_UNAUTHORIZED_USER          1
#define ERR_INVALID_JSON               2
#define ERR_RESOURCE_NOT_AVAILABLE     3
#define ERR_METHOD_NOT_AVAILABLE       4
#define ERR_MISSING_PARAMETER          5
#define ERR_PARAMETER_NOT_AVAILABLE    6
#define ERR_INVALID_VALUE              7
#define ERR_PARAMETER_NOT_MODIFIEABLE  8
#define ERR_TOO_MANY_ITEMS             11
#define ERR_DUPLICATE_EXIST            100 // de extension
#define ERR_NOT_ALLOWED_SENSOR_TYPE    501
#define ERR_SENSOR_LIST_FULL           502
#define ERR_RULE_ENGINE_FULL           601
#define ERR_CONDITION_ERROR            607
#define ERR_ACTION_ERROR               608
#define ERR_INTERNAL_ERROR             901

#define ERR_NOT_CONNECTED              950 // de extension
#define ERR_BRIDGE_BUSY                951 // de extension

#define ERR_LINK_BUTTON_NOT_PRESSED    101
#define ERR_DEVICE_OFF                 201
#define ERR_BRIDGE_GROUP_TABLE_FULL    301
#define ERR_DEVICE_GROUP_TABLE_FULL    302

#define ERR_DEVICE_SCENES_TABLE_FULL   402 // de extension

#define IDLE_LIMIT 30
#define IDLE_READ_LIMIT 120
#define IDLE_USER_LIMIT 20
#define IDLE_ATTR_REPORT_BIND_LIMIT 1800
#define IDLE_ATTR_REPORT_BIND_LIMIT_SHORT 5
#define BUTTON_ATTR_REPORT_BIND_LIMIT 120
#define WARMUP_TIME 120

#define MAX_UNLOCK_GATEWAY_TIME 600
#define MAX_RECOVER_ENTRY_AGE 600
#define PERMIT_JOIN_SEND_INTERVAL (1000 * 1800)
#define EXT_PROCESS_TIMEOUT 10000
#define SET_ENDPOINTCONFIG_DURATION (1000 * 16) // time deCONZ needs to update Endpoints
#define OTA_LOW_PRIORITY_TIME (60 * 2)
#define CHECK_SENSOR_FAST_ROUNDS 3
#define CHECK_SENSOR_FAST_INTERVAL 100
#define CHECK_SENSOR_INTERVAL      1000
#define CHECK_SENSORS_MAX          10
#define CHECK_ZB_GOOD_INTERVAL     60

// wifi managed flags
#define WIFI_MGTM_HOSTAPD         0x01  // hostapd (by deCONZ)
#define WIFI_MGTM_WPA_SUPPLICANT  0x02  // wpa_supplicant (by deCONZ)
#define WIFI_MGTM_INTERFACES      0x04  // interfaces (by deCONZ)
#define WIFI_MGMT_ACTIVE          0x08  // 1 when accesspoint or client is active

#define DE_OTAU_ENDPOINT             0x50
#define DE_PROFILE_ID              0xDE00

// Digi Drop-In-Networking (DIN) ZigBee Profile, used by the XBee.
#define DIN_PROFILE_ID                      0xC105 // Digi Drop-In-Networking
#define DIN_DDO_ENDPOINT                    0xE6   // Digi Device Object endpoint
#define DIN_DDM_ENDPOINT                    0xE8   // Digi Data Management endpoint
#define DEV_ID_DIN_XBEE                     0x0001 // Device ID used by the XBee

// Generic devices
#define DEV_ID_ONOFF_SWITCH                 0x0000 // On/Off switch
#define DEV_ID_LEVEL_CONTROL_SWITCH         0x0001 // Level control switch
#define DEV_ID_ONOFF_OUTPUT                 0x0002 // On/Off output
#define DEV_ID_LEVEL_CONTROLLABLE_OUTPUT    0x0003 // Level controllable output
#define DEV_ID_CONFIGURATION_TOOL           0x0005 // Configuration tool
#define DEV_ID_RANGE_EXTENDER               0x0008 // Range extender
#define DEV_ID_MAINS_POWER_OUTLET           0x0009 // Mains power outlet
#define DEV_ID_CONSUMPTION_AWARENESS_DEVICE 0x000d // Consumption awareness device
#define DEV_ID_FAN                          0x000e // Fan (used by Hamption Bay fan module)
#define DEV_ID_SMART_PLUG                   0x0051 // Smart plug
// HA lighting devices
#define DEV_ID_HA_ONOFF_LIGHT               0x0100 // On/Off light
#define DEV_ID_HA_DIMMABLE_LIGHT            0x0101 // Dimmable light
#define DEV_ID_HA_COLOR_DIMMABLE_LIGHT      0x0102 // Color dimmable light
#define DEV_ID_HA_ONOFF_LIGHT_SWITCH        0x0103 // On/Off light switch
#define DEV_ID_HA_DIMMER_SWITCH             0x0104 // Dimmer switch
#define DEV_ID_HA_LIGHT_SENSOR              0x0106 // Light sensor
#define DEV_ID_HA_OCCUPANCY_SENSOR          0x0107 // Occupancy sensor

// Other HA devices
#define DEV_ID_HA_WINDOW_COVERING_DEVICE    0x0202 // Window Covering Device
#define DEV_ID_HA_WINDOW_COVERING_CONTROLLER 0x0203 // Window Covering Controller

// Danalock support
#define DEV_ID_DOOR_LOCK                    0x000a // Door Lock

//
#define DEV_ID_IAS_ZONE                     0x0402 // IAS Zone
#define DEV_ID_IAS_WARNING_DEVICE           0x0403 // IAS Warning Device
// Smart Energy devices
#define DEV_ID_SE_METERING_DEVICE           0x0501 // Smart Energy metering device

// ZLL lighting devices
#define DEV_ID_ZLL_ONOFF_LIGHT              0x0000 // On/Off light
#define DEV_ID_ZLL_ONOFF_PLUGIN_UNIT        0x0010 // On/Off plugin unit
#define DEV_ID_ZLL_DIMMABLE_LIGHT           0x0100 // Dimmable light
#define DEV_ID_ZLL_DIMMABLE_PLUGIN_UNIT     0x0110 // Dimmable plugin unit
#define DEV_ID_ZLL_COLOR_LIGHT              0x0200 // Color light
#define DEV_ID_ZLL_EXTENDED_COLOR_LIGHT     0x0210 // Extended color light
#define DEV_ID_ZLL_COLOR_TEMPERATURE_LIGHT  0x0220 // Color temperature light
// ZigBee 3.0 lighting devices
#define DEV_ID_Z30_ONOFF_PLUGIN_UNIT        0x010a // On/Off plugin unit
#define DEV_ID_Z30_DIMMABLE_PLUGIN_UNIT     0x010b // Dimmable plugin unit
#define DEV_ID_Z30_COLOR_TEMPERATURE_LIGHT  0x010c // Color temperature light
#define DEV_ID_Z30_EXTENDED_COLOR_LIGHT     0x010d // Extended color light
// ZLL controller devices
#define DEV_ID_ZLL_COLOR_CONTROLLER         0x0800 // Color controller
#define DEV_ID_ZLL_COLOR_SCENE_CONTROLLER   0x0810 // Color scene controller
#define DEV_ID_ZLL_NON_COLOR_CONTROLLER     0x0820 // Non color controller
#define DEV_ID_ZLL_NON_COLOR_SCENE_CONTROLLER 0x0830 // Non color scene controller
#define DEV_ID_ZLL_CONTROL_BRIDGE           0x0840 // Control bridge
#define DEV_ID_ZLL_ONOFF_SENSOR             0x0850 // On/Off sensor

#define DEV_ID_XIAOMI_SMART_PLUG            0xffff

#define DEFAULT_TRANSITION_TIME 4 // 400ms
#define MAX_ENHANCED_HUE 65535
#define MAX_ENHANCED_HUE_Z 65278 // max supportet ehue of all devices
#define MIN_UNIQUEID_LENGTH 26   // 00:21:2e:ff:ff:00:a6:fd-02

#define BASIC_CLUSTER_ID                      0x0000
#define POWER_CONFIGURATION_CLUSTER_ID        0x0001
#define IDENTIFY_CLUSTER_ID                   0x0003
#define GROUP_CLUSTER_ID                      0x0004
#define SCENE_CLUSTER_ID                      0x0005
#define ONOFF_CLUSTER_ID                      0x0006
#define ONOFF_SWITCH_CONFIGURATION_CLUSTER_ID 0x0007
#define LEVEL_CLUSTER_ID                      0x0008
#define TIME_CLUSTER_ID                       0x000A
#define ANALOG_INPUT_CLUSTER_ID               0x000C
#define ANALOG_OUTPUT_CLUSTER_ID              0x000D
#define BINARY_INPUT_CLUSTER_ID               0x000F
#define MULTISTATE_INPUT_CLUSTER_ID           0x0012
#define OTAU_CLUSTER_ID                       0x0019
#define POLL_CONTROL_CLUSTER_ID               0x0020
#define GREEN_POWER_CLUSTER_ID                0x0021
#define DOOR_LOCK_CLUSTER_ID                  0x0101
#define WINDOW_COVERING_CLUSTER_ID            0x0102
#define THERMOSTAT_CLUSTER_ID                 0x0201
#define FAN_CONTROL_CLUSTER_ID                0x0202
#define COLOR_CLUSTER_ID                      0x0300
#define ILLUMINANCE_MEASUREMENT_CLUSTER_ID    0x0400
#define ILLUMINANCE_LEVEL_SENSING_CLUSTER_ID  0x0401
#define TEMPERATURE_MEASUREMENT_CLUSTER_ID    0x0402
#define PRESSURE_MEASUREMENT_CLUSTER_ID       0x0403
#define RELATIVE_HUMIDITY_CLUSTER_ID          0x0405
#define OCCUPANCY_SENSING_CLUSTER_ID          0x0406
#define IAS_ZONE_CLUSTER_ID                   0x0500
#define IAS_ACE_CLUSTER_ID                    0x0501
#define IAS_WD_CLUSTER_ID                     0x0502
#define METERING_CLUSTER_ID                   0x0702
#define APPLIANCE_EVENTS_AND_ALERTS_CLUSTER_ID 0x0B02
#define ELECTRICAL_MEASUREMENT_CLUSTER_ID     0x0B04
#define COMMISSIONING_CLUSTER_ID              0x1000
#define TUYA_CLUSTER_ID                       0xEF00
#define DE_CLUSTER_ID                         0xFC00
#define VENDOR_CLUSTER_ID                     0xFC00
#define UBISYS_DEVICE_SETUP_CLUSTER_ID        0xFC00
#define SAMJIN_CLUSTER_ID                     0xFC02
#define LEGRAND_CONTROL_CLUSTER_ID            0xFC40
#define XAL_CLUSTER_ID                        0xFCCE

#define IAS_ZONE_CLUSTER_ATTR_ZONE_STATUS_ID  0x0002

#define GREEN_POWER_ENDPOINT 0xf2

#define ONOFF_COMMAND_OFF     0x00
#define ONOFF_COMMAND_ON      0x01
#define ONOFF_COMMAND_TOGGLE  0x02
#define ONOFF_COMMAND_OFF_WITH_EFFECT  0x040
#define ONOFF_COMMAND_ON_WITH_TIMED_OFF  0x42
#define LEVEL_COMMAND_MOVE_TO_LEVEL 0x00
#define LEVEL_COMMAND_MOVE 0x01
#define LEVEL_COMMAND_STEP 0x02
#define LEVEL_COMMAND_STOP 0x03
#define LEVEL_COMMAND_MOVE_TO_LEVEL_WITH_ON_OFF 0x04
#define LEVEL_COMMAND_MOVE_WITH_ON_OFF 0x05
#define LEVEL_COMMAND_STEP_WITH_ON_OFF 0x06
#define LEVEL_COMMAND_STOP_WITH_ON_OFF 0x07
#define SCENE_COMMAND_RECALL_SCENE 0x05
#define SCENE_COMMAND_IKEA_STEP_CT 0x07
#define SCENE_COMMAND_IKEA_MOVE_CT 0x08
#define SCENE_COMMAND_IKEA_STOP_CT 0x09
#define WINDOW_COVERING_COMMAND_OPEN          0x00
#define WINDOW_COVERING_COMMAND_CLOSE         0x01
#define WINDOW_COVERING_COMMAND_STOP          0x02
#define WINDOW_COVERING_COMMAND_GOTO_LIFT_PCT 0x05
#define WINDOW_COVERING_COMMAND_GOTO_TILT_PCT 0x08


// IAS Zone Types
#define IAS_ZONE_TYPE_STANDARD_CIE            0x0000
#define IAS_ZONE_TYPE_MOTION_SENSOR           0x000d
#define IAS_ZONE_TYPE_CONTACT_SWITCH          0x0015
#define IAS_ZONE_TYPE_FIRE_SENSOR             0x0028
#define IAS_ZONE_TYPE_WATER_SENSOR            0x002a
#define IAS_ZONE_TYPE_CARBON_MONOXIDE_SENSOR  0x002b
#define IAS_ZONE_TYPE_VIBRATION_SENSOR        0x002d
#define IAS_ZONE_TYPE_WARNING_DEVICE          0x0225

// read and write flags
#define READ_MODEL_ID          (1 << 0)
#define READ_SWBUILD_ID        (1 << 1)
#define READ_ON_OFF            (1 << 2)
#define READ_LEVEL             (1 << 3)
#define READ_COLOR             (1 << 4)
#define READ_GROUPS            (1 << 5)
#define READ_SCENES            (1 << 6)
#define READ_SCENE_DETAILS     (1 << 7)
#define READ_VENDOR_NAME       (1 << 8)
#define READ_BINDING_TABLE     (1 << 9)
#define READ_OCCUPANCY_CONFIG  (1 << 10)
#define WRITE_OCCUPANCY_CONFIG (1 << 11)
#define READ_GROUP_IDENTIFIERS (1 << 12)
#define WRITE_DELAY            (1 << 13)
#define WRITE_LEDINDICATION    (1 << 14)
#define WRITE_SENSITIVITY      (1 << 15)
#define WRITE_USERTEST         (1 << 16)
#define READ_THERMOSTAT_STATE  (1 << 17)
#define READ_BATTERY           (1 << 18)
#define READ_TIME              (1 << 19)
#define WRITE_TIME             (1 << 20)
#define READ_THERMOSTAT_SCHEDULE (1 << 21)

#define READ_MODEL_ID_INTERVAL   (60 * 60) // s
#define READ_SWBUILD_ID_INTERVAL (60 * 60) // s

// manufacturer codes
// https://github.com/wireshark/wireshark/blob/master/epan/dissectors/packet-zbee.h
#define VENDOR_NONE         0x0000
#define VENDOR_EMBER        0x1002
#define VENDOR_PHILIPS      0x100B // Also used by iCasa routers
#define VENDOR_VISONIC      0x1011
#define VENDOR_ATMEL        0x1014
#define VENDOR_DEVELCO      0x1015
#define VENDOR_MAXSTREAM    0x101E // Used by Digi
#define VENDOR_VANTAGE      0x1021
#define VENDOR_LEGRAND      0x1021 // wrong name?
#define VENDOR_LGE          0x102E
#define VENDOR_JENNIC       0x1037 // Used by Xiaomi, Trust, Eurotronic
#define VENDOR_ALERTME      0x1039
#define VENDOR_CLS          0x104E
#define VENDOR_CENTRALITE   0x104E // wrong name?
#define VENDOR_SI_LABS      0x1049
#define VENDOR_4_NOKS       0x1071
#define VENDOR_BITRON       0x1071 // branded
#define VENDOR_COMPUTIME    0x1078
#define VENDOR_AXIS         0x109A //Axis
#define VENDOR_NETVOX       0x109F
#define VENDOR_NYCE         0x10B9
#define VENDOR_UBISYS       0x10F2
#define VENDOR_DANALOCK     0x115C
#define VENDOR_SCHLAGE      0x1236 // Used by Schlage Locks
#define VENDOR_BEGA         0x1105
#define VENDOR_PHYSICAL     0x110A // Used by SmartThings
#define VENDOR_OSRAM        0x110C
#define VENDOR_PROFALUX     0x1110
#define VENDOR_EMBERTEC     0x1112
#define VENDOR_JASCO        0x1124 // Used by GE
#define VENDOR_BUSCH_JAEGER 0x112E
#define VENDOR_SERCOMM      0x1131
#define VENDOR_BOSCH        0x1133
#define VENDOR_DDEL         0x1135
#define VENDOR_WAXMAN       0x113B
#define VENDOR_LUTRON       0x1144
#define VENDOR_ZEN          0x1158
#define VENDOR_KEEN_HOME    0x115B
#define VENDOR_XIAOMI       0x115F
#define VENDOR_SENGLED_OPTOELEC 0x1160
#define VENDOR_INNR         0x1166
#define VENDOR_LDS          0x1168 // Used by Samsung SmartPlug 2019
#define VENDOR_PLUGWISE_BV  0x1172
#define VENDOR_INSTA        0x117A
#define VENDOR_IKEA         0x117C
#define VENDOR_3A_SMART_HOME  0x117E
#define VENDOR_STELPRO      0x1185
#define VENDOR_LEDVANCE     0x1189
#define VENDOR_SINOPE       0x119C
#define VENDOR_JIUZHOU      0x119D
#define VENDOR_PAULMANN     0x119D // branded
#define VENDOR_HEIMAN       0x120B
#define VENDOR_MUELLER      0x121B // Used by Mueller Licht
#define VENDOR_AURORA       0x121C // Used by Aurora Aone
#define VENDOR_SUNRICHER    0x1224 // white label used by iCasa, Illuminize, Namron ...
#define VENDOR_XAL          0x122A
#define VENDOR_THIRD_REALITY 0x1233
#define VENDOR_DSR          0x1234
#define VENDOR_HANGZHOU_IMAGIC 0x123B
#define VENDOR_SAMJIN       0x1241
#define VENDOR_DANFOSS      0x1246
#define VENDOR_NIKO_NV      0x125F
#define VENDOR_KONKE        0x1268
#define VENDOR_OSRAM_STACK  0xBBAA
#define VENDOR_C2DF         0xC2DF
#define VENDOR_PHILIO       0xFFA0

#define ANNOUNCE_INTERVAL 10 // minutes default announce interval

#define MAX_NODES 200
#define MAX_SENSORS 1000
#define MAX_GROUPS 100
#define MAX_SCENES 100
#define MAX_LIGHTSTATES 1000
#define MAX_SCHEDULES 500
#define MAX_RULES 500
#define MAX_CONDITIONS 1000
#define MAX_ACTIONS 1000
#define MAX_RESOURCELINKS 100
#define MAX_STREAMING 0
#define MAX_CHANNELS 50

#define MAX_GROUP_SEND_DELAY 5000 // ms between to requests to the same group
#define GROUP_SEND_DELAY 50 // default ms between to requests to the same group
#define MAX_TASKS_PER_NODE 2
#define MAX_BACKGROUND_TASKS 5

#define MAX_RULE_ILLUMINANCE_VALUE_AGE_MS (1000 * 60 * 20) // 20 minutes

// string lengths
#define MAX_GROUP_NAME_LENGTH 32
#define MAX_SCENE_NAME_LENGTH 32
#define MAX_RULE_NAME_LENGTH 32
#define MAX_SENSOR_NAME_LENGTH 32

// REST API return codes
#define REQ_READY_SEND   0
#define REQ_NOT_HANDLED -1

// Special application return codes
#define APP_RET_UPDATE        40
#define APP_RET_RESTART_APP   41
#define APP_RET_UPDATE_BETA   42
#define APP_RET_RESTART_SYS   43
#define APP_RET_SHUTDOWN_SYS  44
#define APP_RET_UPDATE_ALPHA  45
#define APP_RET_UPDATE_FW     46

// Firmware version related (32-bit field)
#define FW_PLATFORM_MASK          0x0000FF00UL
#define FW_PLATFORM_DERFUSB23E0X  0x00000300UL
#define FW_PLATFORM_AVR           0x00000500UL
#define FW_PLATFORM_R21           0x00000700UL

// schedules
#define SCHEDULE_CHECK_PERIOD 1000

// save database items
#define DB_LIGHTS         0x00000001
#define DB_GROUPS         0x00000002
#define DB_AUTH           0x00000004
#define DB_CONFIG         0x00000008
#define DB_SCENES         0x00000010
#define DB_SCHEDULES      0x00000020
#define DB_RULES          0x00000040
#define DB_SENSORS        0x00000080
#define DB_USERPARAM      0x00000100
#define DB_GATEWAYS       0x00000200
#define DB_RESOURCELINKS  0x00000400
#define DB_QUERY_QUEUE    0x00000800
#define DB_SYNC           0x00001000
#define DB_NOSAVE         0x00002000

#define DB_HUGE_SAVE_DELAY  (60 * 60 * 1000) // 60 minutes
#define DB_LONG_SAVE_DELAY  (15 * 60 * 1000) // 15 minutes
#define DB_SHORT_SAVE_DELAY (5 *  1 * 1000) // 5 seconds

#define DB_CONNECTION_TTL (60 * 15) // 15 minutes

// internet discovery

// network reconnect
#define DISCONNECT_CHECK_DELAY 100
#define NETWORK_ATTEMPS        10
#define RECONNECT_CHECK_DELAY  5000
#define RECONNECT_NOW          100

extern const quint64 macPrefixMask;

extern const quint64 celMacPrefix;
extern const quint64 bjeMacPrefix;
extern const quint64 deMacPrefix;
extern const quint64 emberMacPrefix;
extern const quint64 embertecMacPrefix;
extern const quint64 energyMiMacPrefix;
extern const quint64 heimanMacPrefix;
extern const quint64 zenMacPrefix;
extern const quint64 ikeaMacPrefix;
extern const quint64 ikea2MacPrefix;
extern const quint64 silabsMacPrefix;
extern const quint64 silabs2MacPrefix;
extern const quint64 silabs3MacPrefix;
extern const quint64 silabs4MacPrefix;
extern const quint64 silabs5MacPrefix;
extern const quint64 silabs6MacPrefix;
extern const quint64 silabs7MacPrefix;
extern const quint64 instaMacPrefix;
extern const quint64 boschMacPrefix;
extern const quint64 jennicMacPrefix;
extern const quint64 keenhomeMacPrefix;
extern const quint64 lutronMacPrefix;
extern const quint64 netvoxMacPrefix;
extern const quint64 osramMacPrefix;
extern const quint64 philipsMacPrefix;
extern const quint64 sinopeMacPrefix;
extern const quint64 stMacPrefix;
extern const quint64 samjinMacPrefix;
extern const quint64 tiMacPrefix;
extern const quint64 ubisysMacPrefix;
extern const quint64 xalMacPrefix;
extern const quint64 develcoMacPrefix;
extern const quint64 legrandMacPrefix;
extern const quint64 profaluxMacPrefix;
extern const quint64 xiaomiMacPrefix;
extern const quint64 computimeMacPrefix;
extern const quint64 konkeMacPrefix;
extern const quint64 ecozyMacPrefix;
extern const quint64 zhejiangMacPrefix;
// Danalock support
extern const quint64 danalockMacPrefix;
extern const quint64 schlageMacPrefix;

extern const QDateTime epoch;

inline bool checkMacVendor(quint64 addr, quint16 vendor)
{
    const quint64 prefix = addr & macPrefixMask;
    switch (vendor) {
        case VENDOR_XIAOMI:
            return prefix == jennicMacPrefix ||
                   prefix == xiaomiMacPrefix;
        case VENDOR_SINOPE:
            return prefix == sinopeMacPrefix;
        case VENDOR_HEIMAN:
            return prefix == emberMacPrefix ||
                   prefix == jennicMacPrefix;
        case VENDOR_SUNRICHER:
            return prefix == emberMacPrefix ||
                   prefix == silabs3MacPrefix ||
                   prefix == silabs6MacPrefix;
        case VENDOR_ALERTME:
            return prefix == tiMacPrefix ||
                   prefix == computimeMacPrefix;
        case VENDOR_BITRON:
            return prefix == tiMacPrefix;
        case VENDOR_BOSCH:
            return prefix == boschMacPrefix ||
                   prefix == emberMacPrefix;
        case VENDOR_BUSCH_JAEGER:
            return prefix == bjeMacPrefix;
        case VENDOR_CENTRALITE:
            return prefix == emberMacPrefix;
        case VENDOR_DANFOSS:
            return prefix == silabs2MacPrefix;
        case VENDOR_EMBER:
            return prefix == emberMacPrefix ||
                   prefix == konkeMacPrefix ||
                   prefix == silabs3MacPrefix ||
                   prefix == silabs5MacPrefix ||
                   prefix == silabs7MacPrefix;
        case VENDOR_EMBERTEC:
            return prefix == embertecMacPrefix;
        case VENDOR_DDEL:
            return prefix == deMacPrefix ||
                   prefix == silabs3MacPrefix;
        case VENDOR_IKEA:
            return prefix == ikeaMacPrefix ||
                   prefix == silabsMacPrefix ||
                   prefix == silabs2MacPrefix ||
                   prefix == silabs4MacPrefix ||
                   prefix == energyMiMacPrefix ||
                   prefix == emberMacPrefix;
        case VENDOR_JASCO:
            return prefix == celMacPrefix;
        case VENDOR_INNR:
            return prefix == jennicMacPrefix ||
                   prefix == silabs4MacPrefix;
        case VENDOR_LDS:
            return prefix == jennicMacPrefix ||
                   prefix == silabs2MacPrefix;
        case VENDOR_INSTA:
            return prefix == instaMacPrefix;
        case VENDOR_JENNIC:
            return prefix == jennicMacPrefix ||
                   prefix == silabs2MacPrefix;
        case VENDOR_KEEN_HOME:
            return prefix == keenhomeMacPrefix;
        case VENDOR_LGE:
            return prefix == emberMacPrefix;
        case VENDOR_LUTRON:
            return prefix == lutronMacPrefix;
        case VENDOR_NIKO_NV:
            return prefix == konkeMacPrefix;
        case VENDOR_NYCE:
            return prefix == emberMacPrefix;
        case VENDOR_OSRAM:
        case VENDOR_OSRAM_STACK:
            return prefix == osramMacPrefix ||
                   prefix == heimanMacPrefix;
        case VENDOR_PHILIPS:
            return prefix == philipsMacPrefix;
        case VENDOR_PLUGWISE_BV:
            return prefix == emberMacPrefix;
        case VENDOR_PHYSICAL:
            return prefix == stMacPrefix;
        case VENDOR_SENGLED_OPTOELEC:
            return prefix == zhejiangMacPrefix;
        case VENDOR_SERCOMM:
            return prefix == emberMacPrefix ||
                   prefix == energyMiMacPrefix;
        case VENDOR_SI_LABS:
            return prefix == silabsMacPrefix ||
                   prefix == energyMiMacPrefix ||
                   prefix == ikeaMacPrefix; // belongs to SiLabs
        case VENDOR_STELPRO:
            return prefix == xalMacPrefix;
        case VENDOR_UBISYS:
            return prefix == ubisysMacPrefix;
        case VENDOR_VISONIC:
            return prefix == emberMacPrefix;
        case VENDOR_XAL:
            return prefix == xalMacPrefix;
        case VENDOR_SAMJIN:
            return prefix == samjinMacPrefix;
        case VENDOR_DEVELCO:
            return prefix == develcoMacPrefix;
        case VENDOR_LEGRAND:
            return prefix == legrandMacPrefix;
        case VENDOR_PROFALUX:
            return prefix == profaluxMacPrefix;
        case VENDOR_NETVOX:
            return prefix == netvoxMacPrefix;
        case VENDOR_AURORA:
            return prefix == jennicMacPrefix;
        case VENDOR_COMPUTIME:
            return prefix == computimeMacPrefix;
        case VENDOR_DANALOCK:
            return prefix == danalockMacPrefix;
        case VENDOR_AXIS:
            return prefix == zenMacPrefix;
        case VENDOR_SCHLAGE:
            return prefix == schlageMacPrefix;
        default:
            return false;
    }
}

inline bool checkMacVendor(const deCONZ::Address &addr, quint16 vendor)
{
    return checkMacVendor(addr.ext(), vendor);
}

// HTTP status codes
extern const char *HttpStatusOk;
extern const char *HttpStatusAccepted;
extern const char *HttpStatusNotModified;
extern const char *HttpStatusUnauthorized;
extern const char *HttpStatusBadRequest;
extern const char *HttpStatusForbidden;
extern const char *HttpStatusNotFound;
extern const char *HttpStatusNotImplemented;
extern const char *HttpStatusServiceUnavailable;
extern const char *HttpContentHtml;
extern const char *HttpContentCss;
extern const char *HttpContentJson;
extern const char *HttpContentJS;
extern const char *HttpContentPNG;
extern const char *HttpContentJPG;
extern const char *HttpContentSVG;

// Forward declarations
class Gateway;
class GatewayScanner;
class QUdpSocket;
class QTcpSocket;
class DeRestPlugin;
class QHostInfo;
class QNetworkReply;
class QNetworkAccessManager;
class QProcess;
class PollManager;
class RestDevices;

struct Schedule
{
    enum Week
    {
        Monday    = 0x01,
        Tuesday   = 0x02,
        Wednesday = 0x04,
        Thursday  = 0x08,
        Friday    = 0x10,
        Saturday  = 0x20,
        Sunday    = 0x40,
    };

    enum Type
    {
        TypeInvalid,
        TypeAbsoluteTime,
        TypeRecurringTime,
        TypeTimer
    };

    enum State
    {
        StateNormal,
        StateDeleted
    };

    Schedule() :
        type(TypeInvalid),
        state(StateNormal),
        status(QLatin1String("enabled")),
        activation(QLatin1String("start")),
        autodelete(true),
        weekBitmap(0),
        recurring(0),
        timeout(0),
        currentTimeout(0)
    {
    }

    Type type;
    State state;
    /*! Numeric identifier as string. */
    QString id;
    /*! etag of Schedule. */
    QString etag;
    /*! Name length 0..32, if 0 default name "schedule" will be used. (Optional) */
    QString name;
    /*! Description length 0..64, default is empty string. (Optional) */
    QString description;
    /*! Command a JSON object with length 0..90. (Required) */
    QString command;
    /*! Time is given in ISO 8601:2004 format: YYYY-MM-DDTHH:mm:ss. (Required) */
    QString time;
    /*! Localtime is given in ISO 8601:2004 format: YYYY-MM-DDTHH:mm:ss. (Optional) */
    QString localtime;
    /*! UTC time that the timer was started. Only provided for timers. */
    QString starttime;
    /*! status of schedule (enabled or disabled). */
    QString status;
    /*! should activation of schedule start or end at given time (if a fading time is given) (start or end). */
    QString activation;
    /*! If set to true, the schedule will be removed automatically if expired, if set to false it will be disabled. */
    bool autodelete;
    /*! Same as time but as qt object. */
    QDateTime datetime;
    /*! Date time of last schedule activation. */
    QDateTime lastTriggerDatetime;
    /*! Whole JSON schedule as received from API as string. */
    QString jsonString;
    /*! Whole JSON schedule as received from API as map. */
    QVariantMap jsonMap;
    /*! Bitmap for recurring schedule. */
    quint8 weekBitmap;
    /*! R[nn], the recurring part, 0 means forever. */
    uint recurring;
    QDateTime endtime; /*! Localtime of timeout: for timers only. */
    /*! Timeout in seconds. */
    int timeout;
    /*! Current timeout counting down to ::timeout. */
    int currentTimeout;
};

enum TaskType
{
    TaskIdentify = 0,
    TaskGetHue = 1,
    TaskSetHue = 2,
    TaskSetEnhancedHue = 3,
    TaskSetHueAndSaturation = 4,
    TaskSetXyColor = 5,
    TaskSetColorTemperature = 6,
    TaskGetColor = 7,
    TaskGetSat = 8,
    TaskSetSat = 9,
    TaskGetLevel = 10,
    TaskSetLevel = 11,
    TaskIncColorTemperature = 12,
    TaskStopLevel = 13,
    TaskSendOnOffToggle = 14,
    TaskMoveLevel = 15,
    TaskGetOnOff = 16,
    TaskSetColorLoop = 17,
    TaskGetColorLoop = 18,
    TaskReadAttributes = 19,
    TaskWriteAttribute = 20,
    TaskGetGroupMembership = 21,
    TaskGetGroupIdentifiers = 22,
    TaskGetSceneMembership = 23,
    TaskStoreScene = 24,
    TaskCallScene = 25,
    TaskViewScene = 26,
    TaskAddScene = 27,
    TaskRemoveScene = 28,
    TaskRemoveAllScenes = 29,
    TaskAddToGroup = 30,
    TaskRemoveFromGroup = 31,
    TaskViewGroup = 32,
    TaskTriggerEffect = 33,
    TaskWarning = 34,
    TaskIncBrightness = 35,
    TaskWindowCovering = 36,
    TaskThermostat = 37,
    // Danalock support
    TaskDoorLock = 38,
    TaskDoorUnlock = 39,
    TaskSyncTime = 40
};

struct TaskItem
{
    TaskItem()
    {
        taskId = _taskCounter++;
        autoMode = false;
        onOff = false;
        client = 0;
        node = 0;
        lightNode = 0;
        cluster = 0;
        colorX = 0;
        colorY = 0;
        colorTemperature = 0;
        transitionTime = DEFAULT_TRANSITION_TIME;
        onTime = 0;
        sendTime = 0;
        ordered = false;
    }

    TaskType taskType;
    int taskId;
    deCONZ::ApsDataRequest req;
    deCONZ::ZclFrame zclFrame;
    uint8_t zclSeq;
    bool ordered; // won't be send until al prior taskIds are send
    int sendTime; // copy of idleTotalCounter
    bool confirmed;
    bool onOff;
    bool colorLoop;
    qreal hueReal;
    uint16_t identifyTime;
    uint8_t effectIdentifier;
    uint8_t options;
    uint16_t duration;
    uint8_t hue;
    uint8_t sat;
    uint8_t level;
    uint16_t enhancedHue;
    uint16_t colorX;
    uint16_t colorY;
    uint16_t colorTemperature;
    uint16_t groupId;
    uint8_t sceneId;
    qint32 inc; // bri_inc, hue_inc, sat_inc, ct_inc
    QString etag;
    uint16_t transitionTime;
    uint16_t onTime;
    QTcpSocket *client;

    bool autoMode; // true then this is a automode task
    deCONZ::Node *node;
    LightNode *lightNode;
    deCONZ::ZclCluster *cluster;

private:
    static int _taskCounter;
};

/*! \class ApiAuth

    Helper to combine serval authorisation parameters.
 */
class ApiAuth
{
public:
    enum State
    {
        StateNormal,
        StateDeleted
    };

    ApiAuth();
    void setDeviceType(const QString &devtype);

    bool needSaveDatabase;
    State state;
    QString apikey; // also called username (10..32 chars)
    QString devicetype;
    QDateTime createDate;
    QDateTime lastUseDate;
    QString useragent;
};

enum ApiVersion
{
    ApiVersion_1,      //!< common version 1.0
    ApiVersion_1_DDEL  //!< version 1.0, "Accept: application/vnd.ddel.v1"
};

enum ApiAuthorisation
{
    ApiAuthNone,
    ApiAuthLocal,
    ApiAuthInternal,
    ApiAuthFull
};

enum ApiMode
{
    ApiModeNormal,
    ApiModeStrict,
    ApiModeEcho,
    ApiModeHue
};

/*! \class ApiRequest

    Helper to simplify HTTP REST request handling.
 */
class ApiRequest
{
public:
    ApiRequest(const QHttpRequestHeader &h, const QStringList &p, QTcpSocket *s, const QString &c);
    QString apikey() const;
    ApiVersion apiVersion() const { return version; }

    const QHttpRequestHeader &hdr;
    const QStringList &path;
    QTcpSocket *sock;
    QString content;
    ApiVersion version;
    ApiAuthorisation auth;
    ApiMode mode;
};

/*! \class ApiResponse

    Helper to simplify HTTP REST request handling.
 */
struct ApiResponse
{
    QString etag;
    const char *httpStatus;
    const char *contentType;
    QList<QPair<QString, QString> > hdrFields; // extra header fields
    QVariantMap map; // json content
    QVariantList list; // json content
    QString str; // json string
};

/*! \class ApiConfig

    Provide config to the resource system.
 */
class ApiConfig : public Resource
{
public:
    ApiConfig();
};

class TcpClient
{
public:
    QHttpRequestHeader hdr;
    QDateTime created;
    int closeTimeout; // close socket in n seconds
    QTcpSocket *sock;
};

/*! \class DeWebPluginPrivate

    Pimpl of DeWebPlugin.
 */
class DeRestPluginPrivate : public QObject
{
    Q_OBJECT

public:

    struct nodeVisited {
        const deCONZ::Node* node;
        bool visited;
    };

    DeRestPluginPrivate(QObject *parent = 0);
    ~DeRestPluginPrivate();

    // REST API authorisation
    void initAuthentication();
    bool allowedToCreateApikey(const ApiRequest &req, ApiResponse &rsp, QVariantMap &map);
    void authorise(ApiRequest &req, ApiResponse &rsp);
    QString encryptString(const QString &str);

    // REST API gateways
    int handleGatewaysApi(const ApiRequest &req, ApiResponse &rsp);
    int getAllGateways(const ApiRequest &req, ApiResponse &rsp);
    int getGatewayState(const ApiRequest &req, ApiResponse &rsp);
    int setGatewayState(const ApiRequest &req, ApiResponse &rsp);
    int addCascadeGroup(const ApiRequest &req, ApiResponse &rsp);
    int deleteCascadeGroup(const ApiRequest &req, ApiResponse &rsp);
    void gatewayToMap(const ApiRequest &req, const Gateway *gw, QVariantMap &map);

    // REST API configuration
    void initConfig();
    int handleConfigBasicApi(const ApiRequest &req, ApiResponse &rsp);
    int handleConfigLocalApi(const ApiRequest &req, ApiResponse &rsp);
    int handleConfigFullApi(const ApiRequest &req, ApiResponse &rsp);
    int createUser(const ApiRequest &req, ApiResponse &rsp);
    int getFullState(const ApiRequest &req, ApiResponse &rsp);
    int getConfig(const ApiRequest &req, ApiResponse &rsp);
    int getBasicConfig(const ApiRequest &req, ApiResponse &rsp);
    int getZigbeeConfig(const ApiRequest &req, ApiResponse &rsp);
    int putZigbeeConfig(const ApiRequest &req, ApiResponse &rsp);
    int getChallenge(const ApiRequest &req, ApiResponse &rsp);
    int modifyConfig(const ApiRequest &req, ApiResponse &rsp);
    int deleteUser(const ApiRequest &req, ApiResponse &rsp);
    int updateSoftware(const ApiRequest &req, ApiResponse &rsp);
    int restartGateway(const ApiRequest &req, ApiResponse &rsp);
    int restartApp(const ApiRequest &req, ApiResponse &rsp);
    int shutDownGateway(const ApiRequest &req, ApiResponse &rsp);
    int updateFirmware(const ApiRequest &req, ApiResponse &rsp);
    int exportConfig(const ApiRequest &req, ApiResponse &rsp);
    int importConfig(const ApiRequest &req, ApiResponse &rsp);
    int resetConfig(const ApiRequest &req, ApiResponse &rsp);
    int changePassword(const ApiRequest &req, ApiResponse &rsp);
    int deletePassword(const ApiRequest &req, ApiResponse &rsp);
    int getWifiState(const ApiRequest &req, ApiResponse &rsp);
    int configureWifi(const ApiRequest &req, ApiResponse &rsp);
    int restoreWifiConfig(const ApiRequest &req, ApiResponse &rsp);
    int putWifiScanResult(const ApiRequest &req, ApiResponse &rsp);
    int putWifiUpdated(const ApiRequest &req, ApiResponse &rsp);
    int putHomebridgeUpdated(const ApiRequest &req, ApiResponse &rsp);

    void configToMap(const ApiRequest &req, QVariantMap &map);
    void basicConfigToMap(QVariantMap &map);

    // REST API userparameter
    int handleUserparameterApi(const ApiRequest &req, ApiResponse &rsp);
    int createUserParameter(const ApiRequest &req, ApiResponse &rsp);
    int addUserParameter(const ApiRequest &req, ApiResponse &rsp);
    int modifyUserParameter(const ApiRequest &req, ApiResponse &rsp);
    int getUserParameter(const ApiRequest &req, ApiResponse &rsp);
    int getAllUserParameter(const ApiRequest &req, ApiResponse &rsp);
    int deleteUserParameter(const ApiRequest &req, ApiResponse &rsp);

    // REST API lights
    int handleLightsApi(const ApiRequest &req, ApiResponse &rsp);
    int getAllLights(const ApiRequest &req, ApiResponse &rsp);
    int searchNewLights(const ApiRequest &req, ApiResponse &rsp);
    int getNewLights(const ApiRequest &req, ApiResponse &rsp);
    int getLightData(const ApiRequest &req, ApiResponse &rsp);
    int getLightState(const ApiRequest &req, ApiResponse &rsp);
    int setLightState(const ApiRequest &req, ApiResponse &rsp);
    int setWindowCoveringState(const ApiRequest &req, ApiResponse &rsp, TaskItem &taskRef, QVariantMap &map);
    int setWarningDeviceState(const ApiRequest &req, ApiResponse &rsp, TaskItem &taskRef, QVariantMap &map);
    int setTuyaDeviceState(const ApiRequest &req, ApiResponse &rsp, TaskItem &taskRef, QVariantMap &map);
    int setLightAttributes(const ApiRequest &req, ApiResponse &rsp);
    int deleteLight(const ApiRequest &req, ApiResponse &rsp);
    int removeAllScenes(const ApiRequest &req, ApiResponse &rsp);
    int removeAllGroups(const ApiRequest &req, ApiResponse &rsp);
    int getConnectivity(const ApiRequest &req, ApiResponse &rsp, bool alt);
    void handleLightEvent(const Event &e);

    bool lightToMap(const ApiRequest &req, const LightNode *webNode, QVariantMap &map);

    // REST API groups
    int handleGroupsApi(const ApiRequest &req, ApiResponse &rsp);
    int getAllGroups(const ApiRequest &req, ApiResponse &rsp);
    int createGroup(const ApiRequest &req, ApiResponse &rsp);
    int getGroupAttributes(const ApiRequest &req, ApiResponse &rsp);
    int setGroupAttributes(const ApiRequest &req, ApiResponse &rsp);
    int setGroupState(const ApiRequest &req, ApiResponse &rsp);
    int deleteGroup(const ApiRequest &req, ApiResponse &rsp);
    void handleGroupEvent(const Event &e);
    Group *addGroup();

    // REST API groups > scenes
    int createScene(const ApiRequest &req, ApiResponse &rsp);
    int getAllScenes(const ApiRequest &req, ApiResponse &rsp);
    int getSceneAttributes(const ApiRequest &req, ApiResponse &rsp);
    int setSceneAttributes(const ApiRequest &req, ApiResponse &rsp);
    int storeScene(const ApiRequest &req, ApiResponse &rsp);
    int recallScene(const ApiRequest &req, ApiResponse &rsp);
    int modifyScene(const ApiRequest &req, ApiResponse &rsp);
    int deleteScene(const ApiRequest &req, ApiResponse &rsp);

    bool groupToMap(const ApiRequest &req, const Group *group, QVariantMap &map);

    // REST API schedules
    void initSchedules();
    int handleSchedulesApi(const ApiRequest &req, ApiResponse &rsp);
    int getAllSchedules(const ApiRequest &req, ApiResponse &rsp);
    int createSchedule(const ApiRequest &req, ApiResponse &rsp);
    int getScheduleAttributes(const ApiRequest &req, ApiResponse &rsp);
    int setScheduleAttributes(const ApiRequest &req, ApiResponse &rsp);
    int deleteSchedule(const ApiRequest &req, ApiResponse &rsp);
    bool jsonToSchedule(const QString &jsonString, Schedule &schedule, ApiResponse *rsp);

    // REST API touchlink
    void initTouchlinkApi();
    int handleTouchlinkApi(const ApiRequest &req, ApiResponse &rsp);
    int touchlinkScan(const ApiRequest &req, ApiResponse &rsp);
    int getTouchlinkScanResults(const ApiRequest &req, ApiResponse &rsp);
    int identifyLight(const ApiRequest &req, ApiResponse &rsp);
    int resetLight(const ApiRequest &req, ApiResponse &rsp);

    // REST API sensors
    int handleSensorsApi(const ApiRequest &req, ApiResponse &rsp);
    int getAllSensors(const ApiRequest &req, ApiResponse &rsp);
    int getSensor(const ApiRequest &req, ApiResponse &rsp);
    int getSensorData(const ApiRequest &req, ApiResponse &rsp);
    int searchNewSensors(const ApiRequest &req, ApiResponse &rsp);
    int getNewSensors(const ApiRequest &req, ApiResponse &rsp);
    int updateSensor(const ApiRequest &req, ApiResponse &rsp);
    int deleteSensor(const ApiRequest &req, ApiResponse &rsp);
    int changeSensorConfig(const ApiRequest &req, ApiResponse &rsp);
    int changeSensorState(const ApiRequest &req, ApiResponse &rsp);
    int createSensor(const ApiRequest &req, ApiResponse &rsp);
    int getGroupIdentifiers(const ApiRequest &req, ApiResponse &rsp);
    int recoverSensor(const ApiRequest &req, ApiResponse &rsp);
    bool sensorToMap(const Sensor *sensor, QVariantMap &map, const ApiRequest &req);
    void handleSensorEvent(const Event &e);

    // REST API resourcelinks
    int handleResourcelinksApi(const ApiRequest &req, ApiResponse &rsp);
    int getAllResourcelinks(const ApiRequest &req, ApiResponse &rsp);
    int getResourcelinks(const ApiRequest &req, ApiResponse &rsp);
    int createResourcelinks(const ApiRequest &req, ApiResponse &rsp);
    int updateResourcelinks(const ApiRequest &req, ApiResponse &rsp);
    int deleteResourcelinks(const ApiRequest &req, ApiResponse &rsp);

    // REST API rules
    int handleRulesApi(const ApiRequest &req, ApiResponse &rsp);
    int getAllRules(const ApiRequest &req, ApiResponse &rsp);
    int getRule(const ApiRequest &req, ApiResponse &rsp);
    int createRule(const ApiRequest &req, ApiResponse &rsp);
    int updateRule(const ApiRequest &req, ApiResponse &rsp);
    int deleteRule(const ApiRequest &req, ApiResponse &rsp);
    void queueCheckRuleBindings(const Rule &rule);
    bool evaluateRule(Rule &rule, const Event &e, Resource *eResource, ResourceItem *eItem, QDateTime now, QDateTime previousNow);
    void indexRuleTriggers(Rule &rule);
    void triggerRule(Rule &rule);
    bool ruleToMap(const Rule *rule, QVariantMap &map);
    int handleWebHook(const RuleAction &action);

    bool checkActions(QVariantList actionsList, ApiResponse &rsp);
    bool checkConditions(QVariantList conditionsList, ApiResponse &rsp);

    // REST API scenes
    int handleScenesApi(const ApiRequest &req, ApiResponse &rsp);

    // REST API info
    int handleInfoApi(const ApiRequest &req, ApiResponse &rsp);
    int getInfoTimezones(const ApiRequest &req, ApiResponse &rsp);

    // REST API capabilities
    int handleCapabilitiesApi(const ApiRequest &req, ApiResponse &rsp);
    int getCapabilities(const ApiRequest &req, ApiResponse &rsp);

    // REST API common
    QVariantMap errorToMap(int id, const QString &ressource, const QString &description);

    // UPNP discovery
    void initUpnpDiscovery();
    void initDescriptionXml();
    // Internet discovery
    void initInternetDicovery();
    bool setInternetDiscoveryInterval(int minutes);
    // Permit join
    void initPermitJoin();
    bool setPermitJoinDuration(uint8_t duration);
    bool sendGPProxyCommissioningMode();
    bool sendGPPairing(quint32 gpdSrcId, quint16 sinkGroupId, quint8 deviceId, quint32 frameCounter, const quint8 *key);

    // Otau
    void initOtau();
    void otauDataIndication(const deCONZ::ApsDataIndication &ind, const deCONZ::ZclFrame &zclFrame);
    void otauSendStdNotify(LightNode *node);
    bool isOtauBusy();
    bool isOtauActive();
    int otauLastBusyTimeDelta() const;

    //Channel Change
    void initChangeChannelApi();
    bool startChannelChange(quint8 channel);

    //reset Device
    void initResetDeviceApi();

    //Timezone
    // std::string getTimezone();
    QVariantList getTimezones();

    //Export/Import/Reset Configuration
    bool exportConfiguration();
    bool importConfiguration();
    bool resetConfiguration(bool resetGW, bool deleteDB);

public Q_SLOTS:
    Resource *getResource(const char *resource, const QString &id = QString());
    void announceUpnp();
    void upnpReadyRead();
    void apsdeDataIndication(const deCONZ::ApsDataIndication &ind);
    void apsdeDataConfirm(const deCONZ::ApsDataConfirm &conf);
    void gpDataIndication(const deCONZ::GpDataIndication &ind);
    void gpProcessButtonEvent(const deCONZ::GpDataIndication &ind);
    void configurationChanged();
    void networkStateChangeRequest(bool shouldConnect);
    int taskCountForAddress(const deCONZ::Address &address);
    void processTasks();
    void processGroupTasks();
    void nodeEvent(const deCONZ::NodeEvent &event);
    void initTimezone();
    void initNetworkInfo();
    void initWiFi();
    void internetDiscoveryTimerFired();
    void internetDiscoveryFinishedRequest(QNetworkReply *reply);
    void internetDiscoveryExtractVersionInfo(QNetworkReply *reply);
    void internetDiscoveryExtractGeo(QNetworkReply *reply);
    void inetProxyHostLookupDone(const QHostInfo &host);
    void inetProxyCheckHttpVia(const QString &via);
    void scheduleTimerFired();
    void permitJoinTimerFired();
    void resendPermitJoinTimerFired();
    void otauTimerFired();
    void lockGatewayTimerFired();
    void openClientTimerFired();
    void clientSocketDestroyed();
    void saveDatabaseTimerFired();
    void userActivity();
    bool sendBindRequest(BindingTask &bt);
    bool sendConfigureReportingRequest(BindingTask &bt, const std::vector<ConfigureReportingRequest> &requests);
    bool sendConfigureReportingRequest(BindingTask &bt);
    void checkLightBindingsForAttributeReporting(LightNode *lightNode);
    bool checkPollControlClusterTask(Sensor *sensor);
    bool checkSensorBindingsForAttributeReporting(Sensor *sensor);
    bool checkSensorBindingsForClientClusters(Sensor *sensor);
    void checkSensorGroup(Sensor *sensor);
    void checkOldSensorGroups(Sensor *sensor);
    void deleteGroupsWithDeviceMembership(const QString &id);
    void processUbisysBinding(Sensor *sensor, const Binding &bnd);
    void processUbisysC4Configuration(Sensor *sensor);
    void bindingTimerFired();
    void bindingToRuleTimerFired();
    void bindingTableReaderTimerFired();
    void verifyRuleBindingsTimerFired();
    void indexRulesTriggers();
    void fastRuleCheckTimerFired();
    void webhookFinishedRequest(QNetworkReply *reply);
    void daylightTimerFired();
    bool checkDaylightSensorConfiguration(Sensor *sensor, const QString &gwBridgeId, double *lat, double *lng);
    size_t calcDaylightOffsets(Sensor *daylightSensor, size_t iter);
    void handleRuleEvent(const Event &e);
    bool queueBindingTask(const BindingTask &bindingTask);
    void restartAppTimerFired();
    void pollSwUpdateStateTimerFired();
    void pollDatabaseWifiTimerFired();
    void restartGatewayTimerFired();
    void shutDownGatewayTimerFired();
    void simpleRestartAppTimerFired();
    void pushSensorInfoToCore(Sensor *sensor);
    void pollNextDevice();

    // touchlink
    void touchlinkDisconnectNetwork();
    void checkTouchlinkNetworkDisconnected();
    void startTouchlinkMode(uint8_t channel);
    void startTouchlinkModeConfirm(deCONZ::TouchlinkStatus status);
    void sendTouchlinkConfirm(deCONZ::TouchlinkStatus status);
    void sendTouchlinkScanRequest();
    void sendTouchlinkIdentifyRequest();
    void sendTouchlinkResetRequest();
    void touchlinkTimerFired();
    void touchlinkScanTimeout();
    void interpanDataIndication(const QByteArray &data);
    void touchlinkStartReconnectNetwork(int delay);
    void touchlinkReconnectNetwork();
    bool isTouchlinkActive();

    // channel change
    void channelchangeTimerFired();
    void changeChannel(quint8 channel);
    bool verifyChannel(quint8 channel);
    void channelChangeSendConfirm(bool success);
    void channelChangeDisconnectNetwork();
    void checkChannelChangeNetworkDisconnected();
    void channelChangeStartReconnectNetwork(int delay);
    void channelChangeReconnectNetwork();
    void networkWatchdogTimerFired();

    // generic reconnect network
    void reconnectTimerFired();
    void genericDisconnectNetwork();
    void checkNetworkDisconnected();
    void startReconnectNetwork(int delay);
    void reconnectNetwork();

    //reset device
    void resetDeviceTimerFired();
    void checkResetState();
    void resetDeviceSendConfirm(bool success);

    // lights
    void startSearchLights();
    void searchLightsTimerFired();

    // sensors
    void startSearchSensors();
    void searchSensorsTimerFired();
    void checkInstaModelId(Sensor *sensor);
    void delayedFastEnddeviceProbe(const deCONZ::NodeEvent *event = nullptr);
    void checkSensorStateTimerFired();

    // events
    void initEventQueue();
    void eventQueueTimerFired();
    void enqueueEvent(const Event &event);

    // firmware update
    void initFirmwareUpdate();
    void firmwareUpdateTimerFired();
    void checkFirmwareDevices();
    void queryFirmwareVersion();
    void updateFirmwareDisconnectDevice();
    void updateFirmware();
    void updateFirmwareWaitFinished();
    bool startUpdateFirmware();

    //wifi settings
    int scanWifiNetworks(const ApiRequest &req, ApiResponse &rsp);
    void wifiPageActiveTimerFired();

    //homebridge
    int resetHomebridge(const ApiRequest &req, ApiResponse &rsp);

    // time manager
    void timeManagerTimerFired();
    void ntpqFinished();

    // gateways
    void foundGateway(const QHostAddress &host, quint16 port, const QString &uuid, const QString &name);

    // window covering
    void calibrateWindowCoveringNextStep();

    // thermostat
    void addTaskThermostatGetScheduleTimer();

public:
    void checkRfConnectState();
    bool isInNetwork();
    void generateGatewayUuid();
    void updateEtag(QString &etag);
    qint64 getUptime();
    void handleMacDataRequest(const deCONZ::NodeEvent &event);
    void addLightNode(const deCONZ::Node *node);
    void setLightNodeStaticCapabilities(LightNode *lightNode);
    void updatedLightNodeEndpoint(const deCONZ::NodeEvent &event);
    void nodeZombieStateChanged(const deCONZ::Node *node);
    LightNode *updateLightNode(const deCONZ::NodeEvent &event);
    LightNode *getLightNodeForAddress(const deCONZ::Address &addr, quint8 endpoint = 0);
    int getNumberOfEndpoints(quint64 extAddr);
    LightNode *getLightNodeForId(const QString &id);
    Rule *getRuleForId(const QString &id);
    Rule *getRuleForName(const QString &name);
    void addSensorNode(const deCONZ::Node *node, const deCONZ::NodeEvent *event = 0);
    void addSensorNode(const deCONZ::Node *node, const SensorFingerprint &fingerPrint, const QString &type, const QString &modelId, const QString &manufacturer);
    void checkUpdatedFingerPrint(const deCONZ::Node *node, quint8 endpoint, Sensor *sensorNode);
    void checkSensorNodeReachable(Sensor *sensor, const deCONZ::NodeEvent *event = 0);
    void checkSensorButtonEvent(Sensor *sensor, const deCONZ::ApsDataIndication &ind, const deCONZ::ZclFrame &zclFrame);
    void updateSensorNode(const deCONZ::NodeEvent &event);
    void updateSensorLightLevel(Sensor &sensor, quint16 measuredValue);
    bool isDeviceSupported(const deCONZ::Node *node, const QString &modelId);
    Sensor *getSensorNodeForAddressAndEndpoint(const deCONZ::Address &addr, quint8 ep);
    Sensor *getSensorNodeForAddress(quint64 extAddr);
    Sensor *getSensorNodeForAddress(const deCONZ::Address &addr);
    Sensor *getSensorNodeForFingerPrint(quint64 extAddr, const SensorFingerprint &fingerPrint, const QString &type);
    Sensor *getSensorNodeForUniqueId(const QString &uniqueId);
    Sensor *getSensorNodeForId(const QString &id);
    Group *getGroupForName(const QString &name);
    Group *getGroupForId(uint16_t id);
    Group *getGroupForId(const QString &id);
    bool deleteOldGroupOfSwitch(Sensor *sensor, quint16 newGroupId);
    Scene *getSceneForId(uint16_t gid, uint8_t sid);
    GroupInfo *getGroupInfo(LightNode *lightNode, uint16_t id);
    GroupInfo *createGroupInfo(LightNode *lightNode, uint16_t id);
    deCONZ::Node *getNodeForAddress(uint64_t extAddr);
    deCONZ::ZclCluster *getInCluster(deCONZ::Node *node, uint8_t endpoint, uint16_t clusterId);
    uint8_t getSrcEndpoint(RestNodeBase *restNode, const deCONZ::ApsDataRequest &req);
    bool processZclAttributes(LightNode *lightNode);
    bool processZclAttributes(Sensor *sensorNode);
    bool readBindingTable(RestNodeBase *node, quint8 startIndex);
    bool getGroupIdentifiers(RestNodeBase *node, quint8 endpoint, quint8 startIndex);
    bool readAttributes(RestNodeBase *restNode, quint8 endpoint, uint16_t clusterId, const std::vector<uint16_t> &attributes, uint16_t manufacturerCode = 0);
    bool writeAttribute(RestNodeBase *restNode, quint8 endpoint, uint16_t clusterId, const deCONZ::ZclAttribute &attribute, uint16_t manufacturerCode = 0);
    bool readSceneAttributes(LightNode *lightNode, uint16_t groupId, uint8_t sceneId);
    bool readGroupMembership(LightNode *lightNode, const std::vector<uint16_t> &groups);
    void foundGroupMembership(LightNode *lightNode, uint16_t groupId);
    void foundGroup(uint16_t groupId);
    bool isLightNodeInGroup(const LightNode *lightNode, uint16_t groupId) const;
    void deleteLightFromScenes(QString lightId, uint16_t groupId);
//    void readAllInGroup(Group *group);
    void setAttributeOnOffGroup(Group *group, uint8_t onOff);
    bool readSceneMembership(LightNode *lightNode, Group *group);
    void foundScene(LightNode *lightNode, Group *group, uint8_t sceneId);
    void setSceneName(Group *group, uint8_t sceneId, const QString &name);
    bool storeScene(Group *group, uint8_t sceneId);
    bool modifyScene(Group *group, uint8_t sceneId);
    bool removeScene(Group *group, uint8_t sceneId);
    bool callScene(Group *group, uint8_t sceneId);
    bool removeAllScenes(Group *group);
    void storeRecoverOnOffBri(LightNode *lightNode);
    bool flsNbMaintenance(LightNode *lightNode);
    bool pushState(QString json, QTcpSocket *sock);
    void patchNodeDescriptor(const deCONZ::ApsDataIndication &ind);
    void writeIasCieAddress(Sensor*);
    void checkIasEnrollmentStatus(Sensor*);

    void pushClientForClose(QTcpSocket *sock, int closeTimeout, const QHttpRequestHeader &hdr);

    uint8_t endpoint();
    QString generateUniqueId(quint64 extAddress, quint8 endpoint, quint16 clusterId);

    // Task interface
    bool addTask(const TaskItem &task);
    bool addTaskMoveLevel(TaskItem &task, bool withOnOff, bool upDirection, quint8 rate);
    bool addTaskSetOnOff(TaskItem &task, quint8 cmd, quint16 ontime, quint8 flags = 0);
    bool addTaskSetBrightness(TaskItem &task, uint8_t bri, bool withOnOff);
    bool addTaskIncColorTemperature(TaskItem &task, int32_t ct);
    bool addTaskIncBrightness(TaskItem &task, int16_t bri);
    bool addTaskStopBrightness(TaskItem &task);
    bool addTaskSetColorTemperature(TaskItem &task, uint16_t ct);
    bool addTaskSetEnhancedHue(TaskItem &task, uint16_t hue);
    bool addTaskSetSaturation(TaskItem &task, uint8_t sat);
    bool addTaskSetHueAndSaturation(TaskItem &task, uint8_t hue, uint8_t sat);
    bool addTaskSetXyColorAsHueAndSaturation(TaskItem &task, double x, double y);
    bool addTaskSetXyColor(TaskItem &task, double x, double y);
    bool addTaskSetColorLoop(TaskItem &task, bool colorLoopActive, uint8_t speed);
    bool addTaskIdentify(TaskItem &task, uint16_t identifyTime);
    bool addTaskTriggerEffect(TaskItem &task, uint8_t effectIdentifier);
    bool addTaskWarning(TaskItem &task, uint8_t options, uint16_t duration);
    // Danalock support. To control the lock from the REST API, you need to create a new routine addTaskDoorLock() in zcl_tasks.cpp, cf. the addTaskWarning() I created to control the Siren.
    bool addTaskDoorLockUnlock(TaskItem &task, uint8_t cmd);
    bool addTaskAddToGroup(TaskItem &task, uint16_t groupId);
    bool addTaskViewGroup(TaskItem &task, uint16_t groupId);
    bool addTaskRemoveFromGroup(TaskItem &task, uint16_t groupId);
    bool addTaskStoreScene(TaskItem &task, uint16_t groupId, uint8_t sceneId);
    bool addTaskAddEmptyScene(TaskItem &task, quint16 groupId, quint8 sceneId, quint16 transitionTime);
    bool addTaskAddScene(TaskItem &task, uint16_t groupId, uint8_t sceneId, const QString &lightId);
    bool addTaskRemoveScene(TaskItem &task, uint16_t groupId, uint8_t sceneId);
    bool addTaskWindowCovering(TaskItem &task, uint8_t cmdId, uint16_t pos, uint8_t pct);
    bool addTaskWindowCoveringSetAttr(TaskItem &task, uint16_t mfrCode, uint16_t attrId, uint8_t attrType, uint16_t attrValue);
    bool addTaskWindowCoveringCalibrate(TaskItem &task, int WindowCoveringType);
    bool addTaskUbisysConfigureSwitch(TaskItem &taskRef);
    bool addTaskThermostatCmd(TaskItem &task, uint16_t mfrCode, uint8_t cmd, int16_t setpoint, const QString &schedule, uint8_t daysToReturn);
    bool addTaskThermostatSetAndGetSchedule(TaskItem &task, const QString &sched);
    bool addTaskThermostatReadWriteAttribute(TaskItem &task, uint8_t readOrWriteCmd, uint16_t mfrCode, uint16_t attrId, uint8_t attrType, uint32_t attrValue);
    bool addTaskThermostatWriteAttributeList(TaskItem &task, uint16_t mfrCode, QMap<quint16, quint32> &AttributeList );
    bool addTaskControlModeCmd(TaskItem &task, uint8_t cmdId, int8_t mode);
    bool addTaskSyncTime(Sensor *sensor);

    void handleGroupClusterIndication(TaskItem &task, const deCONZ::ApsDataIndication &ind, deCONZ::ZclFrame &zclFrame);
    void handleSceneClusterIndication(TaskItem &task, const deCONZ::ApsDataIndication &ind, deCONZ::ZclFrame &zclFrame);
    void handleOnOffClusterIndication(TaskItem &task, const deCONZ::ApsDataIndication &ind, deCONZ::ZclFrame &zclFrame);
    void handleClusterIndicationGateways(const deCONZ::ApsDataIndication &ind, deCONZ::ZclFrame &zclFrame);
    void handleIasZoneClusterIndication(const deCONZ::ApsDataIndication &ind, deCONZ::ZclFrame &zclFrame);
    void sendIasZoneEnrollResponse(const deCONZ::ApsDataIndication &ind, deCONZ::ZclFrame &zclFrame);
    void handleIndicationSearchSensors(const deCONZ::ApsDataIndication &ind, deCONZ::ZclFrame &zclFrame);
    bool SendTuyaRequest(TaskItem &task, TaskType taskType , qint16 Dp , QByteArray data );
    void handleCommissioningClusterIndication(TaskItem &task, const deCONZ::ApsDataIndication &ind, deCONZ::ZclFrame &zclFrame);
    void handleZdpIndication(const deCONZ::ApsDataIndication &ind);
    bool handleMgmtBindRspConfirm(const deCONZ::ApsDataConfirm &conf);
    void handleDeviceAnnceIndication(const deCONZ::ApsDataIndication &ind);
    void handleNodeDescriptorResponseIndication(const deCONZ::ApsDataIndication &ind);
    void handleIeeeAddressReqIndication(const deCONZ::ApsDataIndication &ind);
    void handleNwkAddressReqIndication(const deCONZ::ApsDataIndication &ind);
    void handleMgmtBindRspIndication(const deCONZ::ApsDataIndication &ind);
    void handleBindAndUnbindRspIndication(const deCONZ::ApsDataIndication &ind);
    void handleMgmtLeaveRspIndication(const deCONZ::ApsDataIndication &ind);
    void handleMgmtLqiRspIndication(const deCONZ::ApsDataIndication &ind);
    void handleDEClusterIndication(const deCONZ::ApsDataIndication &ind, deCONZ::ZclFrame &zclFrame);
    void handleXalClusterIndication(const deCONZ::ApsDataIndication &ind, deCONZ::ZclFrame &zclFrame);
    void handleWindowCoveringClusterIndication(const deCONZ::ApsDataIndication &ind, deCONZ::ZclFrame &zclFrame);
    // Danalock support
    void handleDoorLockClusterIndication(const deCONZ::ApsDataIndication &ind, deCONZ::ZclFrame &zclFrame);
    void handleThermostatClusterIndication(const deCONZ::ApsDataIndication &ind, deCONZ::ZclFrame &zclFrame);
    void handleTimeClusterIndication(const deCONZ::ApsDataIndication &ind, deCONZ::ZclFrame &zclFrame);
    void sendTimeClusterResponse(const deCONZ::ApsDataIndication &ind, deCONZ::ZclFrame &zclFrame);
    void handleBasicClusterIndication(const deCONZ::ApsDataIndication &ind, deCONZ::ZclFrame &zclFrame);
    void sendBasicClusterResponse(const deCONZ::ApsDataIndication &ind, deCONZ::ZclFrame &zclFrame);
    void handlePhilipsClusterIndication(const deCONZ::ApsDataIndication &ind, deCONZ::ZclFrame &zclFrame);
    void handleTuyaClusterIndication(const deCONZ::ApsDataIndication &ind, deCONZ::ZclFrame &zclFrame);
    void handleZclAttributeReportIndication(const deCONZ::ApsDataIndication &ind, deCONZ::ZclFrame &zclFrame);
    void handleZclConfigureReportingResponseIndication(const deCONZ::ApsDataIndication &ind, deCONZ::ZclFrame &zclFrame);
    void sendZclDefaultResponse(const deCONZ::ApsDataIndication &ind, deCONZ::ZclFrame &zclFrame, quint8 status);
    void taskToLocalData(const TaskItem &task);
    void handleZclAttributeReportIndicationXiaomiSpecial(const deCONZ::ApsDataIndication &ind, deCONZ::ZclFrame &zclFrame);
    void queuePollNode(RestNodeBase *node);
    void handleApplianceAlertClusterIndication(const deCONZ::ApsDataIndication &ind, deCONZ::ZclFrame &zclFrame);
<<<<<<< HEAD
    void readButtonMapJson();
=======
    bool serialiseThermostatTransitions(const QVariantList &transitions, QString *s);
    bool deserialiseThermostatTransitions(const QString &s, QVariantList *transitions);
    bool serialiseThermostatSchedule(const QVariantMap &schedule, QString *s);
    bool deserialiseThermostatSchedule(const QString &s, QVariantMap *schedule);
>>>>>>> c968532f

    // Modify node attributes
    void setAttributeOnOff(LightNode *lightNode);
    void setAttributeLevel(LightNode *lightNode);
    void setAttributeEnhancedHue(LightNode *lightNode);
    void setAttributeSaturation(LightNode *lightNode);
    void setAttributeColorXy(LightNode *lightNode);
    void setAttributeColorTemperature(LightNode *lightNode);
    void setAttributeColorLoopActive(LightNode *lightNode);

    // Etag helper
    void updateSensorEtag(Sensor *sensorNode);
    void updateLightEtag(LightNode *lightNode);
    void updateGroupEtag(Group *group);

    // Database interface
    void initDb();
    void checkDbUserVersion();
    void cleanUpDb();
    void createTempViews();
    int getDbPragmaInteger(const char *sql);
    bool setDbUserVersion(int userVersion);
    bool upgradeDbToUserVersion1();
    bool upgradeDbToUserVersion2();
    bool upgradeDbToUserVersion6();
    void refreshDeviceDb(const deCONZ::Address &addr);
    void pushZdpDescriptorDb(quint64 extAddress, quint8 endpoint, quint16 type, const QByteArray &data);
    void pushZclValueDb(quint64 extAddress, quint8 endpoint, quint16 clusterId, quint16 attributeId, qint64 data);
    void openDb();
    void readDb();
    void loadAuthFromDb();
    void loadConfigFromDb();
    void loadUserparameterFromDb();
    void loadAllGroupsFromDb();
    void loadAllResourcelinksFromDb();
    void loadAllScenesFromDb();
    void loadAllSchedulesFromDb();
    void loadLightNodeFromDb(LightNode *lightNode);
    void loadGroupFromDb(Group *group);
    void loadSceneFromDb(Scene *scene);
    void loadSwUpdateStateFromDb();
    void loadWifiInformationFromDb();
    void loadAllRulesFromDb();
    void loadAllSensorsFromDb();
    void loadSensorDataFromDb(Sensor *sensor, QVariantList &ls, qint64 fromTime, int max);
    void loadLightDataFromDb(LightNode *lightNode, QVariantList &ls, qint64 fromTime, int max);
    void loadAllGatewaysFromDb();
    int getFreeLightId();
    int getFreeSensorId();
    void saveDb();
    void saveApiKey(QString apikey);
    void closeDb();
    void queSaveDb(int items, int msec);
    void updateZigBeeConfigDb();
    void getLastZigBeeConfigDb(QString &out);
    void getZigbeeConfigDb(QVariantList &out);

    void checkConsistency();

    sqlite3 *db;
    int ttlDataBaseConnection; // when idleTotalCounter becomes greater the DB will be closed
    int saveDatabaseItems;
    int saveDatabaseIdleTotalCounter;
    QString sqliteDatabaseName;
    std::vector<int> lightIds;
    std::vector<int> sensorIds;
    std::vector<QString> dbQueryQueue;
    qint64 dbZclValueMaxAge;
    QTimer *databaseTimer;
    QString emptyString;
    
    // JSON support
    QMap<QString, Sensor::ButtonMap*> buttonMapData;

    // gateways
    std::vector<Gateway*> gateways;
    GatewayScanner *gwScanner;

    // authorisation
    QElapsedTimer apiAuthSaveDatabaseTime;
    size_t apiAuthCurrent;
    std::vector<ApiAuth> apiAuths;
    QString gwAdminUserName;
    QString gwAdminPasswordHash;

    struct SwUpdateState {
     QString noUpdate;
     QString readyToInstall;
     QString transferring;
     QString installing;
    } swUpdateState = {"noupdates","allreadytoinstall","transferring","installing"};

    // configuration
    bool gwLinkButton;
    bool gwWebSocketNotifyAll;  // include all attributes in websocket notification
    bool gwRfConnectedExpected;  // the state which should be hold
    bool gwRfConnected;  // to detect changes
    int gwAnnounceInterval; // used by internet discovery [minutes]
    QString gwAnnounceUrl;
    int gwAnnounceVital; // 0 not tried, > 0 success attemps, < 0 failed attemps
    uint8_t gwPermitJoinDuration; // global permit join state (last set)
    int gwPermitJoinResend; // permit join of values > 255
    uint16_t gwNetworkOpenDuration; // user setting how long network remains open
    QString gwWifi;     // configured | not-configured | not-available | new-configured | deactivated
    QString gwWifiActive;
    uint gwWifiLastUpdated;
    QString gwWifiEth0;
    QString gwWifiWlan0;
    QVariantList gwWifiAvailable;
    enum WifiState {
        WifiStateInitMgmt,
        WifiStateIdle
    };
    WifiState gwWifiState;
    QString gwWifiStateString;
    quint32 gwWifiMgmt;
    QString gwWifiType; // accesspoint | ad-hoc | client
    QString gwWifiName;
    QString gwWifiBackupName;
    QString gwWifiWorkingType;
    QString gwWifiWorkingName;
    QString gwWifiWorkingPw;
    QString gwWifiWorkingPwEnc;
    QString gwWifiClientName;
    QString gwWifiChannel;
    QString gwWifiIp;
    QString gwWifiPw;
    QString gwWifiPwEnc;
    QString gwWifiBackupPw;
    QString gwWifiBackupPwEnc;
    QString gwWifiClientPw;
    //QString gwWifiApPw;
    pid_t gwWifiPID;
    QTimer *wifiPageActiveTimer;
    bool gwWifiPageActive;
    QString gwProxyAddress;
    quint16 gwProxyPort;
    QString gwTimezone;
    QString gwTimeFormat;
    QString gwMAC;
    QString gwIPAddress;
    uint16_t gwPort;
    bool gwAllowLocal;
    QString gwNetMask;
    QString gwHomebridge;
    QString gwHomebridgePin;
    QString gwHomebridgeVersion;
    QString gwHomebridgeUpdateVersion;
    bool gwHomebridgeUpdate;
    QString gwName;
    bool gwLANBridgeId;
    QString gwBridgeId;
    QString gwUuid;
    QString gwUpdateVersion;
    QString gwUpdateDate;
    QString gwSwUpdateState;
    QString gwRgbwDisplay;
    QString gwFirmwareVersion;
    QString gwFirmwareVersionUpdate; // for local update of the firmware if it doesn't fit the GW_MIN_<platform>_FW_VERSION
    bool gwFirmwareNeedUpdate;
    QString gwUpdateChannel;
    int gwGroupSendDelay;
    uint gwZigbeeChannel;
    uint16_t gwGroup0;
    QVariantMap gwConfig;
    QString gwSensorsEtag;
    QString gwLightsEtag;
    QString gwGroupsEtag;
    QString gwConfigEtag;
    QByteArray gwChallenge;
    QDateTime gwLastChallenge;
    bool gwRunFromShellScript;
    QString gwRunMode;
    bool gwDeleteUnknownRules;
    bool groupDeviceMembershipChecked;
    QVariantMap gwUserParameter;
    std::vector<QString> gwUserParameterToDelete;
    deCONZ::Address gwDeviceAddress;
    QString gwSdImageVersion;
    QString gwDeviceName;
    QDateTime globalLastMotion; // last time any physical PIR has detected motion
    QDateTime zbConfigGood; // timestamp incoming ZCL reports/read attribute responses are received, indication that network is operational

    // time manager
    enum TimeManagerState {
        TM_Init,
        TM_WaitNtpq,
        TM_NtpRunning
    };
    TimeManagerState timeManagerState;
    QProcess *ntpqProcess;

    // firmware update
    enum FW_UpdateState {
        FW_Idle,
        FW_CheckVersion,
        FW_CheckDevices,
        FW_WaitUserConfirm,
        FW_DisconnectDevice,
        FW_Update,
        FW_UpdateWaitFinished
    };
    QTimer *fwUpdateTimer;
    QTimer *pollSwUpdateStateTimer;
    QTimer *pollDatabaseWifiTimer;
    int fwUpdateIdleTimeout;
    bool fwUpdateStartedByUser;
    FW_UpdateState fwUpdateState;
    QString fwUpdateFile;
    QProcess *fwProcess;
    QProcess *zipProcess;
    QProcess *archProcess;
    QStringList fwProcessArgs;
    QString fwDeviceName;

    std::deque<RestNodeBase*> pollNodes;
    PollManager *pollManager;

    // upnp
    QByteArray descriptionXml;

    // gateway lock (link button)
    QTimer *lockGatewayTimer;

    // permit join
    // used by searchLights()
    QTimer *permitJoinTimer;
    QTime permitJoinLastSendTime;
    bool permitJoinFlag; // indicates that permitJoin changed from greater than 0 to 0
    QTimer *resendPermitJoinTimer;

    // schedules
    QTimer *scheduleTimer;
    std::vector<Schedule> schedules;

    // webhooks
    QNetworkAccessManager *webhookManager = nullptr;

    // internet discovery
    QNetworkAccessManager *inetDiscoveryManager;
    QTimer *inetDiscoveryTimer;
    QNetworkReply *inetDiscoveryResponse;
    QString osPrettyName;
    QString piRevision;

    // otau
    QTimer *otauTimer;
    int otauIdleTicks;
    int otauBusyTicks;
    int otauIdleTotalCounter;
    int otauUnbindIdleTotalCounter;
    uint otauNotifyIter; // iterator over nodes
    int otauNotifyDelay;

    // touchlink

    // touchlink state machine
    enum TouchlinkState
    {
        // general
        TL_Idle,
        TL_DisconnectingNetwork,
        TL_StartingInterpanMode,
        TL_StoppingInterpanMode,
        TL_ReconnectNetwork,
        // scanning
        TL_SendingScanRequest,
        TL_WaitScanResponses,
        // identify
        TL_SendingIdentifyRequest,
        // reset
        TL_SendingResetRequest
    };

    enum TouchlinkAction
    {
        TouchlinkScan,
        TouchlinkIdentify,
        TouchlinkReset
    };

    struct ScanResponse
    {
        QString id;
        deCONZ::Address address;
        bool factoryNew;
        uint8_t channel;
        uint16_t panid;
        uint32_t transactionId;
        int8_t rssi;
    };

    int touchlinkNetworkDisconnectAttempts; // disconnect attemps before touchlink
    int touchlinkNetworkReconnectAttempts; // reconnect attemps after touchlink
    bool touchlinkNetworkConnectedBefore;
    uint8_t touchlinkChannel;
    uint8_t touchlinkScanCount;
    deCONZ::TouchlinkController *touchlinkCtrl;
    TouchlinkAction touchlinkAction;
    TouchlinkState touchlinkState;
    deCONZ::TouchlinkRequest touchlinkReq;
    QTimer *touchlinkTimer;
    QDateTime touchlinkScanTime;
    std::vector<ScanResponse> touchlinkScanResponses;
    ScanResponse touchlinkDevice; // device of interrest (identify, reset, ...)

    // channel change state machine
    enum ChannelChangeState
    {
        CC_Idle,
        CC_Verify_Channel,
        CC_WaitConfirm,
        CC_Change_Channel,
        CC_DisconnectingNetwork,
        CC_ReconnectNetwork
    };

    ChannelChangeState channelChangeState;
    QTimer *channelchangeTimer;
    quint8 ccRetries;
    int ccNetworkDisconnectAttempts; // disconnect attemps before chanelchange
    int ccNetworkReconnectAttempts; // reconnect attemps after channelchange
    bool ccNetworkConnectedBefore;
    uint8_t channelChangeApsRequestId;

    // generic network reconnect state machine
    enum NetworkReconnectState
    {
        DisconnectingNetwork,
        ReconnectNetwork,
        MaintainNetwork
    };

    QTimer *reconnectTimer = nullptr;
    NetworkReconnectState networkState = MaintainNetwork;
    int networkDisconnectAttempts;
    int networkReconnectAttempts;
    bool networkConnectedBefore;
    bool needRestartApp = false;

    // delete device state machine
    enum ResetDeviceState
    {
        ResetIdle,
        ResetWaitConfirm,
        ResetWaitIndication
    };

    QTimer *resetDeviceTimer;
    ResetDeviceState resetDeviceState;
    uint8_t zdpResetSeq;
    uint64_t lastNodeAddressExt;
    uint8_t resetDeviceApsRequestId;

    // lights
    enum SearchLightsState
    {
        SearchLightsIdle,
        SearchLightsActive,
        SearchLightsDone,
    };

    // sensors
    enum SearchSensorsState
    {
        SearchSensorsIdle,
        SearchSensorsActive,
        SearchSensorsDone,
    };

    RestDevices *restDevices;

    int sensorIndIdleTotalCounter;

    class SensorCommand
    {
    public:
        bool operator ==(const SensorCommand &other) const
        {
            return endpoint == other.endpoint &&
                    cluster == other.cluster &&
                    zclCommand == other.zclCommand &&
                    zclCommandParameter == other.zclCommandParameter &&
                    dstGroup == other.dstGroup;
        }
        quint8 endpoint;
        quint16 cluster;
        quint8 zclCommand;
        quint16 dstGroup;
        uint zclCommandParameter;
    };

    class SensorCandidate
    {
    public:
        SensorCandidate() :
            macCapabilities(0),
            waitIndicationClusterId(0)
        {

        }
        deCONZ::Address address;
        quint8 macCapabilities;
        QElapsedTimer timeout;
        quint16 waitIndicationClusterId;
        std::vector<quint8> endpoints;
        std::vector<SensorCommand> rxCommands;
    };

    SearchLightsState searchLightsState;
    QVariantMap searchLightsResult;
    int searchLightsTimeout;
    QString lastLightsScan;

    SearchSensorsState searchSensorsState;
    deCONZ::Address fastProbeAddr;
    std::vector<deCONZ::ApsDataIndication> fastProbeIndications;
    QVariantMap searchSensorsResult;
    QTimer *fastProbeTimer;
    int searchSensorsTimeout;
    QString lastSensorsScan;
    std::vector<SensorCandidate> searchSensorsCandidates;

    class RecoverOnOff
    {
    public:
        deCONZ::Address address;
        bool onOff;
        uint bri;
        int idleTotalCounterCopy;
    };
    std::vector<RecoverOnOff> recoverOnOff;

    // resourcelinks
    std::vector<Resourcelinks> resourcelinks;

    // rules
    std::vector<int> fastRuleCheck;
    QTimer *fastRuleCheckTimer;

    // general
    ApiConfig config;
    QTime queryTime;
    deCONZ::ApsController *apsCtrl;
    uint groupTaskNodeIter; // Iterates through nodes array
    int idleTotalCounter; // sys timer
    int idleLimit;
    int idleUpdateZigBeeConf; //
    int idleLastActivity; // delta in seconds
    bool supportColorModeXyForGroups;
    size_t lightIter;
    size_t sensorIter;
    size_t lightAttrIter;
    size_t sensorAttrIter;
    size_t sensorCheckIter;
    int sensorCheckFast;
    std::vector<Group> groups;
    std::vector<LightNode> nodes;
    std::vector<Rule> rules;
    QString daylightSensorId;
    size_t daylightOffsetIter = 0;
    std::vector<DL_Result> daylightTimes;
    std::vector<Sensor> sensors;
    std::list<TaskItem> tasks;
    std::list<TaskItem> runningTasks;
    QTimer *verifyRulesTimer;
    QTimer *taskTimer;
    QTimer *groupTaskTimer;
    QTimer *checkSensorsTimer;
    uint8_t zclSeq;
    std::list<QTcpSocket*> eventListeners;
    bool joinedMulticastGroup;
    QTimer *upnpTimer;
    QUdpSocket *udpSock;
    QUdpSocket *udpSockOut;
    uint8_t haEndpoint;

    // events
    QTimer *eventTimer;
    std::deque<Event> eventQueue;

    // bindings
    size_t verifyRuleIter;
    bool gwReportingEnabled;
    QTimer *bindingToRuleTimer;
    QTimer *bindingTimer;
    QTimer *bindingTableReaderTimer;
    std::list<Binding> bindingToRuleQueue; // check if rule exists for discovered bindings
    std::list<BindingTask> bindingQueue; // bind/unbind queue
    std::vector<BindingTableReader> bindingTableReaders;

    // TCP connection watcher
    QTimer *openClientTimer;
    std::vector<TcpClient> openClients;

    WebSocketServer *webSocketServer;

    // will be set at startup to calculate the uptime
    QElapsedTimer starttimeRef;

    Q_DECLARE_PUBLIC(DeRestPlugin)
    DeRestPlugin *q_ptr; // public interface

};

extern DeRestPluginPrivate *plugin;

#endif // DE_WEB_PLUGIN_PRIVATE_H<|MERGE_RESOLUTION|>--- conflicted
+++ resolved
@@ -1443,14 +1443,11 @@
     void handleZclAttributeReportIndicationXiaomiSpecial(const deCONZ::ApsDataIndication &ind, deCONZ::ZclFrame &zclFrame);
     void queuePollNode(RestNodeBase *node);
     void handleApplianceAlertClusterIndication(const deCONZ::ApsDataIndication &ind, deCONZ::ZclFrame &zclFrame);
-<<<<<<< HEAD
-    void readButtonMapJson();
-=======
     bool serialiseThermostatTransitions(const QVariantList &transitions, QString *s);
     bool deserialiseThermostatTransitions(const QString &s, QVariantList *transitions);
     bool serialiseThermostatSchedule(const QVariantMap &schedule, QString *s);
     bool deserialiseThermostatSchedule(const QString &s, QVariantMap *schedule);
->>>>>>> c968532f
+    void readButtonMapJson();
 
     // Modify node attributes
     void setAttributeOnOff(LightNode *lightNode);
@@ -1521,7 +1518,7 @@
     qint64 dbZclValueMaxAge;
     QTimer *databaseTimer;
     QString emptyString;
-    
+
     // JSON support
     QMap<QString, Sensor::ButtonMap*> buttonMapData;
 
