--- conflicted
+++ resolved
@@ -1276,17 +1276,9 @@
     //Timezone
     QVariantList getTimezones();
 
-<<<<<<< HEAD
-    //Export/Import/Reset Configuration
-    bool exportConfiguration();
-    bool importConfiguration();
-    bool resetConfiguration(bool resetGW, bool deleteDB);
-
 Q_SIGNALS:
     void eventNotify(const Event&);
 
-=======
->>>>>>> f02719da
 public Q_SLOTS:
     Resource *getResource(const char *resource, const QString &id = QString());
     void announceUpnp();
