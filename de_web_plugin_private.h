/*
 * Copyright (c) 2017-2020 dresden elektronik ingenieurtechnik gmbh.
 * All rights reserved.
 *
 * The software in this package is published under the terms of the BSD
 * style license a copy of which has been included with this distribution in
 * the LICENSE.txt file.
 *
 */

#ifndef DE_WEB_PLUGIN_PRIVATE_H
#define DE_WEB_PLUGIN_PRIVATE_H
#include <QtGlobal>
#include <QObject>
#include <QTime>
#include <QTimer>
#include <QElapsedTimer>
#include <stdint.h>
#include <queue>
#if QT_VERSION < 0x050000
#include <QHttpRequestHeader>
#endif
#include <sqlite3.h>
#include <deconz.h>
<<<<<<< HEAD
#include "device.h"
=======
#include "aps_controller_wrapper.h"
>>>>>>> 4216c7d8
#include "resource.h"
#include "daylight.h"
#include "event.h"
#include "green_power.h"
#include "resource.h"
#include "rest_node_base.h"
#include "light_node.h"
#include "group.h"
#include "group_info.h"
#include "scene.h"
#include "sensor.h"
#include "resourcelinks.h"
#include "rule.h"
#include "bindings.h"
#include <math.h>
#include "websocket_server.h"
#include "tuya.h"

// enable domain specific string literals
using namespace deCONZ::literals;

#if defined(Q_OS_LINUX) && !defined(Q_PROCESSOR_X86)
  // Workaround to detect ARM and AARCH64 in older Qt versions.
  #define ARCH_ARM
#endif

/*! JSON generic error message codes */
#define ERR_UNAUTHORIZED_USER          1
#define ERR_INVALID_JSON               2
#define ERR_RESOURCE_NOT_AVAILABLE     3
#define ERR_METHOD_NOT_AVAILABLE       4
#define ERR_MISSING_PARAMETER          5
#define ERR_PARAMETER_NOT_AVAILABLE    6
#define ERR_INVALID_VALUE              7
#define ERR_PARAMETER_NOT_MODIFIABLE   8
#define ERR_TOO_MANY_ITEMS             11
#define ERR_DUPLICATE_EXIST            100 // de extension
#define ERR_NOT_ALLOWED_SENSOR_TYPE    501
#define ERR_SENSOR_LIST_FULL           502
#define ERR_RULE_ENGINE_FULL           601
#define ERR_CONDITION_ERROR            607
#define ERR_ACTION_ERROR               608
#define ERR_INTERNAL_ERROR             901

#define ERR_NOT_CONNECTED              950 // de extension
#define ERR_BRIDGE_BUSY                951 // de extension

#define ERR_LINK_BUTTON_NOT_PRESSED    101
#define ERR_DEVICE_OFF                 201
#define ERR_DEVICE_NOT_REACHABLE       202
#define ERR_BRIDGE_GROUP_TABLE_FULL    301
#define ERR_DEVICE_GROUP_TABLE_FULL    302

#define ERR_DEVICE_SCENES_TABLE_FULL   402 // de extension

#define IDLE_TIMER_INTERVAL 1000
#define IDLE_LIMIT 30
#define IDLE_READ_LIMIT 120
#define IDLE_USER_LIMIT 20
#define IDLE_ATTR_REPORT_BIND_LIMIT 1800
#define IDLE_ATTR_REPORT_BIND_LIMIT_SHORT 5
#define BUTTON_ATTR_REPORT_BIND_LIMIT 120
#define WARMUP_TIME 120

#define MAX_UNLOCK_GATEWAY_TIME 600
#define MAX_RECOVER_ENTRY_AGE 600
#define PERMIT_JOIN_SEND_INTERVAL (1000 * 1800)
#define SET_ENDPOINTCONFIG_DURATION (1000 * 16) // time deCONZ needs to update Endpoints
#define OTA_LOW_PRIORITY_TIME (60 * 2)
#define CHECK_SENSOR_FAST_ROUNDS 3
#define CHECK_SENSOR_FAST_INTERVAL 100
#define CHECK_SENSOR_INTERVAL      1000
#define CHECK_SENSORS_MAX          10
#define CHECK_ZB_GOOD_INTERVAL     60

// wifi managed flags
#define WIFI_MGTM_HOSTAPD         0x01  // hostapd (by deCONZ)
#define WIFI_MGTM_WPA_SUPPLICANT  0x02  // wpa_supplicant (by deCONZ)
#define WIFI_MGTM_INTERFACES      0x04  // interfaces (by deCONZ)
#define WIFI_MGMT_ACTIVE          0x08  // 1 when accesspoint or client is active

#define DE_OTAU_ENDPOINT             0x50
#define DE_PROFILE_ID              0xDE00

// Digi Drop-In-Networking (DIN) ZigBee Profile, used by the XBee.
#define DIN_PROFILE_ID                      0xC105 // Digi Drop-In-Networking
#define DIN_DDO_ENDPOINT                    0xE6   // Digi Device Object endpoint
#define DIN_DDM_ENDPOINT                    0xE8   // Digi Data Management endpoint
#define DEV_ID_DIN_XBEE                     0x0001 // Device ID used by the XBee

// Generic devices
#define DEV_ID_ONOFF_SWITCH                 0x0000 // On/Off switch
#define DEV_ID_LEVEL_CONTROL_SWITCH         0x0001 // Level control switch
#define DEV_ID_ONOFF_OUTPUT                 0x0002 // On/Off output
#define DEV_ID_LEVEL_CONTROLLABLE_OUTPUT    0x0003 // Level controllable output
#define DEV_ID_CONFIGURATION_TOOL           0x0005 // Configuration tool
#define DEV_ID_RANGE_EXTENDER               0x0008 // Range extender
#define DEV_ID_MAINS_POWER_OUTLET           0x0009 // Mains power outlet
#define DEV_ID_CONSUMPTION_AWARENESS_DEVICE 0x000d // Consumption awareness device
#define DEV_ID_FAN                          0x000e // Fan (used by Hamption Bay fan module)
#define DEV_ID_SMART_PLUG                   0x0051 // Smart plug
// HA lighting devices
#define DEV_ID_HA_ONOFF_LIGHT               0x0100 // On/Off light
#define DEV_ID_HA_DIMMABLE_LIGHT            0x0101 // Dimmable light
#define DEV_ID_HA_COLOR_DIMMABLE_LIGHT      0x0102 // Color dimmable light
#define DEV_ID_HA_ONOFF_LIGHT_SWITCH        0x0103 // On/Off light switch
#define DEV_ID_HA_DIMMER_SWITCH             0x0104 // Dimmer switch
#define DEV_ID_HA_LIGHT_SENSOR              0x0106 // Light sensor
#define DEV_ID_HA_OCCUPANCY_SENSOR          0x0107 // Occupancy sensor

// Other HA devices
#define DEV_ID_HA_WINDOW_COVERING_DEVICE    0x0202 // Window Covering Device
#define DEV_ID_HA_WINDOW_COVERING_CONTROLLER 0x0203 // Window Covering Controller

// Door lock device
#define DEV_ID_DOOR_LOCK                    0x000a // Door Lock
#define DEV_ID_DOOR_LOCK_UNIT               0x000b // Door Lock controller

//
#define DEV_ID_IAS_ZONE                     0x0402 // IAS Zone
#define DEV_ID_IAS_WARNING_DEVICE           0x0403 // IAS Warning Device
// Smart Energy devices
#define DEV_ID_SE_METERING_DEVICE           0x0501 // Smart Energy metering device

// ZLL lighting devices
#define DEV_ID_ZLL_ONOFF_LIGHT              0x0000 // On/Off light
#define DEV_ID_ZLL_ONOFF_PLUGIN_UNIT        0x0010 // On/Off plugin unit
#define DEV_ID_ZLL_DIMMABLE_LIGHT           0x0100 // Dimmable light
#define DEV_ID_ZLL_DIMMABLE_PLUGIN_UNIT     0x0110 // Dimmable plugin unit
#define DEV_ID_ZLL_COLOR_LIGHT              0x0200 // Color light
#define DEV_ID_ZLL_EXTENDED_COLOR_LIGHT     0x0210 // Extended color light
#define DEV_ID_ZLL_COLOR_TEMPERATURE_LIGHT  0x0220 // Color temperature light
// ZigBee 3.0 lighting devices
#define DEV_ID_Z30_ONOFF_PLUGIN_UNIT        0x010a // On/Off plugin unit
#define DEV_ID_Z30_DIMMABLE_PLUGIN_UNIT     0x010b // Dimmable plugin unit
#define DEV_ID_Z30_COLOR_TEMPERATURE_LIGHT  0x010c // Color temperature light
#define DEV_ID_Z30_EXTENDED_COLOR_LIGHT     0x010d // Extended color light
// ZLL controller devices
#define DEV_ID_ZLL_COLOR_CONTROLLER         0x0800 // Color controller
#define DEV_ID_ZLL_COLOR_SCENE_CONTROLLER   0x0810 // Color scene controller
#define DEV_ID_ZLL_NON_COLOR_CONTROLLER     0x0820 // Non color controller
#define DEV_ID_ZLL_NON_COLOR_SCENE_CONTROLLER 0x0830 // Non color scene controller
#define DEV_ID_ZLL_CONTROL_BRIDGE           0x0840 // Control bridge
#define DEV_ID_ZLL_ONOFF_SENSOR             0x0850 // On/Off sensor

#define DEV_ID_XIAOMI_SMART_PLUG            0xffff

#define DEFAULT_TRANSITION_TIME 4 // 400ms
#define MAX_ENHANCED_HUE 65535
#define MAX_ENHANCED_HUE_Z 65278 // max supportet ehue of all devices
#define MIN_UNIQUEID_LENGTH 26   // 00:21:2e:ff:ff:00:a6:fd-02

#define BASIC_CLUSTER_ID                      0x0000
#define POWER_CONFIGURATION_CLUSTER_ID        0x0001
#define IDENTIFY_CLUSTER_ID                   0x0003
#define GROUP_CLUSTER_ID                      0x0004
#define SCENE_CLUSTER_ID                      0x0005
#define ONOFF_CLUSTER_ID                      0x0006
#define ONOFF_SWITCH_CONFIGURATION_CLUSTER_ID 0x0007
#define LEVEL_CLUSTER_ID                      0x0008
#define TIME_CLUSTER_ID                       0x000A
#define ANALOG_INPUT_CLUSTER_ID               0x000C
#define ANALOG_OUTPUT_CLUSTER_ID              0x000D
#define BINARY_INPUT_CLUSTER_ID               0x000F
#define MULTISTATE_INPUT_CLUSTER_ID           0x0012
#define OTAU_CLUSTER_ID                       0x0019
#define POLL_CONTROL_CLUSTER_ID               0x0020
#define DOOR_LOCK_CLUSTER_ID                  0x0101
#define WINDOW_COVERING_CLUSTER_ID            0x0102
#define THERMOSTAT_CLUSTER_ID                 0x0201
#define FAN_CONTROL_CLUSTER_ID                0x0202
#define THERMOSTAT_UI_CONFIGURATION_CLUSTER_ID 0x0204
#define COLOR_CLUSTER_ID                      0x0300
#define ILLUMINANCE_MEASUREMENT_CLUSTER_ID    0x0400
#define ILLUMINANCE_LEVEL_SENSING_CLUSTER_ID  0x0401
#define TEMPERATURE_MEASUREMENT_CLUSTER_ID    0x0402
#define PRESSURE_MEASUREMENT_CLUSTER_ID       0x0403
#define RELATIVE_HUMIDITY_CLUSTER_ID          0x0405
#define OCCUPANCY_SENSING_CLUSTER_ID          0x0406
#define IAS_ZONE_CLUSTER_ID                   0x0500
#define IAS_ACE_CLUSTER_ID                    0x0501
#define IAS_WD_CLUSTER_ID                     0x0502
#define METERING_CLUSTER_ID                   0x0702
#define APPLIANCE_EVENTS_AND_ALERTS_CLUSTER_ID 0x0B02
#define ELECTRICAL_MEASUREMENT_CLUSTER_ID     0x0B04
#define DIAGNOSTICS_CLUSTER_ID                0x0B05
#define COMMISSIONING_CLUSTER_ID              0x1000
#define TUYA_CLUSTER_ID                       0xEF00
#define DE_CLUSTER_ID                         0xFC00
#define VENDOR_CLUSTER_ID                     0xFC00
#define UBISYS_DEVICE_SETUP_CLUSTER_ID        0xFC00
#define SAMJIN_CLUSTER_ID                     0xFC02
#define DEVELCO_AIR_QUALITY_CLUSTER_ID        0xFC03
#define SENGLED_CLUSTER_ID                    0xFC10
#define LEGRAND_CONTROL_CLUSTER_ID            0xFC40
#define XIAOMI_CLUSTER_ID                     0xFCC0
#define ADUROLIGHT_CLUSTER_ID                 0xFCCC
#define XAL_CLUSTER_ID                        0xFCCE
#define BOSCH_AIR_QUALITY_CLUSTER_ID          quint16(0xFDEF)

#define IAS_ZONE_CLUSTER_ATTR_ZONE_STATUS_ID  0x0002

#define ONOFF_COMMAND_OFF     0x00
#define ONOFF_COMMAND_ON      0x01
#define ONOFF_COMMAND_TOGGLE  0x02
#define ONOFF_COMMAND_OFF_WITH_EFFECT  0x040
#define ONOFF_COMMAND_ON_WITH_TIMED_OFF  0x42
#define LEVEL_COMMAND_MOVE_TO_LEVEL 0x00
#define LEVEL_COMMAND_MOVE 0x01
#define LEVEL_COMMAND_STEP 0x02
#define LEVEL_COMMAND_STOP 0x03
#define LEVEL_COMMAND_MOVE_TO_LEVEL_WITH_ON_OFF 0x04
#define LEVEL_COMMAND_MOVE_WITH_ON_OFF 0x05
#define LEVEL_COMMAND_STEP_WITH_ON_OFF 0x06
#define LEVEL_COMMAND_STOP_WITH_ON_OFF 0x07
#define SCENE_COMMAND_RECALL_SCENE 0x05
#define SCENE_COMMAND_IKEA_STEP_CT 0x07
#define SCENE_COMMAND_IKEA_MOVE_CT 0x08
#define SCENE_COMMAND_IKEA_STOP_CT 0x09
#define WINDOW_COVERING_COMMAND_OPEN          0x00
#define WINDOW_COVERING_COMMAND_CLOSE         0x01
#define WINDOW_COVERING_COMMAND_STOP          0x02
#define WINDOW_COVERING_COMMAND_GOTO_LIFT_PCT 0x05
#define WINDOW_COVERING_COMMAND_GOTO_TILT_PCT 0x08

#define MULTI_STATE_INPUT_PRESENT_VALUE_ATTRIBUTE_ID quint16(0x0055)

// IAS Zone Types
#define IAS_ZONE_TYPE_STANDARD_CIE            0x0000
#define IAS_ZONE_TYPE_MOTION_SENSOR           0x000d
#define IAS_ZONE_TYPE_CONTACT_SWITCH          0x0015
#define IAS_ZONE_TYPE_FIRE_SENSOR             0x0028
#define IAS_ZONE_TYPE_WATER_SENSOR            0x002a
#define IAS_ZONE_TYPE_CARBON_MONOXIDE_SENSOR  0x002b
#define IAS_ZONE_TYPE_VIBRATION_SENSOR        0x002d
#define IAS_ZONE_TYPE_WARNING_DEVICE          0x0225

// IAS Setup states
#define IAS_STATE_INIT                 0
#define IAS_STATE_ENROLLED             1 // finished
#define IAS_STATE_READ                 2
#define IAS_STATE_WAIT_READ            3
#define IAS_STATE_WRITE_CIE_ADDR       4
#define IAS_STATE_WAIT_WRITE_CIE_ADDR  5
#define IAS_STATE_DELAY_ENROLL         6
#define IAS_STATE_ENROLL               7
#define IAS_STATE_WAIT_ENROLL          8
#define IAS_STATE_MAX                  9 // invalid

#ifndef DBG_IAS
  #define DBG_IAS DBG_INFO  // DBG_IAS didn't exist before version v2.10.x
#endif

// read and write flags
#define READ_MODEL_ID          (1 << 0)
#define READ_SWBUILD_ID        (1 << 1)
#define READ_ON_OFF            (1 << 2)
#define READ_LEVEL             (1 << 3)
#define READ_COLOR             (1 << 4)
#define READ_GROUPS            (1 << 5)
#define READ_SCENES            (1 << 6)
#define READ_SCENE_DETAILS     (1 << 7)
#define READ_VENDOR_NAME       (1 << 8)
#define READ_BINDING_TABLE     (1 << 9)
#define READ_OCCUPANCY_CONFIG  (1 << 10)
#define WRITE_OCCUPANCY_CONFIG (1 << 11)
#define READ_GROUP_IDENTIFIERS (1 << 12)
#define WRITE_DELAY            (1 << 13)
#define WRITE_LEDINDICATION    (1 << 14)
#define WRITE_SENSITIVITY      (1 << 15)
#define WRITE_USERTEST         (1 << 16)
#define READ_THERMOSTAT_STATE  (1 << 17)
#define READ_BATTERY           (1 << 18)
#define READ_TIME              (1 << 19)
#define WRITE_TIME             (1 << 20)
#define READ_THERMOSTAT_SCHEDULE (1 << 21)
#define WRITE_DEVICEMODE       (1 << 22)

#define READ_MODEL_ID_INTERVAL   (60 * 60) // s
#define READ_SWBUILD_ID_INTERVAL (60 * 60) // s

// manufacturer codes
// https://github.com/wireshark/wireshark/blob/master/epan/dissectors/packet-zbee.h
#define VENDOR_NONE                 0x0000
#define VENDOR_EMBER                0x1002
#define VENDOR_PHILIPS              0x100B // Also used by iCasa routers
#define VENDOR_VISONIC              0x1011
#define VENDOR_ATMEL                0x1014
#define VENDOR_DEVELCO              0x1015
#define VENDOR_YALE                 0x101D
#define VENDOR_MAXSTREAM            0x101E // Used by Digi
#define VENDOR_VANTAGE              0x1021
#define VENDOR_LEGRAND              0x1021 // wrong name?
#define VENDOR_LGE                  0x102E
#define VENDOR_JENNIC               0x1037 // Used by Xiaomi, Trust, Eurotronic
#define VENDOR_ALERTME              0x1039
#define VENDOR_CLS                  0x104E
#define VENDOR_CENTRALITE           0x104E // wrong name?
#define VENDOR_SI_LABS              0x1049
#define VENDOR_SCHNEIDER            0x105E
#define VENDOR_4_NOKS               0x1071
#define VENDOR_BITRON               0x1071 // branded
#define VENDOR_COMPUTIME            0x1078
#define VENDOR_AXIS                 0x1262 // Axis
#define VENDOR_KWIKSET              0x1092
#define VENDOR_MMB                  0x109a
#define VENDOR_NETVOX               0x109F
#define VENDOR_NYCE                 0x10B9
#define VENDOR_UNIVERSAL2           0x10EF
#define VENDOR_UBISYS               0x10F2
#define VENDOR_DATEK_WIRLESS        0x1337
#define VENDOR_DANALOCK             0x115C
#define VENDOR_SCHLAGE              0x1236 // Used by Schlage Locks
#define VENDOR_BEGA                 0x1105
#define VENDOR_PHYSICAL             0x110A // Used by SmartThings
#define VENDOR_OSRAM                0x110C
#define VENDOR_PROFALUX             0x1110
#define VENDOR_EMBERTEC             0x1112
#define VENDOR_JASCO                0x1124 // Used by GE
#define VENDOR_BUSCH_JAEGER         0x112E
#define VENDOR_SERCOMM              0x1131
#define VENDOR_BOSCH                0x1133
#define VENDOR_DDEL                 0x1135
#define VENDOR_WAXMAN               0x113B
#define VENDOR_OWON                 0x113C
#define VENDOR_LUTRON               0x1144
#define VENDOR_BOSCH2               0x1155
#define VENDOR_ZEN                  0x1158
#define VENDOR_KEEN_HOME            0x115B
#define VENDOR_XIAOMI               0x115F
#define VENDOR_SENGLED_OPTOELEC     0x1160
#define VENDOR_INNR                 0x1166
#define VENDOR_LDS                  0x1168 // Used by Samsung SmartPlug 2019
#define VENDOR_PLUGWISE_BV          0x1172
#define VENDOR_D_LINK               0x1175
#define VENDOR_INSTA                0x117A
#define VENDOR_IKEA                 0x117C
#define VENDOR_3A_SMART_HOME        0x117E
#define VENDOR_STELPRO              0x1185
#define VENDOR_LEDVANCE             0x1189
#define VENDOR_SINOPE               0x119C
#define VENDOR_JIUZHOU              0x119D
#define VENDOR_PAULMANN             0x119D // branded
#define VENDOR_HEIMAN               0x120B
#define VENDOR_CHINA_FIRE_SEC       0x1214
#define VENDOR_MUELLER              0x121B // Used by Mueller Licht
#define VENDOR_AURORA               0x121C // Used by Aurora Aone
#define VENDOR_SUNRICHER            0x1224 // white label used by iCasa, Illuminize, Namron, SLC ...
#define VENDOR_XAL                  0x122A
#define VENDOR_ADUROLIGHT           0x122D
#define VENDOR_THIRD_REALITY        0x1233
#define VENDOR_DSR                  0x1234
#define VENDOR_HANGZHOU_IMAGIC      0x123B
#define VENDOR_SAMJIN               0x1241
#define VENDOR_DANFOSS              0x1246
#define VENDOR_NIKO_NV              0x125F
#define VENDOR_KONKE                0x1268
#define VENDOR_SHYUGJ_TECHNOLOGY    0x126A
#define VENDOR_XIAOMI2              0x126E
#define VENDOR_DATEK                0x1337
#define VENDOR_OSRAM_STACK          0xBBAA
#define VENDOR_C2DF                 0xC2DF
#define VENDOR_PHILIO               0xFFA0

#define ANNOUNCE_INTERVAL 45 // minutes default announce interval

#define MAX_NODES 200
#define MAX_SENSORS 1000
#define MAX_GROUPS 100
#define MAX_SCENES 100
#define MAX_LIGHTSTATES 1000
#define MAX_SCHEDULES 500
#define MAX_RULES 500
#define MAX_CONDITIONS 1000
#define MAX_ACTIONS 1000
#define MAX_RESOURCELINKS 100
#define MAX_STREAMING 0
#define MAX_CHANNELS 50

#define MAX_GROUP_SEND_DELAY 5000 // ms between to requests to the same group
#define GROUP_SEND_DELAY 50 // default ms between to requests to the same group
#define MAX_TASKS_PER_NODE 2
#define MAX_BACKGROUND_TASKS 5

#define MAX_RULE_ILLUMINANCE_VALUE_AGE_MS (1000 * 60 * 20) // 20 minutes

// string lengths
#define MAX_GROUP_NAME_LENGTH 32
#define MAX_SCENE_NAME_LENGTH 32
#define MAX_RULE_NAME_LENGTH 64
#define MAX_SENSOR_NAME_LENGTH 32

// REST API return codes
#define REQ_READY_SEND   0
#define REQ_NOT_HANDLED -1

// Special application return codes
#define APP_RET_UPDATE        40
#define APP_RET_RESTART_APP   41
#define APP_RET_UPDATE_BETA   42
#define APP_RET_RESTART_SYS   43
#define APP_RET_SHUTDOWN_SYS  44
#define APP_RET_UPDATE_ALPHA  45
#define APP_RET_UPDATE_FW     46

// Firmware version related (32-bit field)
#define FW_PLATFORM_MASK          0x0000FF00UL
#define FW_PLATFORM_DERFUSB23E0X  0x00000300UL
#define FW_PLATFORM_AVR           0x00000500UL
#define FW_PLATFORM_R21           0x00000700UL

// schedules
#define SCHEDULE_CHECK_PERIOD 1000

// save database items
#define DB_LIGHTS         0x00000001
#define DB_GROUPS         0x00000002
#define DB_AUTH           0x00000004
#define DB_CONFIG         0x00000008
#define DB_SCENES         0x00000010
#define DB_SCHEDULES      0x00000020
#define DB_RULES          0x00000040
#define DB_SENSORS        0x00000080
#define DB_USERPARAM      0x00000100
#define DB_GATEWAYS       0x00000200
#define DB_RESOURCELINKS  0x00000400
#define DB_QUERY_QUEUE    0x00000800
#define DB_SYNC           0x00001000
#define DB_NOSAVE         0x00002000

#define DB_HUGE_SAVE_DELAY  (60 * 60 * 1000) // 60 minutes
#define DB_LONG_SAVE_DELAY  (15 * 60 * 1000) // 15 minutes
#define DB_SHORT_SAVE_DELAY (1 *  60 * 1000) // 1 minute

#define DB_CONNECTION_TTL (60 * 15) // 15 minutes

// internet discovery

// network reconnect
#define DISCONNECT_CHECK_DELAY 100
#define NETWORK_ATTEMPS        10
#define RECONNECT_CHECK_DELAY  5000
#define RECONNECT_NOW          100

//Epoch mode
#define UNIX_EPOCH 0
#define J2000_EPOCH 1

void getTime(quint32 *time, qint32 *tz, quint32 *dstStart, quint32 *dstEnd, qint32 *dstShift, quint32 *standardTime, quint32 *localTime, quint8 mode);
int getFreeSensorId(); // TODO needs to be part of a Database class
<<<<<<< HEAD
int getFreeLightId();  // TODO needs to be part of a Database class
bool isSameAddress(const deCONZ::Address &a, const deCONZ::Address &b);
=======
>>>>>>> 4216c7d8

extern const quint64 macPrefixMask;

extern const quint64 celMacPrefix;
extern const quint64 bjeMacPrefix;
extern const quint64 davicomMacPrefix;
extern const quint64 dlinkMacPrefix;
extern const quint64 deMacPrefix;
extern const quint64 emberMacPrefix;
extern const quint64 embertecMacPrefix;
extern const quint64 energyMiMacPrefix;
extern const quint64 heimanMacPrefix;
extern const quint64 zenMacPrefix;
extern const quint64 silabs1MacPrefix;
extern const quint64 ikea2MacPrefix;
extern const quint64 silabsMacPrefix;
extern const quint64 silabs2MacPrefix;
extern const quint64 silabs3MacPrefix;
extern const quint64 silabs4MacPrefix;
extern const quint64 silabs5MacPrefix;
extern const quint64 silabs6MacPrefix;
extern const quint64 silabs7MacPrefix;
extern const quint64 silabs8MacPrefix;
extern const quint64 silabs9MacPrefix;
extern const quint64 silabs10MacPrefix;
extern const quint64 instaMacPrefix;
extern const quint64 boschMacPrefix;
extern const quint64 jennicMacPrefix;
extern const quint64 lutronMacPrefix;
extern const quint64 netvoxMacPrefix;
extern const quint64 osramMacPrefix;
extern const quint64 philipsMacPrefix;
extern const quint64 sinopeMacPrefix;
extern const quint64 stMacPrefix;
extern const quint64 samjinMacPrefix;
extern const quint64 tiMacPrefix;
extern const quint64 ubisysMacPrefix;
extern const quint64 xalMacPrefix;
extern const quint64 onestiPrefix;
extern const quint64 develcoMacPrefix;
extern const quint64 legrandMacPrefix;
extern const quint64 YooksmartMacPrefix;
extern const quint64 profaluxMacPrefix;
extern const quint64 xiaomiMacPrefix;
extern const quint64 computimeMacPrefix;
extern const quint64 konkeMacPrefix;
extern const quint64 ecozyMacPrefix;
extern const quint64 zhejiangMacPrefix;
extern const quint64 schlageMacPrefix;

inline bool existDevicesWithVendorCodeForMacPrefix(quint64 addr, quint16 vendor)
{
    const quint64 prefix = addr & macPrefixMask;
    switch (vendor) {
        case VENDOR_XIAOMI:
            return prefix == jennicMacPrefix ||
                   prefix == xiaomiMacPrefix;
        case VENDOR_SINOPE:
            return prefix == sinopeMacPrefix;
        case VENDOR_HEIMAN:
            return prefix == emberMacPrefix ||
                   prefix == jennicMacPrefix;
        case VENDOR_SUNRICHER:
            return prefix == emberMacPrefix ||
                   prefix == silabs3MacPrefix ||
                   prefix == silabs6MacPrefix;
        case VENDOR_3A_SMART_HOME:
            return prefix == jennicMacPrefix;
        case VENDOR_ALERTME:
            return prefix == tiMacPrefix ||
                   prefix == computimeMacPrefix;
        case VENDOR_BITRON:
            return prefix == tiMacPrefix;
        case VENDOR_BOSCH:
            return prefix == boschMacPrefix ||
                   prefix == emberMacPrefix;
        case VENDOR_BUSCH_JAEGER:
            return prefix == bjeMacPrefix;
        case VENDOR_C2DF:
            return prefix == emberMacPrefix;
        case VENDOR_CENTRALITE:
            return prefix == emberMacPrefix;
        case VENDOR_CHINA_FIRE_SEC:
            return prefix == jennicMacPrefix;
        case VENDOR_DANFOSS:
            return prefix == silabs2MacPrefix;
        case VENDOR_EMBER:
            return prefix == emberMacPrefix ||
                   prefix == konkeMacPrefix ||
                   prefix == silabs3MacPrefix ||
                   prefix == silabs5MacPrefix ||
                   prefix == silabs10MacPrefix ||
                   prefix == silabs7MacPrefix;
        case VENDOR_EMBERTEC:
            return prefix == embertecMacPrefix;
        case VENDOR_DDEL:
            return prefix == deMacPrefix ||
                   prefix == silabs3MacPrefix;
        case VENDOR_IKEA:
            return prefix == silabs1MacPrefix ||
                   prefix == silabsMacPrefix ||
                   prefix == silabs2MacPrefix ||
                   prefix == silabs4MacPrefix ||
                   prefix == energyMiMacPrefix ||
                   prefix == emberMacPrefix;
        case VENDOR_JASCO:
            return prefix == celMacPrefix;
        case VENDOR_INNR:
            return prefix == jennicMacPrefix ||
                   prefix == silabs4MacPrefix;
        case VENDOR_LDS:
            return prefix == jennicMacPrefix ||
                   prefix == silabsMacPrefix ||
                   prefix == silabs2MacPrefix;
        case VENDOR_INSTA:
            return prefix == instaMacPrefix;
        case VENDOR_JENNIC:
            return prefix == jennicMacPrefix;
        case VENDOR_KEEN_HOME:
            return prefix == celMacPrefix;
        case VENDOR_LGE:
            return prefix == emberMacPrefix;
        case VENDOR_LUTRON:
            return prefix == lutronMacPrefix;
        case VENDOR_NIKO_NV:
            return prefix == konkeMacPrefix;
        case VENDOR_NYCE:
            return prefix == emberMacPrefix;
        case VENDOR_OSRAM:
        case VENDOR_OSRAM_STACK:
            return prefix == osramMacPrefix ||
                   prefix == heimanMacPrefix;
        case VENDOR_OWON:
            return prefix == davicomMacPrefix;
        case VENDOR_PHILIPS:
            return prefix == philipsMacPrefix;
        case VENDOR_PLUGWISE_BV:
            return prefix == emberMacPrefix;
        case VENDOR_PHYSICAL:
            return prefix == stMacPrefix;
        case VENDOR_SENGLED_OPTOELEC:
            return prefix == zhejiangMacPrefix;
        case VENDOR_SERCOMM:
            return prefix == emberMacPrefix ||
                   prefix == energyMiMacPrefix;
        case VENDOR_SI_LABS:
            return prefix == silabsMacPrefix ||
                   prefix == energyMiMacPrefix ||
                   prefix == silabs1MacPrefix;
        case VENDOR_STELPRO:
            return prefix == xalMacPrefix;
        case VENDOR_UBISYS:
            return prefix == ubisysMacPrefix;
        case VENDOR_UNIVERSAL2:
            return prefix == emberMacPrefix;
        case VENDOR_VISONIC:
            return prefix == emberMacPrefix;
        case VENDOR_XAL:
            return prefix == xalMacPrefix;
        case VENDOR_SAMJIN:
            return prefix == samjinMacPrefix;
        case VENDOR_DEVELCO:
            return prefix == develcoMacPrefix;
        case VENDOR_LEGRAND:
            return prefix == legrandMacPrefix;
        case VENDOR_PROFALUX:
            return prefix == profaluxMacPrefix;
        case VENDOR_NETVOX:
            return prefix == netvoxMacPrefix;
        case VENDOR_AURORA:
            return prefix == jennicMacPrefix;
        case VENDOR_COMPUTIME:
            return prefix == computimeMacPrefix;
        case VENDOR_DANALOCK:
            return prefix == silabs1MacPrefix;
        case VENDOR_AXIS:
        case VENDOR_MMB:
            return prefix == zenMacPrefix;
        case VENDOR_SCHLAGE:
            return prefix == schlageMacPrefix;
        case VENDOR_ADUROLIGHT:
	        return prefix == jennicMacPrefix;
        case VENDOR_D_LINK:
            return prefix == dlinkMacPrefix;
        default:
            return false;
    }
}

inline bool existDevicesWithVendorCodeForMacPrefix(const deCONZ::Address &addr, quint16 vendor)
{
    return existDevicesWithVendorCodeForMacPrefix(addr.ext(), vendor);
}

inline bool checkMacAndVendor(const deCONZ::Node *node, quint16 vendor)
{
    return node->nodeDescriptor().manufacturerCode() == vendor && existDevicesWithVendorCodeForMacPrefix(node->address(), vendor);
}

quint8 zclNextSequenceNumber();
const deCONZ::Node *getCoreNode(uint64_t extAddress);

// HTTP status codes
extern const char *HttpStatusOk;
extern const char *HttpStatusAccepted;
extern const char *HttpStatusNotModified;
extern const char *HttpStatusUnauthorized;
extern const char *HttpStatusBadRequest;
extern const char *HttpStatusForbidden;
extern const char *HttpStatusNotFound;
extern const char *HttpStatusNotImplemented;
extern const char *HttpStatusServiceUnavailable;
extern const char *HttpContentHtml;
extern const char *HttpContentCss;
extern const char *HttpContentJson;
extern const char *HttpContentJS;
extern const char *HttpContentPNG;
extern const char *HttpContentJPG;
extern const char *HttpContentSVG;

// Forward declarations
class DeviceDescriptions;
class Gateway;
class GatewayScanner;
class QUdpSocket;
class QTcpSocket;
class DeRestPlugin;
class QHostInfo;
class QNetworkReply;
class QNetworkAccessManager;
class QProcess;
class PollManager;
class RestDevices;

struct Schedule
{
    enum Week
    {
        Monday    = 0x01,
        Tuesday   = 0x02,
        Wednesday = 0x04,
        Thursday  = 0x08,
        Friday    = 0x10,
        Saturday  = 0x20,
        Sunday    = 0x40,
    };

    enum Type
    {
        TypeInvalid,
        TypeAbsoluteTime,
        TypeRecurringTime,
        TypeTimer
    };

    enum State
    {
        StateNormal,
        StateDeleted
    };

    Schedule() :
        type(TypeInvalid),
        state(StateNormal),
        status(QLatin1String("enabled")),
        activation(QLatin1String("start")),
        autodelete(true),
        weekBitmap(0),
        recurring(0),
        timeout(0),
        currentTimeout(0)
    {
    }

    Type type;
    State state;
    /*! Numeric identifier as string. */
    QString id;
    /*! etag of Schedule. */
    QString etag;
    /*! Name length 0..32, if 0 default name "schedule" will be used. (Optional) */
    QString name;
    /*! Description length 0..64, default is empty string. (Optional) */
    QString description;
    /*! Command a JSON object with length 0..90. (Required) */
    QString command;
    /*! Time is given in ISO 8601:2004 format: YYYY-MM-DDTHH:mm:ss. (Required) */
    QString time;
    /*! Localtime is given in ISO 8601:2004 format: YYYY-MM-DDTHH:mm:ss. (Optional) */
    QString localtime;
    /*! UTC time that the timer was started. Only provided for timers. */
    QString starttime;
    /*! status of schedule (enabled or disabled). */
    QString status;
    /*! should activation of schedule start or end at given time (if a fading time is given) (start or end). */
    QString activation;
    /*! If set to true, the schedule will be removed automatically if expired, if set to false it will be disabled. */
    bool autodelete;
    /*! Same as time but as qt object. */
    QDateTime datetime;
    /*! Date time of last schedule activation. */
    QDateTime lastTriggerDatetime;
    /*! Whole JSON schedule as received from API as string. */
    QString jsonString;
    /*! Whole JSON schedule as received from API as map. */
    QVariantMap jsonMap;
    /*! Bitmap for recurring schedule. */
    quint8 weekBitmap;
    /*! R[nn], the recurring part, 0 means forever. */
    uint recurring;
    QDateTime endtime; /*! Localtime of timeout: for timers only. */
    /*! Timeout in seconds. */
    int timeout;
    /*! Current timeout counting down to ::timeout. */
    int currentTimeout;
};

enum TaskType
{
    TaskIdentify = 0,
    TaskGetHue = 1,
    TaskSetHue = 2,
    TaskSetEnhancedHue = 3,
    TaskSetHueAndSaturation = 4,
    TaskSetXyColor = 5,
    TaskSetColorTemperature = 6,
    TaskGetColor = 7,
    TaskGetSat = 8,
    TaskSetSat = 9,
    TaskGetLevel = 10,
    TaskSetLevel = 11,
    TaskIncColorTemperature = 12,
    TaskStopLevel = 13,
    TaskSendOnOffToggle = 14,
    TaskMoveLevel = 15,
    TaskGetOnOff = 16,
    TaskSetColorLoop = 17,
    TaskGetColorLoop = 18,
    TaskReadAttributes = 19,
    TaskWriteAttribute = 20,
    TaskGetGroupMembership = 21,
    TaskGetGroupIdentifiers = 22,
    TaskGetSceneMembership = 23,
    TaskStoreScene = 24,
    TaskCallScene = 25,
    TaskViewScene = 26,
    TaskAddScene = 27,
    TaskRemoveScene = 28,
    TaskRemoveAllScenes = 29,
    TaskAddToGroup = 30,
    TaskRemoveFromGroup = 31,
    TaskViewGroup = 32,
    TaskTriggerEffect = 33,
    TaskWarning = 34,
    TaskIncBrightness = 35,
    TaskWindowCovering = 36,
    TaskThermostat = 37,
    // Danalock support
    TaskDoorLock = 38,
    TaskDoorUnlock = 39,
    TaskSyncTime = 40,
    TaskTuyaRequest = 41,
    TaskXmasLightStrip = 42,
    TaskSimpleMetering = 43
};

enum XmasLightStripMode
{
    ModeWhite = 0,
    ModeColour = 1,
    ModeEffect = 2
};

enum XmasLightStripEffect
{
    EffectSteady = 0x00,
    EffectSnow = 0x01,
    EffectRainbow = 0x02,
    EffectSnake = 0x03,
    EffectTwinkle = 0x04,
    EffectFireworks = 0x05,
    EffectFlag = 0x06,
    EffectWaves = 0x07,
    EffectUpdown = 0x08,
    EffectVintage = 0x09,
    EffectFading = 0x0a,
    EffectCollide = 0x0b,
    EffectStrobe = 0x0c,
    EffectSparkles = 0x0d,
    EffectCarnaval = 0x0e,
    EffectGlow = 0x0f
};

struct TaskItem
{
    TaskItem()
    {
        taskId = _taskCounter++;
        autoMode = false;
        onOff = false;
        client = 0;
        node = 0;
        lightNode = 0;
        cluster = 0;
        colorX = 0;
        colorY = 0;
        colorTemperature = 0;
        transitionTime = DEFAULT_TRANSITION_TIME;
        onTime = 0;
        sendTime = 0;
        ordered = false;
    }

    TaskType taskType;
    int taskId;
    deCONZ::ApsDataRequest req;
    deCONZ::ZclFrame zclFrame;
    uint8_t zclSeq;
    bool ordered; // won't be send until al prior taskIds are send
    int sendTime; // copy of idleTotalCounter
    bool confirmed;
    bool onOff;
    bool colorLoop;
    qreal hueReal;
    uint16_t identifyTime;
    uint8_t effectIdentifier;
    uint8_t options;
    uint16_t duration;
    uint8_t hue;
    uint8_t sat;
    uint8_t level;
    uint16_t enhancedHue;
    uint16_t colorX;
    uint16_t colorY;
    uint16_t colorTemperature;
    uint16_t groupId;
    uint8_t sceneId;
    qint32 inc; // bri_inc, hue_inc, sat_inc, ct_inc
    QString etag;
    uint16_t transitionTime;
    uint16_t onTime;
    QTcpSocket *client;

    bool autoMode; // true then this is a automode task
    deCONZ::Node *node;
    LightNode *lightNode;
    deCONZ::ZclCluster *cluster;

private:
    static int _taskCounter;
};

/*! \class ApiAuth

    Helper to combine serval authorisation parameters.
 */
class ApiAuth
{
public:
    enum State
    {
        StateNormal,
        StateDeleted
    };

    ApiAuth();
    void setDeviceType(const QString &devtype);

    bool needSaveDatabase;
    State state;
    QString apikey; // also called username (10..32 chars)
    QString devicetype;
    QDateTime createDate;
    QDateTime lastUseDate;
    QString useragent;
};

enum ApiVersion
{
    ApiVersion_1,        //!< common version 1.0
    ApiVersion_1_DDEL,   //!< version 1.0, "Accept: application/vnd.ddel.v1"
    ApiVersion_1_1_DDEL, //!< version 1.1, "Accept: application/vnd.ddel.v1.1"
    ApiVersion_2_DDEL,   //!< version 2.0, "Accept: application/vnd.ddel.v2"
};

enum ApiAuthorisation
{
    ApiAuthNone,
    ApiAuthLocal,
    ApiAuthInternal,
    ApiAuthFull
};

enum ApiMode
{
    ApiModeNormal,
    ApiModeStrict,
    ApiModeEcho,
    ApiModeHue
};

/*! \class ApiRequest

    Helper to simplify HTTP REST request handling.
 */
class ApiRequest
{
public:
    ApiRequest(const QHttpRequestHeader &h, const QStringList &p, QTcpSocket *s, const QString &c);
    QString apikey() const;
    ApiVersion apiVersion() const { return version; }

    const QHttpRequestHeader &hdr;
    const QStringList &path;
    QTcpSocket *sock;
    QString content;
    ApiVersion version;
    ApiAuthorisation auth;
    ApiMode mode;
};

/*! \class ApiResponse

    Helper to simplify HTTP REST request handling.
 */
class ApiResponse
{
public:
    QString etag;
    const char *httpStatus;
    const char *contentType;
    QList<QPair<QString, QString> > hdrFields; // extra header fields
    QVariantMap map; // json content
    QVariantList list; // json content
    QString str; // json string
};

/*! \class ApiConfig

    Provide config to the resource system.
 */
class ApiConfig : public Resource
{
public:
    ApiConfig();
};

class TcpClient
{
public:
    int closeTimeout; // close socket in n seconds
    QTcpSocket *sock;
};

/*! \class DeWebPluginPrivate

    Pimpl of DeWebPlugin.
 */
class DeRestPluginPrivate : public QObject
{
    Q_OBJECT

public:

    struct nodeVisited {
        const deCONZ::Node* node;
        bool visited;
    };

    DeRestPluginPrivate(QObject *parent = 0);
    ~DeRestPluginPrivate();

    static DeRestPluginPrivate *instance();

    // REST API authorisation
    void initAuthentication();
    bool allowedToCreateApikey(const ApiRequest &req, ApiResponse &rsp, QVariantMap &map);
    void authorise(ApiRequest &req, ApiResponse &rsp);
    QString encryptString(const QString &str);

    // REST API gateways
    int handleGatewaysApi(const ApiRequest &req, ApiResponse &rsp);
    int getAllGateways(const ApiRequest &req, ApiResponse &rsp);
    int getGatewayState(const ApiRequest &req, ApiResponse &rsp);
    int setGatewayState(const ApiRequest &req, ApiResponse &rsp);
    int addCascadeGroup(const ApiRequest &req, ApiResponse &rsp);
    int deleteCascadeGroup(const ApiRequest &req, ApiResponse &rsp);
    void gatewayToMap(const ApiRequest &req, const Gateway *gw, QVariantMap &map);

    // REST API configuration
    void initConfig();
    int handleConfigBasicApi(const ApiRequest &req, ApiResponse &rsp);
    int handleConfigLocalApi(const ApiRequest &req, ApiResponse &rsp);
    int handleConfigFullApi(const ApiRequest &req, ApiResponse &rsp);
    int createUser(const ApiRequest &req, ApiResponse &rsp);
    int getFullState(const ApiRequest &req, ApiResponse &rsp);
    int getConfig(const ApiRequest &req, ApiResponse &rsp);
    int getBasicConfig(const ApiRequest &req, ApiResponse &rsp);
    int getZigbeeConfig(const ApiRequest &req, ApiResponse &rsp);
    int putZigbeeConfig(const ApiRequest &req, ApiResponse &rsp);
    int getChallenge(const ApiRequest &req, ApiResponse &rsp);
    int modifyConfig(const ApiRequest &req, ApiResponse &rsp);
    int deleteUser(const ApiRequest &req, ApiResponse &rsp);
    int updateSoftware(const ApiRequest &req, ApiResponse &rsp);
    int restartGateway(const ApiRequest &req, ApiResponse &rsp);
    int restartApp(const ApiRequest &req, ApiResponse &rsp);
    int shutDownGateway(const ApiRequest &req, ApiResponse &rsp);
    int updateFirmware(const ApiRequest &req, ApiResponse &rsp);
    int exportConfig(const ApiRequest &req, ApiResponse &rsp);
    int importConfig(const ApiRequest &req, ApiResponse &rsp);
    int resetConfig(const ApiRequest &req, ApiResponse &rsp);
    int changePassword(const ApiRequest &req, ApiResponse &rsp);
    int deletePassword(const ApiRequest &req, ApiResponse &rsp);
    int getWifiState(const ApiRequest &req, ApiResponse &rsp);
    int configureWifi(const ApiRequest &req, ApiResponse &rsp);
    int restoreWifiConfig(const ApiRequest &req, ApiResponse &rsp);
    int putWifiScanResult(const ApiRequest &req, ApiResponse &rsp);
    int putWifiUpdated(const ApiRequest &req, ApiResponse &rsp);
    int putHomebridgeUpdated(const ApiRequest &req, ApiResponse &rsp);

    void configToMap(const ApiRequest &req, QVariantMap &map);
    void basicConfigToMap(const ApiRequest &req, QVariantMap &map);

    // REST API userparameter
    int handleUserparameterApi(const ApiRequest &req, ApiResponse &rsp);
    int createUserParameter(const ApiRequest &req, ApiResponse &rsp);
    int addUserParameter(const ApiRequest &req, ApiResponse &rsp);
    int modifyUserParameter(const ApiRequest &req, ApiResponse &rsp);
    int getUserParameter(const ApiRequest &req, ApiResponse &rsp);
    int getAllUserParameter(const ApiRequest &req, ApiResponse &rsp);
    int deleteUserParameter(const ApiRequest &req, ApiResponse &rsp);

    // REST API lights
    int handleLightsApi(const ApiRequest &req, ApiResponse &rsp);
    int getAllLights(const ApiRequest &req, ApiResponse &rsp);
    int searchNewLights(const ApiRequest &req, ApiResponse &rsp);
    int getNewLights(const ApiRequest &req, ApiResponse &rsp);
    int getLightData(const ApiRequest &req, ApiResponse &rsp);
    int getLightState(const ApiRequest &req, ApiResponse &rsp);
    int setLightState(const ApiRequest &req, ApiResponse &rsp);
    int setWindowCoveringState(const ApiRequest &req, ApiResponse &rsp, TaskItem &taskRef, QVariantMap &map);
    int setWarningDeviceState(const ApiRequest &req, ApiResponse &rsp, TaskItem &taskRef, QVariantMap &map);
    int setTuyaDeviceState(const ApiRequest &req, ApiResponse &rsp, TaskItem &taskRef, QVariantMap &map);
    int setLightAttributes(const ApiRequest &req, ApiResponse &rsp);
    int deleteLight(const ApiRequest &req, ApiResponse &rsp);
    int removeAllScenes(const ApiRequest &req, ApiResponse &rsp);
    int removeAllGroups(const ApiRequest &req, ApiResponse &rsp);
    int getConnectivity(const ApiRequest &req, ApiResponse &rsp, bool alt);
    void handleLightEvent(const Event &e);

    bool lightToMap(const ApiRequest &req, const LightNode *webNode, QVariantMap &map);

    // REST API groups
    int handleGroupsApi(const ApiRequest &req, ApiResponse &rsp);
    int getAllGroups(const ApiRequest &req, ApiResponse &rsp);
    int createGroup(const ApiRequest &req, ApiResponse &rsp);
    int getGroupAttributes(const ApiRequest &req, ApiResponse &rsp);
    int setGroupAttributes(const ApiRequest &req, ApiResponse &rsp);
    int setGroupState(const ApiRequest &req, ApiResponse &rsp);
    int deleteGroup(const ApiRequest &req, ApiResponse &rsp);
    void handleGroupEvent(const Event &e);
    Group *addGroup();

    // REST API groups > scenes
    int createScene(const ApiRequest &req, ApiResponse &rsp);
    int getAllScenes(const ApiRequest &req, ApiResponse &rsp);
    int getSceneAttributes(const ApiRequest &req, ApiResponse &rsp);
    int setSceneAttributes(const ApiRequest &req, ApiResponse &rsp);
    int storeScene(const ApiRequest &req, ApiResponse &rsp);
    int recallScene(const ApiRequest &req, ApiResponse &rsp);
    int modifyScene(const ApiRequest &req, ApiResponse &rsp);
    int deleteScene(const ApiRequest &req, ApiResponse &rsp);

    bool groupToMap(const ApiRequest &req, const Group *group, QVariantMap &map);

    // REST API schedules
    void initSchedules();
    int handleSchedulesApi(const ApiRequest &req, ApiResponse &rsp);
    int getAllSchedules(const ApiRequest &req, ApiResponse &rsp);
    int createSchedule(const ApiRequest &req, ApiResponse &rsp);
    int getScheduleAttributes(const ApiRequest &req, ApiResponse &rsp);
    int setScheduleAttributes(const ApiRequest &req, ApiResponse &rsp);
    int deleteSchedule(const ApiRequest &req, ApiResponse &rsp);
    bool jsonToSchedule(const QString &jsonString, Schedule &schedule, ApiResponse *rsp);

    // REST API touchlink
    void initTouchlinkApi();
    int handleTouchlinkApi(const ApiRequest &req, ApiResponse &rsp);
    int touchlinkScan(const ApiRequest &req, ApiResponse &rsp);
    int getTouchlinkScanResults(const ApiRequest &req, ApiResponse &rsp);
    int identifyLight(const ApiRequest &req, ApiResponse &rsp);
    int resetLight(const ApiRequest &req, ApiResponse &rsp);

    // REST API sensors
    int handleSensorsApi(const ApiRequest &req, ApiResponse &rsp);
    int getAllSensors(const ApiRequest &req, ApiResponse &rsp);
    int getSensor(const ApiRequest &req, ApiResponse &rsp);
    int getSensorData(const ApiRequest &req, ApiResponse &rsp);
    int searchNewSensors(const ApiRequest &req, ApiResponse &rsp);
    int getNewSensors(const ApiRequest &req, ApiResponse &rsp);
    int updateSensor(const ApiRequest &req, ApiResponse &rsp);
    int deleteSensor(const ApiRequest &req, ApiResponse &rsp);
    int changeSensorConfig(const ApiRequest &req, ApiResponse &rsp);
    int changeSensorState(const ApiRequest &req, ApiResponse &rsp);
    int changeThermostatSchedule(const ApiRequest &req, ApiResponse &rsp);
    int createSensor(const ApiRequest &req, ApiResponse &rsp);
    int getGroupIdentifiers(const ApiRequest &req, ApiResponse &rsp);
    int recoverSensor(const ApiRequest &req, ApiResponse &rsp);
    bool sensorToMap(const Sensor *sensor, QVariantMap &map, const ApiRequest &req);
    void handleSensorEvent(const Event &e);

    // REST API resourcelinks
    int handleResourcelinksApi(const ApiRequest &req, ApiResponse &rsp);
    int getAllResourcelinks(const ApiRequest &req, ApiResponse &rsp);
    int getResourcelinks(const ApiRequest &req, ApiResponse &rsp);
    int createResourcelinks(const ApiRequest &req, ApiResponse &rsp);
    int updateResourcelinks(const ApiRequest &req, ApiResponse &rsp);
    int deleteResourcelinks(const ApiRequest &req, ApiResponse &rsp);

    // REST API rules
    int handleRulesApi(const ApiRequest &req, ApiResponse &rsp);
    int getAllRules(const ApiRequest &req, ApiResponse &rsp);
    int getRule(const ApiRequest &req, ApiResponse &rsp);
    int createRule(const ApiRequest &req, ApiResponse &rsp);
    int updateRule(const ApiRequest &req, ApiResponse &rsp);
    int deleteRule(const ApiRequest &req, ApiResponse &rsp);
    void queueCheckRuleBindings(const Rule &rule);
    bool evaluateRule(Rule &rule, const Event &e, Resource *eResource, ResourceItem *eItem, QDateTime now, QDateTime previousNow);
    void indexRuleTriggers(Rule &rule);
    void triggerRule(Rule &rule);
    bool ruleToMap(const Rule *rule, QVariantMap &map);
    int handleWebHook(const RuleAction &action);

    bool checkActions(QVariantList actionsList, ApiResponse &rsp);
    bool checkConditions(QVariantList conditionsList, ApiResponse &rsp);

    // REST API scenes
    int handleScenesApi(const ApiRequest &req, ApiResponse &rsp);

    // REST API info
    int handleInfoApi(const ApiRequest &req, ApiResponse &rsp);
    int getInfoTimezones(const ApiRequest &req, ApiResponse &rsp);

    // REST API capabilities
    int handleCapabilitiesApi(const ApiRequest &req, ApiResponse &rsp);
    int getCapabilities(const ApiRequest &req, ApiResponse &rsp);

    // REST API common
    QVariantMap errorToMap(int id, const QString &ressource, const QString &description);

    // UPNP discovery
    void initUpnpDiscovery();
    void initDescriptionXml();
    // Internet discovery
    void initInternetDicovery();
    bool setInternetDiscoveryInterval(int minutes);
    // Permit join
    void initPermitJoin();
    bool setPermitJoinDuration(uint8_t duration);

    // Otau
    void initOtau();
    void otauDataIndication(const deCONZ::ApsDataIndication &ind, const deCONZ::ZclFrame &zclFrame);
    void otauSendStdNotify(LightNode *node);
    bool isOtauBusy();
    bool isOtauActive();
    int otauLastBusyTimeDelta() const;

    //Channel Change
    void initChangeChannelApi();
    bool startChannelChange(quint8 channel);

    //reset Device
    void initResetDeviceApi();

    //Timezone
    QVariantList getTimezones();

Q_SIGNALS:
    void eventNotify(const Event&);

public Q_SLOTS:
    Resource *getResource(const char *resource, const QString &id = QString());
    void announceUpnp();
    void upnpReadyRead();
    void apsdeDataIndicationDevice(const deCONZ::ApsDataIndication &ind, Device *device);
    void apsdeDataIndication(const deCONZ::ApsDataIndication &ind);
    void apsdeDataConfirm(const deCONZ::ApsDataConfirm &conf);
    void gpDataIndication(const deCONZ::GpDataIndication &ind);
    void gpProcessButtonEvent(const deCONZ::GpDataIndication &ind);
    void configurationChanged();
    void networkStateChangeRequest(bool shouldConnect);
    int taskCountForAddress(const deCONZ::Address &address);
    void processTasks();
    void processGroupTasks();
    void nodeEvent(const deCONZ::NodeEvent &event);
    void initTimezone();
    void initNetworkInfo();
    void initWiFi();
    void internetDiscoveryTimerFired();
    void internetDiscoveryFinishedRequest(QNetworkReply *reply);
    void internetDiscoveryExtractVersionInfo(QNetworkReply *reply);
    void internetDiscoveryExtractGeo(QNetworkReply *reply);
    void inetProxyHostLookupDone(const QHostInfo &host);
    void inetProxyCheckHttpVia(const QString &via);
    void scheduleTimerFired();
    void permitJoinTimerFired();
    void resendPermitJoinTimerFired();
    void otauTimerFired();
    void lockGatewayTimerFired();
    void openClientTimerFired();
    void clientSocketDestroyed();
    void saveDatabaseTimerFired();
    void userActivity();
    bool sendBindRequest(BindingTask &bt);
    bool sendConfigureReportingRequest(BindingTask &bt, const std::vector<ConfigureReportingRequest> &requests);
    bool sendConfigureReportingRequest(BindingTask &bt);
    void checkLightBindingsForAttributeReporting(LightNode *lightNode);
    bool checkPollControlClusterTask(Sensor *sensor);
    bool checkSensorBindingsForAttributeReporting(Sensor *sensor);
    bool checkSensorBindingsForClientClusters(Sensor *sensor);
    void checkSensorGroup(Sensor *sensor);
    void checkOldSensorGroups(Sensor *sensor);
    void deleteGroupsWithDeviceMembership(const QString &id);
    void processUbisysBinding(Sensor *sensor, const Binding &bnd);
    void processUbisysC4Configuration(Sensor *sensor);
    void bindingTimerFired();
    void bindingToRuleTimerFired();
    void bindingTableReaderTimerFired();
    void verifyRuleBindingsTimerFired();
    void indexRulesTriggers();
    void fastRuleCheckTimerFired();
    void webhookFinishedRequest(QNetworkReply *reply);
    void daylightTimerFired();
    bool checkDaylightSensorConfiguration(Sensor *sensor, const QString &gwBridgeId, double *lat, double *lng);
    size_t calcDaylightOffsets(Sensor *daylightSensor, size_t iter);
    void handleRuleEvent(const Event &e);
    bool queueBindingTask(const BindingTask &bindingTask);
    void restartAppTimerFired();
    void pollSwUpdateStateTimerFired();
    void pollDatabaseWifiTimerFired();
    void restartGatewayTimerFired();
    void shutDownGatewayTimerFired();
    void simpleRestartAppTimerFired();
    void pushSensorInfoToCore(Sensor *sensor);
    void pollNextDevice();

    // database
#if DECONZ_LIB_VERSION >= 0x010E00
    void storeSourceRoute(const deCONZ::SourceRoute &sourceRoute);
    void deleteSourceRoute(const QString &uuid);
    void restoreSourceRoutes();
#endif

    // touchlink
    void touchlinkDisconnectNetwork();
    void checkTouchlinkNetworkDisconnected();
    void startTouchlinkMode(uint8_t channel);
    void startTouchlinkModeConfirm(deCONZ::TouchlinkStatus status);
    void sendTouchlinkConfirm(deCONZ::TouchlinkStatus status);
    void sendTouchlinkScanRequest();
    void sendTouchlinkIdentifyRequest();
    void sendTouchlinkResetRequest();
    void touchlinkTimerFired();
    void touchlinkScanTimeout();
    void interpanDataIndication(const QByteArray &data);
    void touchlinkStartReconnectNetwork(int delay);
    void touchlinkReconnectNetwork();
    bool isTouchlinkActive();

    // channel change
    void channelchangeTimerFired();
    void changeChannel(quint8 channel);
    bool verifyChannel(quint8 channel);
    void channelChangeSendConfirm(bool success);
    void channelChangeDisconnectNetwork();
    void checkChannelChangeNetworkDisconnected();
    void channelChangeStartReconnectNetwork(int delay);
    void channelChangeReconnectNetwork();
    void networkWatchdogTimerFired();

    // generic reconnect network
    void reconnectTimerFired();
    void genericDisconnectNetwork();
    void checkNetworkDisconnected();
    void startReconnectNetwork(int delay);
    void reconnectNetwork();

    //reset device
    void resetDeviceTimerFired();
    void checkResetState();
    void resetDeviceSendConfirm(bool success);

    // lights
    void startSearchLights();
    void searchLightsTimerFired();

    // sensors
    void startSearchSensors();
    void searchSensorsTimerFired();
    void checkInstaModelId(Sensor *sensor);
    void delayedFastEnddeviceProbe(const deCONZ::NodeEvent *event = nullptr);
    void checkSensorStateTimerFired();

    // events
    void initEventQueue();
    void eventQueueTimerFired();
    void enqueueEvent(const Event &event);

    // firmware update
    void initFirmwareUpdate();
    void firmwareUpdateTimerFired();
    void checkFirmwareDevices();
    void queryFirmwareVersion();
    void updateFirmwareDisconnectDevice();
    void updateFirmware();
    void updateFirmwareWaitFinished();
    bool startUpdateFirmware();

    //wifi settings
    int scanWifiNetworks(const ApiRequest &req, ApiResponse &rsp);
    void wifiPageActiveTimerFired();

    //homebridge
    int resetHomebridge(const ApiRequest &req, ApiResponse &rsp);

    // time manager
    void timeManagerTimerFired();
    void ntpqFinished();

    // gateways
    void foundGateway(const QHostAddress &host, quint16 port, const QString &uuid, const QString &name);

    // window covering
    void calibrateWindowCoveringNextStep();

    // thermostat
    void addTaskThermostatGetScheduleTimer();

public:
    void checkRfConnectState();
    bool isInNetwork();
    void generateGatewayUuid();
    void updateEtag(QString &etag);
    qint64 getUptime();
    void handleMacDataRequest(const deCONZ::NodeEvent &event);
    void addLightNode(const deCONZ::Node *node);
    void setLightNodeStaticCapabilities(LightNode *lightNode);
    void updatedLightNodeEndpoint(const deCONZ::NodeEvent &event);
    void nodeZombieStateChanged(const deCONZ::Node *node);
    LightNode *updateLightNode(const deCONZ::NodeEvent &event);
    LightNode *getLightNodeForAddress(const deCONZ::Address &addr, quint8 endpoint = 0);
    int getNumberOfEndpoints(quint64 extAddr);
    LightNode *getLightNodeForId(const QString &id);
    Rule *getRuleForId(const QString &id);
    Rule *getRuleForName(const QString &name);
    void addSensorNode(const deCONZ::Node *node, const deCONZ::NodeEvent *event = 0);
    void addSensorNode(const deCONZ::Node *node, const SensorFingerprint &fingerPrint, const QString &type, const QString &modelId, const QString &manufacturer);
    void checkUpdatedFingerPrint(const deCONZ::Node *node, quint8 endpoint, Sensor *sensorNode);
    void checkSensorNodeReachable(Sensor *sensor, const deCONZ::NodeEvent *event = 0);
    void checkSensorButtonEvent(Sensor *sensor, const deCONZ::ApsDataIndication &ind, const deCONZ::ZclFrame &zclFrame);
    void updateSensorNode(const deCONZ::NodeEvent &event);
    void updateSensorLightLevel(Sensor &sensor, quint16 measuredValue);
    bool isDeviceSupported(const deCONZ::Node *node, const QString &modelId);
    Sensor *getSensorNodeForAddressEndpointAndCluster(const deCONZ::Address &addr, quint8 ep, quint16 cluster);
    Sensor *getSensorNodeForAddressAndEndpoint(const deCONZ::Address &addr, quint8 ep, const QString &type);
    Sensor *getSensorNodeForAddressAndEndpoint(const deCONZ::Address &addr, quint8 ep);
    Sensor *getSensorNodeForAddress(quint64 extAddr);
    Sensor *getSensorNodeForAddress(const deCONZ::Address &addr);
    Sensor *getSensorNodeForFingerPrint(quint64 extAddr, const SensorFingerprint &fingerPrint, const QString &type);
    Sensor *getSensorNodeForUniqueId(const QString &uniqueId);
    Sensor *getSensorNodeForId(const QString &id);
    Group *getGroupForName(const QString &name);
    Group *getGroupForId(uint16_t id);
    Group *getGroupForId(const QString &id);
    bool deleteOldGroupOfSwitch(Sensor *sensor, quint16 newGroupId);
    Scene *getSceneForId(uint16_t gid, uint8_t sid);
    GroupInfo *getGroupInfo(LightNode *lightNode, uint16_t id);
    GroupInfo *createGroupInfo(LightNode *lightNode, uint16_t id);
    deCONZ::Node *getNodeForAddress(uint64_t extAddr);
    deCONZ::ZclCluster *getInCluster(deCONZ::Node *node, uint8_t endpoint, uint16_t clusterId);
    uint8_t getSrcEndpoint(RestNodeBase *restNode, const deCONZ::ApsDataRequest &req);
    bool processZclAttributes(LightNode *lightNode);
    bool processZclAttributes(Sensor *sensorNode);
    bool readBindingTable(RestNodeBase *node, quint8 startIndex);
    bool getGroupIdentifiers(RestNodeBase *node, quint8 endpoint, quint8 startIndex);
    bool readAttributes(RestNodeBase *restNode, quint8 endpoint, uint16_t clusterId, const std::vector<uint16_t> &attributes, uint16_t manufacturerCode = 0);
    bool writeAttribute(RestNodeBase *restNode, quint8 endpoint, uint16_t clusterId, const deCONZ::ZclAttribute &attribute, uint16_t manufacturerCode = 0);
    bool readSceneAttributes(LightNode *lightNode, uint16_t groupId, uint8_t sceneId);
    bool readGroupMembership(LightNode *lightNode, const std::vector<uint16_t> &groups);
    void foundGroupMembership(LightNode *lightNode, uint16_t groupId);
    void foundGroup(uint16_t groupId);
    bool isLightNodeInGroup(const LightNode *lightNode, uint16_t groupId) const;
    void deleteLightFromScenes(QString lightId, uint16_t groupId);
//    void readAllInGroup(Group *group);
    void setAttributeOnOffGroup(Group *group, uint8_t onOff);
    bool readSceneMembership(LightNode *lightNode, Group *group);
    void foundScene(LightNode *lightNode, Group *group, uint8_t sceneId);
    void setSceneName(Group *group, uint8_t sceneId, const QString &name);
    bool storeScene(Group *group, uint8_t sceneId);
    bool modifyScene(Group *group, uint8_t sceneId);
    bool removeScene(Group *group, uint8_t sceneId);
    bool callScene(Group *group, uint8_t sceneId);
    bool removeAllScenes(Group *group);
    void storeRecoverOnOffBri(LightNode *lightNode);
    bool flsNbMaintenance(LightNode *lightNode);
    bool pushState(QString json, QTcpSocket *sock);
    void patchNodeDescriptor(const deCONZ::ApsDataIndication &ind);
    bool writeIasCieAddress(Sensor*);
    void checkIasEnrollmentStatus(Sensor*);
    void processIasZoneStatus(Sensor *sensor, quint16 zoneStatus, NodeValue::UpdateType updateType);

    void pushClientForClose(QTcpSocket *sock, int closeTimeout);

    uint8_t endpoint();

    // Task interface
    bool addTask(const TaskItem &task);
    bool addTaskMoveLevel(TaskItem &task, bool withOnOff, bool upDirection, quint8 rate);
    bool addTaskSetOnOff(TaskItem &task, quint8 cmd, quint16 ontime, quint8 flags = 0);
    bool addTaskSetBrightness(TaskItem &task, uint8_t bri, bool withOnOff);
    bool addTaskIncColorTemperature(TaskItem &task, int32_t ct);
    bool addTaskIncBrightness(TaskItem &task, int16_t bri);
    bool addTaskStopBrightness(TaskItem &task);
    bool addTaskSetColorTemperature(TaskItem &task, uint16_t ct);
    bool addTaskSetEnhancedHue(TaskItem &task, uint16_t hue);
    bool addTaskSetSaturation(TaskItem &task, uint8_t sat);
    bool addTaskSetHueAndSaturation(TaskItem &task, uint8_t hue, uint8_t sat);
    bool addTaskSetXyColorAsHueAndSaturation(TaskItem &task, double x, double y);
    bool addTaskSetXyColor(TaskItem &task, double x, double y);
    bool addTaskSetColorLoop(TaskItem &task, bool colorLoopActive, uint8_t speed);
    bool addTaskIdentify(TaskItem &task, uint16_t identifyTime);
    bool addTaskTriggerEffect(TaskItem &task, uint8_t effectIdentifier);
    bool addTaskWarning(TaskItem &task, uint8_t options, uint16_t duration);
    // Danalock support. To control the lock from the REST API, you need to create a new routine addTaskDoorLock() in zcl_tasks.cpp, cf. the addTaskWarning() I created to control the Siren.
    bool addTaskDoorLockUnlock(TaskItem &task, uint8_t cmd);
    bool addTaskAddToGroup(TaskItem &task, uint16_t groupId);
    bool addTaskViewGroup(TaskItem &task, uint16_t groupId);
    bool addTaskRemoveFromGroup(TaskItem &task, uint16_t groupId);
    bool addTaskStoreScene(TaskItem &task, uint16_t groupId, uint8_t sceneId);
    bool addTaskAddEmptyScene(TaskItem &task, quint16 groupId, quint8 sceneId, quint16 transitionTime);
    bool addTaskAddScene(TaskItem &task, uint16_t groupId, uint8_t sceneId, const QString &lightId);
    bool addTaskRemoveScene(TaskItem &task, uint16_t groupId, uint8_t sceneId);
    bool addTaskWindowCovering(TaskItem &task, uint8_t cmdId, uint16_t pos, uint8_t pct);
    bool addTaskWindowCoveringSetAttr(TaskItem &task, uint16_t mfrCode, uint16_t attrId, uint8_t attrType, uint16_t attrValue);
    bool addTaskWindowCoveringCalibrate(TaskItem &task, int WindowCoveringType);
    bool addTaskUbisysConfigureSwitch(TaskItem &taskRef);
    bool addTaskThermostatCmd(TaskItem &task, uint16_t mfrCode, uint8_t cmd, int16_t setpoint, uint8_t daysToReturn);
    bool addTaskThermostatGetSchedule(TaskItem &task);
    bool addTaskThermostatSetWeeklySchedule(TaskItem &task, quint8 weekdays, const QString &transitions);
    void updateThermostatSchedule(Sensor *sensor, quint8 newWeekdays, QString &transitions);
    bool addTaskThermostatReadWriteAttribute(TaskItem &task, uint8_t readOrWriteCmd, uint16_t mfrCode, uint16_t attrId, uint8_t attrType, uint32_t attrValue);
    bool addTaskThermostatWriteAttributeList(TaskItem &task, uint16_t mfrCode, QMap<quint16, quint32> &AttributeList );
    bool addTaskControlModeCmd(TaskItem &task, uint8_t cmdId, int8_t mode);
    bool addTaskSyncTime(Sensor *sensor);
    bool addTaskThermostatUiConfigurationReadWriteAttribute(TaskItem &task, uint8_t readOrWriteCmd, uint16_t attrId, uint8_t attrType, uint32_t attrValue, uint16_t mfrCode=0);
    bool addTaskFanControlReadWriteAttribute(TaskItem &task, uint8_t readOrWriteCmd, uint16_t attrId, uint8_t attrType, uint32_t attrValue, uint16_t mfrCode=0);
    bool addTaskSimpleMeteringReadWriteAttribute(TaskItem &task, uint8_t readOrWriteCmd, uint16_t attrId, uint8_t attrType, uint32_t attrValue, uint16_t mfrCode=0);

    // Merry Christmas!
    bool isXmasLightStrip(LightNode *lightNode);
    bool addTaskXmasLightStripOn(TaskItem &task, bool on);
    bool addTaskXmasLightStripMode(TaskItem &task, XmasLightStripMode mode);
    bool addTaskXmasLightStripWhite(TaskItem &task, quint8 bri);
    bool addTaskXmasLightStripColour(TaskItem &task, quint16 hue, quint8 sat, quint8 bri);
    bool addTaskXmasLightStripEffect(TaskItem &task, XmasLightStripEffect effect, quint8 speed, QList<QList<quint8>> &colours);
    int setXmasLightStripState(const ApiRequest &req, ApiResponse &rsp, TaskItem &taskRef, QVariantMap &map);

    void handleGroupClusterIndication(const deCONZ::ApsDataIndication &ind, deCONZ::ZclFrame &zclFrame);
    void handleSceneClusterIndication(const deCONZ::ApsDataIndication &ind, deCONZ::ZclFrame &zclFrame);
    void handleOnOffClusterIndication(const deCONZ::ApsDataIndication &ind, deCONZ::ZclFrame &zclFrame);
    void handleClusterIndicationGateways(const deCONZ::ApsDataIndication &ind, deCONZ::ZclFrame &zclFrame);
    void handleIasZoneClusterIndication(const deCONZ::ApsDataIndication &ind, deCONZ::ZclFrame &zclFrame);
    bool sendIasZoneEnrollResponse(Sensor *sensor);
    bool sendIasZoneEnrollResponse(const deCONZ::ApsDataIndication &ind, deCONZ::ZclFrame &zclFrame);
    void handleIasAceClusterIndication(const deCONZ::ApsDataIndication &ind, deCONZ::ZclFrame &zclFrame);
    void sendArmResponse(const deCONZ::ApsDataIndication &ind, deCONZ::ZclFrame &zclFrame, quint8 armMode);
    void handleIndicationSearchSensors(const deCONZ::ApsDataIndication &ind, deCONZ::ZclFrame &zclFrame);
    bool sendTuyaRequest(TaskItem &task, TaskType taskType, qint8 Dp_type, qint8 Dp_identifier, const QByteArray &data);
    bool sendTuyaRequest(deCONZ::Address srcAddress, quint8 srcEndpoint, qint8 Dp_type, qint8 Dp_identifier, const QByteArray &data);
    bool sendTuyaCommand(const deCONZ::ApsDataIndication &ind, qint8 commandId, const QByteArray &data);
    void handleCommissioningClusterIndication(const deCONZ::ApsDataIndication &ind, deCONZ::ZclFrame &zclFrame);
    bool sendTuyaRequestThermostatSetWeeklySchedule(TaskItem &taskRef, quint8 weekdays, const QString &transitions, qint8 Dp_identifier);
    void handleZdpIndication(const deCONZ::ApsDataIndication &ind);
    bool handleMgmtBindRspConfirm(const deCONZ::ApsDataConfirm &conf);
    void handleDeviceAnnceIndication(const deCONZ::ApsDataIndication &ind);
    void handleNodeDescriptorResponseIndication(const deCONZ::ApsDataIndication &ind);
    void handleIeeeAddressReqIndication(const deCONZ::ApsDataIndication &ind);
    void handleNwkAddressReqIndication(const deCONZ::ApsDataIndication &ind);
    void handleMgmtBindRspIndication(const deCONZ::ApsDataIndication &ind);
    void handleBindAndUnbindRspIndication(const deCONZ::ApsDataIndication &ind);
    void handleMgmtLeaveRspIndication(const deCONZ::ApsDataIndication &ind);
    void handleMgmtLqiRspIndication(const deCONZ::ApsDataIndication &ind);
    void handleDEClusterIndication(const deCONZ::ApsDataIndication &ind, deCONZ::ZclFrame &zclFrame);
    void handleXalClusterIndication(const deCONZ::ApsDataIndication &ind, deCONZ::ZclFrame &zclFrame);
    void handleWindowCoveringClusterIndication(const deCONZ::ApsDataIndication &ind, deCONZ::ZclFrame &zclFrame);
    void handlePollControlIndication(const deCONZ::ApsDataIndication &ind, deCONZ::ZclFrame &zclFrame);
    // Danalock support
    void handleDoorLockClusterIndication(const deCONZ::ApsDataIndication &ind, deCONZ::ZclFrame &zclFrame);
    void handleThermostatClusterIndication(const deCONZ::ApsDataIndication &ind, deCONZ::ZclFrame &zclFrame);
    void handleThermostatUiConfigurationClusterIndication(const deCONZ::ApsDataIndication &ind, deCONZ::ZclFrame &zclFrame);
    void handleAirQualityClusterIndication(const deCONZ::ApsDataIndication &ind, deCONZ::ZclFrame &zclFrame);
    void handleTimeClusterIndication(const deCONZ::ApsDataIndication &ind, deCONZ::ZclFrame &zclFrame);
    void handleDiagnosticsClusterIndication(const deCONZ::ApsDataIndication &ind, deCONZ::ZclFrame &zclFrame);
    void handleFanControlClusterIndication(const deCONZ::ApsDataIndication &ind, deCONZ::ZclFrame &zclFrame);
    void handleIdentifyClusterIndication(const deCONZ::ApsDataIndication &ind, deCONZ::ZclFrame &zclFrame);
    void sendTimeClusterResponse(const deCONZ::ApsDataIndication &ind, deCONZ::ZclFrame &zclFrame);
    void handleBasicClusterIndication(const deCONZ::ApsDataIndication &ind, deCONZ::ZclFrame &zclFrame);
    void sendBasicClusterResponse(const deCONZ::ApsDataIndication &ind, deCONZ::ZclFrame &zclFrame);
    void handlePhilipsClusterIndication(const deCONZ::ApsDataIndication &ind, deCONZ::ZclFrame &zclFrame, Device *device);
    void handleTuyaClusterIndication(const deCONZ::ApsDataIndication &ind, deCONZ::ZclFrame &zclFrame);
    void handleZclAttributeReportIndication(const deCONZ::ApsDataIndication &ind, deCONZ::ZclFrame &zclFrame);
    void handleZclConfigureReportingResponseIndication(const deCONZ::ApsDataIndication &ind, deCONZ::ZclFrame &zclFrame);
    void taskToLocalData(const TaskItem &task);
    void handleZclAttributeReportIndicationXiaomiSpecial(const deCONZ::ApsDataIndication &ind, deCONZ::ZclFrame &zclFrame);
    void queuePollNode(RestNodeBase *node);
    void handleApplianceAlertClusterIndication(const deCONZ::ApsDataIndication &ind, deCONZ::ZclFrame &zclFrame);
    bool serialiseThermostatTransitions(const QVariantList &transitions, QString *s);
    bool deserialiseThermostatTransitions(const QString &s, QVariantList *transitions);
    bool serialiseThermostatSchedule(const QVariantMap &schedule, QString *s);
    bool deserialiseThermostatSchedule(const QString &s, QVariantMap *schedule);
    void handleSimpleMeteringClusterIndication(const deCONZ::ApsDataIndication &ind, const deCONZ::ZclFrame &zclFrame);
    void handleElectricalMeasurementClusterIndication(const deCONZ::ApsDataIndication &ind, const deCONZ::ZclFrame &zclFrame);
    void handleOccupancySensingClusterIndication(const deCONZ::ApsDataIndication &ind, const deCONZ::ZclFrame &zclFrame);

    // Modify node attributes
    void setAttributeOnOff(LightNode *lightNode);
    void setAttributeLevel(LightNode *lightNode);
    void setAttributeEnhancedHue(LightNode *lightNode);
    void setAttributeSaturation(LightNode *lightNode);
    void setAttributeColorXy(LightNode *lightNode);
    void setAttributeColorTemperature(LightNode *lightNode);
    void setAttributeColorLoopActive(LightNode *lightNode);

    // Etag helper
    void updateSensorEtag(Sensor *sensorNode);
    void updateLightEtag(LightNode *lightNode);
    void updateGroupEtag(Group *group);

    // Database interface
    void initDb();
    void checkDbUserVersion();
    void cleanUpDb();
    void createTempViews();
    int getDbPragmaInteger(const char *sql);
    bool setDbUserVersion(int userVersion);
    bool upgradeDbToUserVersion1();
    bool upgradeDbToUserVersion2();
    bool upgradeDbToUserVersion6();
    bool upgradeDbToUserVersion7();
    bool upgradeDbToUserVersion8();
    void refreshDeviceDb(const deCONZ::Address &addr);
    void pushZdpDescriptorDb(quint64 extAddress, quint8 endpoint, quint16 type, const QByteArray &data);
    void pushZclValueDb(quint64 extAddress, quint8 endpoint, quint16 clusterId, quint16 attributeId, qint64 data);
    bool dbIsOpen() const;
    void openDb();
    void readDb();
    void loadAuthFromDb();
    void loadConfigFromDb();
    void loadUserparameterFromDb();
    void loadAllGroupsFromDb();
    void loadAllResourcelinksFromDb();
    void loadAllScenesFromDb();
    void loadAllSchedulesFromDb();
    void loadLightNodeFromDb(LightNode *lightNode);
    QString loadDataForLightNodeFromDb(QString extAddress);
    void loadGroupFromDb(Group *group);
    void loadSceneFromDb(Scene *scene);
    void loadSwUpdateStateFromDb();
    void loadWifiInformationFromDb();
    void loadAllRulesFromDb();
    void loadAllSensorsFromDb();
    void loadSensorDataFromDb(Sensor *sensor, QVariantList &ls, qint64 fromTime, int max);
    void loadLightDataFromDb(LightNode *lightNode, QVariantList &ls, qint64 fromTime, int max);
    void loadAllGatewaysFromDb();
    void saveDb();
    void saveApiKey(QString apikey);
    void closeDb();
    void queSaveDb(int items, int msec);
    void updateZigBeeConfigDb();
    void getLastZigBeeConfigDb(QString &out);
    void getZigbeeConfigDb(QVariantList &out);
    void deleteDeviceDb(const QString &uniqueId);

    void checkConsistency();

    int ttlDataBaseConnection; // when idleTotalCounter becomes greater the DB will be closed
    int saveDatabaseItems;
    int saveDatabaseIdleTotalCounter;
    QString sqliteDatabaseName;
    std::vector<QString> dbQueryQueue;
    qint64 dbZclValueMaxAge;
    QTimer *databaseTimer;
    QString emptyString;

    // JSON support
    std::vector<ButtonMeta> buttonMeta;
    std::vector<ButtonMap> buttonMaps;
    QMap<QString, quint16> btnMapClusters;
    QMap<QString, QMap<QString, quint16>> btnMapClusterCommands;
    std::vector<ButtonProduct> buttonProductMap;

    // gateways
    std::vector<Gateway*> gateways;
    GatewayScanner *gwScanner;

    // authorisation
    QElapsedTimer apiAuthSaveDatabaseTime;
    size_t apiAuthCurrent;
    std::vector<ApiAuth> apiAuths;
    QString gwAdminUserName;
    QString gwAdminPasswordHash;

    struct SwUpdateState {
     QString noUpdate;
     QString readyToInstall;
     QString transferring;
     QString installing;
    } swUpdateState = {"noupdates","allreadytoinstall","transferring","installing"};

    // configuration
    bool gwLinkButton;
    bool gwWebSocketNotifyAll;  // include all attributes in websocket notification
    bool gwdisablePermitJoinAutoOff; // Stop the periodic verification for closed network
    bool gwRfConnectedExpected;  // the state which should be hold
    bool gwRfConnected;  // to detect changes
    int gwAnnounceInterval; // used by internet discovery [minutes]
    QString gwAnnounceUrl;
    int gwAnnounceVital; // 0 not tried, > 0 success attemps, < 0 failed attemps
    uint8_t gwPermitJoinDuration; // global permit join state (last set)
    int gwPermitJoinResend; // permit join of values > 255
    uint16_t gwNetworkOpenDuration; // user setting how long network remains open
    QString gwWifi;     // configured | not-configured | not-available | new-configured | deactivated
    QString gwWifiActive;
    uint gwWifiLastUpdated;
    QString gwWifiEth0;
    QString gwWifiWlan0;
    QVariantList gwWifiAvailable;
    int gwLightLastSeenInterval; // Intervall to throttle lastseen updates
    enum WifiState {
        WifiStateInitMgmt,
        WifiStateIdle
    };
    WifiState gwWifiState;
    QString gwWifiStateString;
    quint32 gwWifiMgmt;
    QString gwWifiType; // accesspoint | ad-hoc | client
    QString gwWifiName;
    QString gwWifiBackupName;
    QString gwWifiWorkingType;
    QString gwWifiWorkingName;
    QString gwWifiWorkingPw;
    QString gwWifiWorkingPwEnc;
    QString gwWifiClientName;
    QString gwWifiChannel;
    QString gwWifiIp;
    QString gwWifiPw;
    QString gwWifiPwEnc;
    QString gwWifiBackupPw;
    QString gwWifiBackupPwEnc;
    QString gwWifiClientPw;
    //QString gwWifiApPw;
    pid_t gwWifiPID;
    QTimer *wifiPageActiveTimer;
    bool gwWifiPageActive;
    QString gwProxyAddress;
    quint16 gwProxyPort;
    QString gwTimezone;
    QString gwTimeFormat;
    QString gwMAC;
    QString gwIPAddress;
    uint16_t gwPort;
    bool gwAllowLocal;
    QString gwNetMask;
    QString gwHomebridge;
    QString gwHomebridgePin;
    QString gwHomebridgeVersion;
    QString gwHomebridgeUpdateVersion;
    bool gwHomebridgeUpdate;
    QString gwName;
    bool gwHueMode;
    bool gwLANBridgeId;
    QString gwBridgeId;
    QString gwUuid;
    QString gwUpdateVersion;
    QString gwUpdateDate;
    QString gwSwUpdateState;
    QString gwRgbwDisplay;
    QString gwFirmwareVersion;
    QString gwFirmwareVersionUpdate; // for local update of the firmware if it doesn't fit the GW_MIN_<platform>_FW_VERSION
    bool gwFirmwareNeedUpdate;
    QString gwUpdateChannel;
    int gwGroupSendDelay;
    uint gwZigbeeChannel;
    uint16_t gwGroup0;
    QVariantMap gwConfig;
    QString gwSensorsEtag;
    QString gwLightsEtag;
    QString gwGroupsEtag;
    QString gwConfigEtag;
    QByteArray gwChallenge;
    QDateTime gwLastChallenge;
    bool gwRunFromShellScript;
    QString gwRunMode;
    bool gwDeleteUnknownRules;
    bool groupDeviceMembershipChecked;
    QVariantMap gwUserParameter;
    std::vector<QString> gwUserParameterToDelete;
    deCONZ::Address gwDeviceAddress;
    QString gwSdImageVersion;
    QDateTime globalLastMotion; // last time any physical PIR has detected motion
    QDateTime zbConfigGood; // timestamp incoming ZCL reports/read attribute responses are received, indication that network is operational

    // time manager
    enum TimeManagerState {
        TM_Init,
        TM_WaitNtpq,
        TM_NtpRunning
    };
    TimeManagerState timeManagerState;
    QProcess *ntpqProcess;

    // firmware update
    enum FW_UpdateState {
        FW_Idle,
        FW_CheckVersion,
        FW_CheckDevices,
        FW_WaitUserConfirm,
        FW_DisconnectDevice,
        FW_Update,
        FW_UpdateWaitFinished
    };
    QTimer *fwUpdateTimer;
    QTimer *pollSwUpdateStateTimer;
    QTimer *pollDatabaseWifiTimer;
    int fwUpdateIdleTimeout;
    bool fwUpdateStartedByUser;
    FW_UpdateState fwUpdateState;
    QString fwUpdateFile;
    QProcess *fwProcess;
    QProcess *zipProcess;
    QProcess *archProcess;
    QStringList fwProcessArgs;
    QString fwDeviceName;

    // Helper to reference nodes in containers.
    // This is needed since the pointer might change due container resize / item removal.
    struct PollNodeItem
    {
        PollNodeItem(const QString &_uuid, const char *rt) :
        uuid(_uuid),
        resourceType(rt)
        { }
        bool operator==(const PollNodeItem &other) const
        {
            return resourceType == other.resourceType && uuid == other.uuid;
        }
        const QString uuid;
        const char* resourceType = nullptr; // back ref to the container RLights, RSensors
    };

    std::deque<PollNodeItem> pollNodes;
    PollManager *pollManager = nullptr;

    // upnp
    QByteArray descriptionXml;

    // gateway lock (link button)
    QTimer *lockGatewayTimer;

    // permit join
    // used by searchLights()
    QTimer *permitJoinTimer;
    QTime permitJoinLastSendTime;
    bool permitJoinFlag; // indicates that permitJoin changed from greater than 0 to 0
    QTimer *resendPermitJoinTimer;

    // schedules
    QTimer *scheduleTimer;
    std::vector<Schedule> schedules;
    TaskItem taskScheduleTimer;

    // window covering
    TaskItem calibrationTask;

    // webhooks
    QNetworkAccessManager *webhookManager = nullptr;

    // internet discovery
    QNetworkAccessManager *inetDiscoveryManager;
    QTimer *inetDiscoveryTimer;
    QNetworkReply *inetDiscoveryResponse;
    QString osPrettyName;
    QString piRevision;

    // otau
    QTimer *otauTimer;
    int otauIdleTicks;
    int otauBusyTicks;
    int otauIdleTotalCounter;
    int otauUnbindIdleTotalCounter;
    uint otauNotifyIter; // iterator over nodes
    int otauNotifyDelay;

    // touchlink

    // touchlink state machine
    enum TouchlinkState
    {
        // general
        TL_Idle,
        TL_DisconnectingNetwork,
        TL_StartingInterpanMode,
        TL_StoppingInterpanMode,
        TL_ReconnectNetwork,
        // scanning
        TL_SendingScanRequest,
        TL_WaitScanResponses,
        // identify
        TL_SendingIdentifyRequest,
        // reset
        TL_SendingResetRequest
    };

    enum TouchlinkAction
    {
        TouchlinkScan,
        TouchlinkIdentify,
        TouchlinkReset
    };

    struct ScanResponse
    {
        QString id;
        deCONZ::Address address;
        bool factoryNew;
        uint8_t channel;
        uint16_t panid;
        uint32_t transactionId;
        int8_t rssi;
    };

    int touchlinkNetworkDisconnectAttempts; // disconnect attemps before touchlink
    int touchlinkNetworkReconnectAttempts; // reconnect attemps after touchlink
    bool touchlinkNetworkConnectedBefore;
    uint8_t touchlinkChannel;
    uint8_t touchlinkScanCount;
    deCONZ::TouchlinkController *touchlinkCtrl;
    TouchlinkAction touchlinkAction;
    TouchlinkState touchlinkState;
    deCONZ::TouchlinkRequest touchlinkReq;
    QTimer *touchlinkTimer;
    QDateTime touchlinkScanTime;
    std::vector<ScanResponse> touchlinkScanResponses;
    ScanResponse touchlinkDevice; // device of interrest (identify, reset, ...)

    // channel change state machine
    enum ChannelChangeState
    {
        CC_Idle,
        CC_Verify_Channel,
        CC_WaitConfirm,
        CC_Change_Channel,
        CC_DisconnectingNetwork,
        CC_ReconnectNetwork
    };

    ChannelChangeState channelChangeState;
    QTimer *channelchangeTimer;
    quint8 ccRetries;
    int ccNetworkDisconnectAttempts; // disconnect attemps before chanelchange
    int ccNetworkReconnectAttempts; // reconnect attemps after channelchange
    bool ccNetworkConnectedBefore;
    uint8_t channelChangeApsRequestId;

    // generic network reconnect state machine
    enum NetworkReconnectState
    {
        DisconnectingNetwork,
        ReconnectNetwork,
        MaintainNetwork
    };

    QTimer *reconnectTimer = nullptr;
    NetworkReconnectState networkState = MaintainNetwork;
    int networkDisconnectAttempts;
    int networkReconnectAttempts;
    bool networkConnectedBefore;
    bool needRestartApp = false;

    // delete device state machine
    enum ResetDeviceState
    {
        ResetIdle,
        ResetWaitConfirm,
        ResetWaitIndication
    };

    QTimer *resetDeviceTimer;
    ResetDeviceState resetDeviceState;
    uint8_t zdpResetSeq;
    uint64_t lastNodeAddressExt;
    uint8_t resetDeviceApsRequestId;

    // lights
    enum SearchLightsState
    {
        SearchLightsIdle,
        SearchLightsActive,
        SearchLightsDone,
    };

    // sensors
    enum SearchSensorsState
    {
        SearchSensorsIdle,
        SearchSensorsActive,
        SearchSensorsDone,
    };

    RestDevices *restDevices;

    int sensorIndIdleTotalCounter;

    class SensorCommand
    {
    public:
        bool operator ==(const SensorCommand &other) const
        {
            return endpoint == other.endpoint &&
                    cluster == other.cluster &&
                    zclCommand == other.zclCommand &&
                    zclCommandParameter == other.zclCommandParameter &&
                    dstGroup == other.dstGroup;
        }
        quint8 endpoint;
        quint16 cluster;
        quint8 zclCommand;
        quint16 dstGroup;
        uint zclCommandParameter;
    };

    class SensorCandidate
    {
    public:
        SensorCandidate() :
            macCapabilities(0),
            waitIndicationClusterId(0)
        {

        }
        deCONZ::Address address;
        quint8 macCapabilities;
        QElapsedTimer timeout;
        quint16 waitIndicationClusterId;
        std::vector<quint8> endpoints;
        std::vector<SensorCommand> rxCommands;
    };

    SearchLightsState searchLightsState;
    QVariantMap searchLightsResult;
    int searchLightsTimeout;
    QString lastLightsScan;

    SearchSensorsState searchSensorsState;
    size_t searchSensorGppPairCounter = 0;
    deCONZ::Address fastProbeAddr;
    std::vector<deCONZ::ApsDataIndication> fastProbeIndications;
    QVariantMap searchSensorsResult;
    QTimer *fastProbeTimer;
    int searchSensorsTimeout;
    QString lastSensorsScan;
    std::vector<SensorCandidate> searchSensorsCandidates;

    class RecoverOnOff
    {
    public:
        deCONZ::Address address;
        bool onOff;
        uint bri;
        int idleTotalCounterCopy;
    };
    std::vector<RecoverOnOff> recoverOnOff;

    // resourcelinks
    std::vector<Resourcelinks> resourcelinks;

    // rules
    std::vector<int> fastRuleCheck;
    QTimer *fastRuleCheckTimer;

    // general
    ApiConfig config;
    QTime queryTime;
    ApsControllerWrapper apsCtrlWrapper;
    deCONZ::ApsController *apsCtrl = nullptr;
    uint groupTaskNodeIter; // Iterates through nodes array
    QElapsedTimer idleTimer;
    int idleTotalCounter; // sys timer
    int idleLimit;
    int idleUpdateZigBeeConf; //
    int idleLastActivity; // delta in seconds
    bool supportColorModeXyForGroups;
    size_t lightIter;
    size_t sensorIter;
    size_t lightAttrIter;
    size_t sensorAttrIter;
    size_t sensorCheckIter;
    int sensorCheckFast;
    DeviceContainer m_devices;
    std::vector<Group> groups;
    std::vector<LightNode> nodes;
    std::vector<Rule> rules;
    QString daylightSensorId;
    size_t daylightOffsetIter = 0;
    std::vector<DL_Result> daylightTimes;
    std::vector<Sensor> sensors;
    std::list<TaskItem> tasks;
    std::list<TaskItem> runningTasks;
    QTimer *verifyRulesTimer;
    QTimer *taskTimer;
    QTimer *groupTaskTimer;
    QTimer *checkSensorsTimer;
    uint8_t zclSeq;
    std::list<QTcpSocket*> eventListeners;
    bool joinedMulticastGroup;
    QTimer *upnpTimer;
    QUdpSocket *udpSock;
    QUdpSocket *udpSockOut;
    uint8_t haEndpoint;

    // events
    QTimer *eventTimer;
    std::deque<Event> eventQueue;

    // bindings
    size_t verifyRuleIter;
    bool gwReportingEnabled;
    QTimer *bindingToRuleTimer;
    QTimer *bindingTimer;
    QTimer *bindingTableReaderTimer;
    std::list<Binding> bindingToRuleQueue; // check if rule exists for discovered bindings
    std::list<BindingTask> bindingQueue; // bind/unbind queue
    std::vector<BindingTableReader> bindingTableReaders;

    DeviceDescriptions *deviceDescriptions = nullptr;

    // TCP connection watcher
    QTimer *openClientTimer;
    std::vector<TcpClient> openClients;

    WebSocketServer *webSocketServer;

    // will be set at startup to calculate the uptime
    QElapsedTimer starttimeRef;

    Q_DECLARE_PUBLIC(DeRestPlugin)
    DeRestPlugin *q_ptr; // public interface

};

extern DeRestPluginPrivate *plugin;

#endif // DE_WEB_PLUGIN_PRIVATE_H<|MERGE_RESOLUTION|>--- conflicted
+++ resolved
@@ -22,11 +22,8 @@
 #endif
 #include <sqlite3.h>
 #include <deconz.h>
-<<<<<<< HEAD
 #include "device.h"
-=======
 #include "aps_controller_wrapper.h"
->>>>>>> 4216c7d8
 #include "resource.h"
 #include "daylight.h"
 #include "event.h"
@@ -477,11 +474,7 @@
 
 void getTime(quint32 *time, qint32 *tz, quint32 *dstStart, quint32 *dstEnd, qint32 *dstShift, quint32 *standardTime, quint32 *localTime, quint8 mode);
 int getFreeSensorId(); // TODO needs to be part of a Database class
-<<<<<<< HEAD
 int getFreeLightId();  // TODO needs to be part of a Database class
-bool isSameAddress(const deCONZ::Address &a, const deCONZ::Address &b);
-=======
->>>>>>> 4216c7d8
 
 extern const quint64 macPrefixMask;
 
