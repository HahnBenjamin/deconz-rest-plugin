--- conflicted
+++ resolved
@@ -29,10 +29,6 @@
     DataTypeTimePattern
 };
 
-<<<<<<< HEAD
-// resource prefixes: /devices, /lights, /sensors, ...
-extern const char *RDevices;
-=======
 struct R_Stats
 {
     size_t toString = 0;
@@ -42,8 +38,8 @@
 
 extern R_Stats rStats;
 
-// resource prefixes: /lights, /sensors, ...
->>>>>>> f677870c
+// resource prefixes: /devices, /lights, /sensors, ...
+extern const char *RDevices;
 extern const char *RSensors;
 extern const char *RLights;
 extern const char *RGroups;
