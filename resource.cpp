/*
 * Copyright (c) 2017-2020 dresden elektronik ingenieurtechnik gmbh.
 * All rights reserved.
 *
 * The software in this package is published under the terms of the BSD
 * style license a copy of which has been included with this distribution in
 * the LICENSE.txt file.
 *
 */

#include <QString>

#include "deconz/dbg_trace.h"
#include "resource.h"

const char *RDevices = "/devices";
const char *RSensors = "/sensors";
const char *RLights = "/lights";
const char *RGroups = "/groups";
const char *RConfig = "/config";

const char *REventAdded = "event/added";
const char *REventApsConfirm = "event/aps.confirm";
const char *REventAwake = "event/awake";
const char *REventBindingTable = "event/binding.table";
const char *REventBindingTick = "event/binding.tick";
const char *REventDeleted = "event/deleted";
const char *REventDeviceAnnounce = "event/device.anounce";
const char *REventPermitjoinEnabled = "event/permit.join.enabled";
const char *REventPermitjoinDisabled = "event/permit.join.disabled";
const char *REventPoll = "event/poll";
const char *REventDDFReload = "event/ddf.reload";
const char *REventDDFInitRequest = "event/ddf.init.req";
const char *REventDDFInitResponse = "event/ddf.init.rsp";
const char *REventValidGroup = "event/validgroup";
const char *REventCheckGroupAnyOn = "event/checkgroupanyon";
const char *REventNodeDescriptor = "event/node.descriptor";
const char *REventActiveEndpoints = "event/active.endpoints";
const char *REventSimpleDescriptor = "event/simple.descriptor";
const char *REventStartTimer = "event/start.timer";
const char *REventStopTimer = "event/stop.timer";
const char *REventStateEnter = "event/state.enter";
const char *REventStateLeave = "event/state.leave";
const char *REventStateTimeout = "event/state.timeout";
const char *REventTick = "event/tick";
const char *REventZclResponse = "event/zcl.response";

const char *RInvalidSuffix = "invalid/suffix";

const char *RAttrName = "attr/name";
const char *RAttrManufacturerName = "attr/manufacturername";
const char *RAttrModelId = "attr/modelid";
const char *RAttrType = "attr/type";
const char *RAttrClass = "attr/class";
const char *RAttrId = "attr/id";
const char *RAttrUniqueId = "attr/uniqueid";
const char *RAttrProductId = "attr/productid";
const char *RAttrSleeper = "attr/sleeper";
const char *RAttrSwVersion = "attr/swversion";
const char *RAttrLastAnnounced = "attr/lastannounced";
const char *RAttrLastSeen = "attr/lastseen";
const char *RAttrExtAddress = "attr/extaddress";
const char *RAttrNwkAddress = "attr/nwkaddress";
const char *RAttrGroupAddress = "attr/groupaddress";

const char *RActionScene = "action/scene";

const char *RStateAirQuality = "state/airquality";
const char *RStateAirQualityPpb = "state/airqualityppb";
const char *RStateAlarm = "state/alarm";
const char *RStateAlert = "state/alert";
const char *RStateAllOn = "state/all_on";
const char *RStateAngle = "state/angle";
const char *RStateAnyOn = "state/any_on";
const char *RStateBattery = "state/battery";
const char *RStateBri = "state/bri";
const char *RStateButtonEvent = "state/buttonevent";
const char *RStateCarbonMonoxide = "state/carbonmonoxide";
const char *RStateColorMode = "state/colormode";
const char *RStateConsumption = "state/consumption";
const char *RStateCurrent = "state/current";
const char *RStateCt = "state/ct";
const char *RStateDark = "state/dark";
const char *RStateDaylight = "state/daylight";
const char *RStateEffect = "state/effect";
const char *RStateErrorCode = "state/errorcode";
const char *RStateEventDuration = "state/eventduration";
const char *RStateFire = "state/fire";
const char *RStateFlag = "state/flag";
const char *RStateLockState = "state/lockstate";
const char *RStateFloorTemperature = "state/floortemperature";
const char *RStateGesture = "state/gesture";
const char *RStateHeating = "state/heating";
const char *RStateHue = "state/hue";
const char *RStateHumidity = "state/humidity";
const char *RStateLastCheckin = "state/lastcheckin";
const char *RStateLastSet = "state/lastset";
const char *RStateLastUpdated = "state/lastupdated";
const char *RStateLift = "state/lift";
const char *RStateLightLevel = "state/lightlevel";
const char *RStateLowBattery = "state/lowbattery";
const char *RStateLocaltime = "state/localtime";
const char *RStateLux = "state/lux";
const char *RStateMountingModeActive = "state/mountingmodeactive";
const char *RStateOn = "state/on";
const char *RStateOpen = "state/open";
const char *RStateOrientationX = "state/orientation_x";
const char *RStateOrientationY = "state/orientation_y";
const char *RStateOrientationZ = "state/orientation_z";
const char *RStatePresence = "state/presence";
const char *RStatePressure = "state/pressure";
const char *RStatePower = "state/power";
const char *RStateReachable = "state/reachable";
const char *RStateSat = "state/sat";
const char *RStateSpectralX = "state/spectral_x";
const char *RStateSpectralY = "state/spectral_y";
const char *RStateSpectralZ = "state/spectral_z";
const char *RStateSpeed = "state/speed";
const char *RStateStatus = "state/status";
const char *RStateSunrise = "state/sunrise";
const char *RStateSunset = "state/sunset";
const char *RStateUtc = "state/utc";
const char *RStateTampered = "state/tampered";
const char *RStateTemperature = "state/temperature";
const char *RStateTest = "state/test";
const char *RStateTilt = "state/tilt";
const char *RStateTiltAngle = "state/tiltangle";
const char *RStateValve = "state/valve";
const char *RStateVibration = "state/vibration";
const char *RStateVibrationStrength = "state/vibrationstrength";
const char *RStateVoltage = "state/voltage";
const char *RStateWater = "state/water";
const char *RStateWindowOpen = "state/windowopen";
const char *RStateX = "state/x";
const char *RStateY = "state/y";

const QStringList RStateEffectValues({
    "none", "colorloop"
});
const QStringList RStateEffectValuesMueller({
    "none", "colorloop", "sunset", "party", "worklight", "campfire", "romance", "nightlight"
});

const char *RConfigAlert = "config/alert";
const char *RConfigLock = "config/lock";
const char *RConfigBattery = "config/battery";
const char *RConfigColorCapabilities = "config/colorcapabilities";
const char *RConfigConfigured = "config/configured";
const char *RConfigControlSequence = "config/controlsequence";
const char *RConfigCoolSetpoint = "config/coolsetpoint";
const char *RConfigCtMin = "config/ctmin";
const char *RConfigCtMax = "config/ctmax";
const char *RConfigCheckin = "config/checkin";
const char *RConfigDelay = "config/delay";
const char *RConfigDeviceMode = "config/devicemode";
const char *RConfigDisplayFlipped = "config/displayflipped";
const char *RConfigDuration = "config/duration";
const char *RConfigEnrolled = "config/enrolled";
const char *RConfigFanMode = "config/fanmode";
const char *RConfigGroup = "config/group";
const char *RConfigHeatSetpoint = "config/heatsetpoint";
const char *RConfigHostFlags = "config/hostflags";
const char *RConfigId = "config/id";
const char *RConfigInterfaceMode = "config/interfacemode";
const char *RConfigLastChangeAmount = "config/lastchange_amount";
const char *RConfigLastChangeSource = "config/lastchange_source";
const char *RConfigLastChangeTime = "config/lastchange_time";
const char *RConfigLat = "config/lat";
const char *RConfigLedIndication = "config/ledindication";
const char *RConfigLevelMin = "config/levelmin";
const char *RConfigLocalTime = "config/localtime";
const char *RConfigLocked = "config/locked";
const char *RConfigLong = "config/long";
const char *RConfigMode = "config/mode";
const char *RConfigMountingMode = "config/mountingmode";
const char *RConfigExternalTemperatureSensor = "config/externalsensortemp";
const char *RConfigExternalWindowOpen = "config/externalwindowopen";
const char *RConfigOffset = "config/offset";
const char *RConfigOn = "config/on";
const char *RConfigPending = "config/pending";
const char *RConfigPowerup = "config/powerup";
const char *RConfigPowerOnCt = "config/poweronct";
const char *RConfigPowerOnLevel = "config/poweronlevel";
const char *RConfigPulseConfiguration = "config/pulseconfiguration";
const char *RConfigPreset = "config/preset";
const char *RConfigMelody = "config/melody";
const char *RConfigVolume = "config/volume";
const char *RConfigTempThreshold = "config/temperaturethreshold";
const char *RConfigHumiThreshold = "config/humiditythreshold";
const char *RConfigReachable = "config/reachable";
const char *RConfigSchedule = "config/schedule";
const char *RConfigScheduleOn = "config/schedule_on";
const char *RConfigSensitivity = "config/sensitivity";
const char *RConfigSensitivityMax = "config/sensitivitymax";
const char *RConfigSetValve = "config/setvalve";
const char *RConfigSunriseOffset = "config/sunriseoffset";
const char *RConfigSunsetOffset = "config/sunsetoffset";
const char *RConfigSwingMode = "config/swingmode";
const char *RConfigTemperature = "config/temperature";
const char *RConfigTemperatureMeasurement = "config/temperaturemeasurement";
const char *RConfigTholdDark = "config/tholddark";
const char *RConfigTholdOffset = "config/tholdoffset";
const char *RConfigUrl = "config/url";
const char *RConfigUsertest = "config/usertest";
const char *RConfigWindowCoveringType = "config/windowcoveringtype";
const char *RConfigWindowOpen = "config/windowopen_set";
const char *RConfigUbisysJ1Mode = "config/ubisys_j1_mode";
const char *RConfigUbisysJ1WindowCoveringType = "config/ubisys_j1_windowcoveringtype";
const char *RConfigUbisysJ1ConfigurationAndStatus = "config/ubisys_j1_configurationandstatus";
const char *RConfigUbisysJ1InstalledOpenLimitLift = "config/ubisys_j1_installedopenlimitlift";
const char *RConfigUbisysJ1InstalledClosedLimitLift = "config/ubisys_j1_installedclosedlimitlift";
const char *RConfigUbisysJ1InstalledOpenLimitTilt = "config/ubisys_j1_installedopenlimittilt";
const char *RConfigUbisysJ1InstalledClosedLimitTilt = "config/ubisys_j1_installedclosedlimittilt";
const char *RConfigUbisysJ1TurnaroundGuardTime = "config/ubisys_j1_turnaroundguardtime";
const char *RConfigUbisysJ1LiftToTiltTransitionSteps = "config/ubisys_j1_lifttotilttransitionsteps";
const char *RConfigUbisysJ1TotalSteps = "config/ubisys_j1_totalsteps";
const char *RConfigUbisysJ1LiftToTiltTransitionSteps2 = "config/ubisys_j1_lifttotilttransitionsteps2";
const char *RConfigUbisysJ1TotalSteps2 = "config/ubisys_j1_totalsteps2";
const char *RConfigUbisysJ1AdditionalSteps = "config/ubisys_j1_additionalsteps";
const char *RConfigUbisysJ1InactivePowerThreshold = "config/ubisys_j1_inactivepowerthreshold";
const char *RConfigUbisysJ1StartupSteps = "config/ubisys_j1_startupsteps";

const QStringList RConfigDeviceModeValues({
    "singlerocker", "singlepushbutton", "dualrocker", "dualpushbutton"
});

const QStringList RConfigLastChangeSourceValues({
    "manual", "schedule", "zigbee"
});

static std::vector<const char*> rPrefixes;
static std::vector<ResourceItemDescriptor> rItemDescriptors;
static const QString rInvalidString; // is returned when string is asked but not available
const ResourceItemDescriptor rInvalidItemDescriptor(DataTypeUnknown, RInvalidSuffix);

<<<<<<< HEAD

=======
R_Stats rStats;
>>>>>>> f677870c

void initResourceDescriptors()
{
    rPrefixes.clear();
    rItemDescriptors.clear();

    // init resource lookup
    rItemDescriptors.emplace_back(ResourceItemDescriptor(DataTypeString, RAttrName));
    rItemDescriptors.emplace_back(ResourceItemDescriptor(DataTypeString, RAttrManufacturerName));
    rItemDescriptors.emplace_back(ResourceItemDescriptor(DataTypeString, RAttrModelId));
    rItemDescriptors.emplace_back(ResourceItemDescriptor(DataTypeString, RAttrType));
    rItemDescriptors.emplace_back(ResourceItemDescriptor(DataTypeString, RAttrClass));
    rItemDescriptors.emplace_back(ResourceItemDescriptor(DataTypeString, RAttrId));
    rItemDescriptors.emplace_back(ResourceItemDescriptor(DataTypeString, RAttrUniqueId));
    rItemDescriptors.emplace_back(ResourceItemDescriptor(DataTypeString, RAttrProductId));
    rItemDescriptors.emplace_back(ResourceItemDescriptor(DataTypeBool, RAttrSleeper));
    rItemDescriptors.emplace_back(ResourceItemDescriptor(DataTypeString, RAttrSwVersion));
    rItemDescriptors.emplace_back(ResourceItemDescriptor(DataTypeTime, RAttrLastAnnounced));
    rItemDescriptors.emplace_back(ResourceItemDescriptor(DataTypeTime, RAttrLastSeen));
    rItemDescriptors.emplace_back(ResourceItemDescriptor(DataTypeUInt64, RAttrExtAddress));
    rItemDescriptors.emplace_back(ResourceItemDescriptor(DataTypeUInt16, RAttrNwkAddress));
    rItemDescriptors.emplace_back(ResourceItemDescriptor(DataTypeUInt16, RAttrGroupAddress));

    rItemDescriptors.emplace_back(ResourceItemDescriptor(DataTypeString, RStateAirQuality));
    rItemDescriptors.emplace_back(ResourceItemDescriptor(DataTypeUInt16, RStateAirQualityPpb));
    rItemDescriptors.emplace_back(ResourceItemDescriptor(DataTypeBool, RStateAlarm));
    rItemDescriptors.emplace_back(ResourceItemDescriptor(DataTypeString, RStateAlert));
    rItemDescriptors.emplace_back(ResourceItemDescriptor(DataTypeString, RStateLockState));
    rItemDescriptors.emplace_back(ResourceItemDescriptor(DataTypeBool, RStateAllOn));
    rItemDescriptors.emplace_back(ResourceItemDescriptor(DataTypeUInt16, RStateAngle));
    rItemDescriptors.emplace_back(ResourceItemDescriptor(DataTypeBool, RStateAnyOn));
    rItemDescriptors.emplace_back(ResourceItemDescriptor(DataTypeUInt8, RStateBattery, 0, 100));
    rItemDescriptors.emplace_back(ResourceItemDescriptor(DataTypeUInt8, RStateBri));
    rItemDescriptors.emplace_back(ResourceItemDescriptor(DataTypeInt32, RStateButtonEvent));
    rItemDescriptors.emplace_back(ResourceItemDescriptor(DataTypeBool, RStateCarbonMonoxide));
    rItemDescriptors.emplace_back(ResourceItemDescriptor(DataTypeString, RStateColorMode));
    rItemDescriptors.emplace_back(ResourceItemDescriptor(DataTypeUInt64, RStateConsumption));
    rItemDescriptors.emplace_back(ResourceItemDescriptor(DataTypeUInt16, RStateCurrent));
    rItemDescriptors.emplace_back(ResourceItemDescriptor(DataTypeUInt16, RStateCt));
    rItemDescriptors.emplace_back(ResourceItemDescriptor(DataTypeBool, RStateDark));
    rItemDescriptors.emplace_back(ResourceItemDescriptor(DataTypeBool, RStateDaylight));
    rItemDescriptors.emplace_back(ResourceItemDescriptor(DataTypeString, RStateEffect));
    rItemDescriptors.emplace_back(ResourceItemDescriptor(DataTypeString, RStateErrorCode));
    rItemDescriptors.emplace_back(ResourceItemDescriptor(DataTypeUInt16, RStateEventDuration));
    rItemDescriptors.emplace_back(ResourceItemDescriptor(DataTypeBool, RStateFire));
    rItemDescriptors.emplace_back(ResourceItemDescriptor(DataTypeBool, RStateFlag));
    rItemDescriptors.emplace_back(ResourceItemDescriptor(DataTypeInt16, RStateFloorTemperature, -27315, 32767));
    rItemDescriptors.emplace_back(ResourceItemDescriptor(DataTypeInt32, RStateGesture));
    rItemDescriptors.emplace_back(ResourceItemDescriptor(DataTypeBool, RStateHeating));
    rItemDescriptors.emplace_back(ResourceItemDescriptor(DataTypeUInt16, RStateHue));
    rItemDescriptors.emplace_back(ResourceItemDescriptor(DataTypeUInt16, RStateHumidity, 0, 10000));
    rItemDescriptors.emplace_back(ResourceItemDescriptor(DataTypeTime, RStateLastCheckin));
    rItemDescriptors.emplace_back(ResourceItemDescriptor(DataTypeTime, RStateLastSet));
    rItemDescriptors.emplace_back(ResourceItemDescriptor(DataTypeTime, RStateLastUpdated));
    rItemDescriptors.emplace_back(ResourceItemDescriptor(DataTypeUInt8, RStateLift, 0, 100));
    rItemDescriptors.emplace_back(ResourceItemDescriptor(DataTypeUInt16, RStateLightLevel, 0, 0xfffe));
    rItemDescriptors.emplace_back(ResourceItemDescriptor(DataTypeTime, RStateLocaltime));
    rItemDescriptors.emplace_back(ResourceItemDescriptor(DataTypeBool, RStateLowBattery));
    rItemDescriptors.emplace_back(ResourceItemDescriptor(DataTypeUInt32, RStateLux));
    rItemDescriptors.emplace_back(ResourceItemDescriptor(DataTypeBool, RStateMountingModeActive));
    rItemDescriptors.emplace_back(ResourceItemDescriptor(DataTypeBool, RStateOn));
    rItemDescriptors.emplace_back(ResourceItemDescriptor(DataTypeBool, RStateOpen));
    rItemDescriptors.emplace_back(ResourceItemDescriptor(DataTypeInt16, RStateOrientationX));
    rItemDescriptors.emplace_back(ResourceItemDescriptor(DataTypeInt16, RStateOrientationY));
    rItemDescriptors.emplace_back(ResourceItemDescriptor(DataTypeInt16, RStateOrientationZ));
    rItemDescriptors.emplace_back(ResourceItemDescriptor(DataTypeBool, RStatePresence));
    rItemDescriptors.emplace_back(ResourceItemDescriptor(DataTypeInt16, RStatePressure, 0, 32767));
    rItemDescriptors.emplace_back(ResourceItemDescriptor(DataTypeInt16, RStatePower));
    rItemDescriptors.emplace_back(ResourceItemDescriptor(DataTypeBool, RStateReachable));
    rItemDescriptors.emplace_back(ResourceItemDescriptor(DataTypeUInt8, RStateSat));
    rItemDescriptors.emplace_back(ResourceItemDescriptor(DataTypeString, RActionScene));
    rItemDescriptors.emplace_back(ResourceItemDescriptor(DataTypeUInt16, RStateSpectralX));
    rItemDescriptors.emplace_back(ResourceItemDescriptor(DataTypeUInt16, RStateSpectralY));
    rItemDescriptors.emplace_back(ResourceItemDescriptor(DataTypeUInt16, RStateSpectralZ));
    rItemDescriptors.emplace_back(ResourceItemDescriptor(DataTypeUInt8, RStateSpeed, 0, 6));
    rItemDescriptors.emplace_back(ResourceItemDescriptor(DataTypeInt32, RStateStatus));
    rItemDescriptors.emplace_back(ResourceItemDescriptor(DataTypeTime, RStateSunrise));
    rItemDescriptors.emplace_back(ResourceItemDescriptor(DataTypeTime, RStateSunset));
    rItemDescriptors.emplace_back(ResourceItemDescriptor(DataTypeBool, RStateTampered));
    rItemDescriptors.emplace_back(ResourceItemDescriptor(DataTypeInt16, RStateTemperature, -27315, 32767));
    rItemDescriptors.emplace_back(ResourceItemDescriptor(DataTypeBool, RStateTest));
    rItemDescriptors.emplace_back(ResourceItemDescriptor(DataTypeUInt8, RStateTilt, 0, 100));
    rItemDescriptors.emplace_back(ResourceItemDescriptor(DataTypeUInt16, RStateTiltAngle));
    rItemDescriptors.emplace_back(ResourceItemDescriptor(DataTypeTime, RStateUtc));
    rItemDescriptors.emplace_back(ResourceItemDescriptor(DataTypeUInt8, RStateValve));
    rItemDescriptors.emplace_back(ResourceItemDescriptor(DataTypeBool, RStateVibration));
    rItemDescriptors.emplace_back(ResourceItemDescriptor(DataTypeUInt16, RStateVibrationStrength));
    rItemDescriptors.emplace_back(ResourceItemDescriptor(DataTypeUInt16, RStateVoltage));
    rItemDescriptors.emplace_back(ResourceItemDescriptor(DataTypeBool, RStateWater));
    rItemDescriptors.emplace_back(ResourceItemDescriptor(DataTypeString, RStateWindowOpen));
    rItemDescriptors.emplace_back(ResourceItemDescriptor(DataTypeUInt16, RStateX));
    rItemDescriptors.emplace_back(ResourceItemDescriptor(DataTypeUInt16, RStateY));

    rItemDescriptors.emplace_back(ResourceItemDescriptor(DataTypeString, RConfigAlert));
    rItemDescriptors.emplace_back(ResourceItemDescriptor(DataTypeBool, RConfigLock));
    rItemDescriptors.emplace_back(ResourceItemDescriptor(DataTypeUInt8, RConfigBattery, 0, 100));
    rItemDescriptors.emplace_back(ResourceItemDescriptor(DataTypeUInt16, RConfigColorCapabilities));
    rItemDescriptors.emplace_back(ResourceItemDescriptor(DataTypeUInt16, RConfigCtMin));
    rItemDescriptors.emplace_back(ResourceItemDescriptor(DataTypeUInt16, RConfigCtMax));
    rItemDescriptors.emplace_back(ResourceItemDescriptor(DataTypeUInt32, RConfigCheckin));
    rItemDescriptors.emplace_back(ResourceItemDescriptor(DataTypeBool, RConfigConfigured));
    rItemDescriptors.emplace_back(ResourceItemDescriptor(DataTypeUInt8, RConfigControlSequence));
    rItemDescriptors.emplace_back(ResourceItemDescriptor(DataTypeInt16, RConfigCoolSetpoint, 700, 3500));
    rItemDescriptors.emplace_back(ResourceItemDescriptor(DataTypeUInt16, RConfigDelay));
    rItemDescriptors.emplace_back(ResourceItemDescriptor(DataTypeString, RConfigDeviceMode));
    rItemDescriptors.emplace_back(ResourceItemDescriptor(DataTypeBool, RConfigDisplayFlipped));
    rItemDescriptors.emplace_back(ResourceItemDescriptor(DataTypeUInt16, RConfigDuration));
    rItemDescriptors.emplace_back(ResourceItemDescriptor(DataTypeUInt32, RConfigEnrolled));
    rItemDescriptors.emplace_back(ResourceItemDescriptor(DataTypeString, RConfigFanMode));
    rItemDescriptors.emplace_back(ResourceItemDescriptor(DataTypeString, RConfigGroup));
    rItemDescriptors.emplace_back(ResourceItemDescriptor(DataTypeInt16, RConfigHeatSetpoint, 500, 3200));
    rItemDescriptors.emplace_back(ResourceItemDescriptor(DataTypeUInt32, RConfigHostFlags));
    rItemDescriptors.emplace_back(ResourceItemDescriptor(DataTypeUInt32, RConfigId));
    rItemDescriptors.emplace_back(ResourceItemDescriptor(DataTypeUInt8, RConfigInterfaceMode));
    rItemDescriptors.emplace_back(ResourceItemDescriptor(DataTypeInt16, RConfigLastChangeAmount));
    rItemDescriptors.emplace_back(ResourceItemDescriptor(DataTypeUInt8, RConfigLastChangeSource));
    rItemDescriptors.emplace_back(ResourceItemDescriptor(DataTypeTime, RConfigLastChangeTime));
    rItemDescriptors.emplace_back(ResourceItemDescriptor(DataTypeString, RConfigLat));
    rItemDescriptors.emplace_back(ResourceItemDescriptor(DataTypeBool, RConfigLedIndication));
    rItemDescriptors.emplace_back(ResourceItemDescriptor(DataTypeTime, RConfigLocalTime));
    rItemDescriptors.emplace_back(ResourceItemDescriptor(DataTypeBool, RConfigLocked));
    rItemDescriptors.emplace_back(ResourceItemDescriptor(DataTypeBool, RConfigSetValve));
    rItemDescriptors.emplace_back(ResourceItemDescriptor(DataTypeString, RConfigLong));
    rItemDescriptors.emplace_back(ResourceItemDescriptor(DataTypeUInt8, RConfigLevelMin));
    rItemDescriptors.emplace_back(ResourceItemDescriptor(DataTypeString, RConfigMode));
    rItemDescriptors.emplace_back(ResourceItemDescriptor(DataTypeBool, RConfigMountingMode));
    rItemDescriptors.emplace_back(ResourceItemDescriptor(DataTypeInt16, RConfigOffset, INT16_MIN, INT16_MAX));
    rItemDescriptors.emplace_back(ResourceItemDescriptor(DataTypeBool, RConfigOn));
    rItemDescriptors.emplace_back(ResourceItemDescriptor(DataTypeUInt16, RConfigPending));
    rItemDescriptors.emplace_back(ResourceItemDescriptor(DataTypeUInt32, RConfigPowerup));
    rItemDescriptors.emplace_back(ResourceItemDescriptor(DataTypeUInt8, RConfigPowerOnLevel));
    rItemDescriptors.emplace_back(ResourceItemDescriptor(DataTypeUInt16, RConfigPowerOnCt));
    rItemDescriptors.emplace_back(ResourceItemDescriptor(DataTypeUInt16, RConfigPulseConfiguration));
    rItemDescriptors.emplace_back(ResourceItemDescriptor(DataTypeString, RConfigPreset));
    rItemDescriptors.emplace_back(ResourceItemDescriptor(DataTypeUInt8, RConfigMelody));
    rItemDescriptors.emplace_back(ResourceItemDescriptor(DataTypeUInt8, RConfigVolume));
    rItemDescriptors.emplace_back(ResourceItemDescriptor(DataTypeString, RConfigTempThreshold));
    rItemDescriptors.emplace_back(ResourceItemDescriptor(DataTypeString, RConfigHumiThreshold));
    rItemDescriptors.emplace_back(ResourceItemDescriptor(DataTypeBool, RConfigReachable));
    rItemDescriptors.emplace_back(ResourceItemDescriptor(DataTypeString, RConfigSchedule));
    rItemDescriptors.emplace_back(ResourceItemDescriptor(DataTypeBool, RConfigScheduleOn));
    rItemDescriptors.emplace_back(ResourceItemDescriptor(DataTypeUInt8, RConfigSensitivity));
    rItemDescriptors.emplace_back(ResourceItemDescriptor(DataTypeUInt8, RConfigSensitivityMax));
    rItemDescriptors.emplace_back(ResourceItemDescriptor(DataTypeInt8, RConfigSunriseOffset, -120, 120));
    rItemDescriptors.emplace_back(ResourceItemDescriptor(DataTypeInt8, RConfigSunsetOffset, -120, 120));
    rItemDescriptors.emplace_back(ResourceItemDescriptor(DataTypeString, RConfigSwingMode));
    rItemDescriptors.emplace_back(ResourceItemDescriptor(DataTypeInt16, RConfigTemperature, -27315, 32767));
    rItemDescriptors.emplace_back(ResourceItemDescriptor(DataTypeString, RConfigTemperatureMeasurement));
    rItemDescriptors.emplace_back(ResourceItemDescriptor(DataTypeUInt16, RConfigTholdDark, 0, 0xfffe));
    rItemDescriptors.emplace_back(ResourceItemDescriptor(DataTypeUInt16, RConfigTholdOffset, 1, 0xfffe));
    rItemDescriptors.emplace_back(ResourceItemDescriptor(DataTypeString, RConfigUrl));
    rItemDescriptors.emplace_back(ResourceItemDescriptor(DataTypeBool, RConfigUsertest));
    rItemDescriptors.emplace_back(ResourceItemDescriptor(DataTypeUInt8, RConfigWindowCoveringType));
    rItemDescriptors.emplace_back(ResourceItemDescriptor(DataTypeBool, RConfigWindowOpen));
    rItemDescriptors.emplace_back(ResourceItemDescriptor(DataTypeInt16, RConfigExternalTemperatureSensor));
    rItemDescriptors.emplace_back(ResourceItemDescriptor(DataTypeBool, RConfigExternalWindowOpen));
    rItemDescriptors.emplace_back(ResourceItemDescriptor(DataTypeUInt8, RConfigUbisysJ1Mode));
    rItemDescriptors.emplace_back(ResourceItemDescriptor(DataTypeUInt8, RConfigUbisysJ1WindowCoveringType));
    rItemDescriptors.emplace_back(ResourceItemDescriptor(DataTypeUInt8, RConfigUbisysJ1ConfigurationAndStatus));
    rItemDescriptors.emplace_back(ResourceItemDescriptor(DataTypeUInt16, RConfigUbisysJ1InstalledOpenLimitLift));
    rItemDescriptors.emplace_back(ResourceItemDescriptor(DataTypeUInt16, RConfigUbisysJ1InstalledClosedLimitLift));
    rItemDescriptors.emplace_back(ResourceItemDescriptor(DataTypeUInt16, RConfigUbisysJ1InstalledOpenLimitTilt));
    rItemDescriptors.emplace_back(ResourceItemDescriptor(DataTypeUInt16, RConfigUbisysJ1InstalledClosedLimitTilt));
    rItemDescriptors.emplace_back(ResourceItemDescriptor(DataTypeUInt8, RConfigUbisysJ1TurnaroundGuardTime));
    rItemDescriptors.emplace_back(ResourceItemDescriptor(DataTypeUInt16, RConfigUbisysJ1LiftToTiltTransitionSteps));
    rItemDescriptors.emplace_back(ResourceItemDescriptor(DataTypeUInt16, RConfigUbisysJ1TotalSteps));
    rItemDescriptors.emplace_back(ResourceItemDescriptor(DataTypeUInt16, RConfigUbisysJ1LiftToTiltTransitionSteps2));
    rItemDescriptors.emplace_back(ResourceItemDescriptor(DataTypeUInt16, RConfigUbisysJ1TotalSteps2));
    rItemDescriptors.emplace_back(ResourceItemDescriptor(DataTypeUInt8, RConfigUbisysJ1AdditionalSteps));
    rItemDescriptors.emplace_back(ResourceItemDescriptor(DataTypeUInt16, RConfigUbisysJ1InactivePowerThreshold));
    rItemDescriptors.emplace_back(ResourceItemDescriptor(DataTypeUInt16, RConfigUbisysJ1StartupSteps));
}

const char *getResourcePrefix(const QString &str)
{
    Q_UNUSED(str);
    return nullptr;
}

bool getResourceItemDescriptor(const QString &str, ResourceItemDescriptor &descr)
{
    std::vector<ResourceItemDescriptor>::const_iterator i = rItemDescriptors.begin();
    std::vector<ResourceItemDescriptor>::const_iterator end = rItemDescriptors.end();

    for (; i != end; ++i)
    {
        if (str.endsWith(QLatin1String(i->suffix)))
        {
            descr = *i;
            return true;
        }
    }

    return false;
}

/*! Clears \p flags in \p item which must be a numeric value item.
    The macro is used to print the flag defines as human readable.
 */
bool R_ClearFlags1(ResourceItem *item, qint64 flags, const char *strFlags)
{
    DBG_Assert(item);

    if (item)
    {
        const auto old = item->toNumber();
        if ((old & flags) != 0)
        {
            DBG_Printf(DBG_INFO_L2, "[INFO_L2] - Clear %s flags %s (0x%016llX) in 0x%016llX  --> 0x%016llX\n",
                       item->descriptor().suffix, strFlags, flags, item->toNumber(), old & ~flags);
            item->setValue(item->toNumber() & ~flags);
            return true;
        }
    }
    return false;
}

/*! Sets \p flags in \p item which must be a numeric value item.
    The macro is used to print the flag defines as human readable.
 */
bool R_SetFlags1(ResourceItem *item, qint64 flags, const char *strFlags)
{
    DBG_Assert(item);

    if (item)
    {
        const auto old = item->toNumber();
        if ((old & flags) != flags)
        {
            DBG_Printf(DBG_INFO_L2, "[INFO_L2] - Set %s flags %s (0x%016llX) in 0x%016llX --> 0x%016llX\n",
                       item->descriptor().suffix, strFlags, flags, item->toNumber(), old | flags);
            item->setValue(item->toNumber() | flags);
            return true;
        }
    }

    return false;
}

bool R_HasFlags(const ResourceItem *item, qint64 flags)
{
    DBG_Assert(item);

    if (item)
    {
        return (item->toNumber() & flags) == flags;
    }

    return false;
}

/*! Copy constructor. */
ResourceItem::ResourceItem(const ResourceItem &other)
{
    *this = other;
}

/*! Move constructor. */
ResourceItem::ResourceItem(ResourceItem &&other) noexcept
{
    *this = std::move(other);
}

/*! Destructor. */
ResourceItem::~ResourceItem() noexcept
{
    if (m_str)
    {
        delete m_str;
        m_str = nullptr;
    }
    m_rid = &rInvalidItemDescriptor;
}

/*! Returns true when a value has been set but not pushed upstream. */
bool ResourceItem::needPushSet() const
{
    return (m_flags & FlagNeedPushSet) > 0;
}

/*! Returns true when a value has been set and is different from previous
    but not pushed upstream.
 */
bool ResourceItem::needPushChange() const
{
    return (m_flags & FlagNeedPushChange) > 0;
}

/*! Clears set and changed push flags, called after value has been pushed to upstream. */
void ResourceItem::clearNeedPush()
{
    m_flags &= ~static_cast<quint16>(FlagNeedPushSet | FlagNeedPushChange);
}

bool ResourceItem::pushOnSet() const
{
    return (m_flags & FlagPushOnSet) > 0;
}

void ResourceItem::setPushOnSet(bool enable)
{
    if (enable)
    {
        m_flags |= static_cast<quint16>(FlagPushOnSet);
    }
    else
    {
        m_flags &= ~static_cast<quint16>(FlagPushOnSet);
    }
}

bool ResourceItem::pushOnChange() const
{
    return (m_flags & FlagPushOnChange) > 0;
}

void ResourceItem::setPushOnChange(bool enable)
{
    if (enable)
    {
        m_flags |= static_cast<quint16>(FlagPushOnChange);
    }
    else
    {
        m_flags &= ~static_cast<quint16>(FlagPushOnChange);
    }
}

bool ResourceItem::awake() const
{
    return (m_flags & FlagAwakeOnSet) > 0;
}

void ResourceItem::setAwake(bool awake)
{
    if (awake)
    {
        m_flags |= static_cast<quint16>(FlagAwakeOnSet);
    }
    else
    {
        m_flags &= ~static_cast<quint16>(FlagAwakeOnSet);
    }
}

/*! Copy assignment. */
ResourceItem &ResourceItem::operator=(const ResourceItem &other)
{
    // self assignment?
    if (this == &other)
    {
        return *this;
    }

    m_valueSource = other.m_valueSource;
    m_isPublic = other.m_isPublic;
    m_flags = other.m_flags;
    m_parseFunction = other.m_parseFunction;
    m_writeParameters = other.m_writeParameters;
    m_refreshInterval = other.m_refreshInterval;
    m_clusterId = other.m_clusterId;
    m_attributes = other.m_attributes;
    m_endpoint = other.m_endpoint;
    m_num = other.m_num;
    m_numPrev = other.m_numPrev;
    m_rid = other.m_rid;
    m_lastSet = other.m_lastSet;
    m_lastChanged = other.m_lastChanged;
    m_rulesInvolved = other.m_rulesInvolved;
    m_ddfItemHandle = other.m_ddfItemHandle;

    if (other.m_str)
    {
        if (m_str)
        {
            *m_str = *other.m_str;
        }
        else
        {
            m_str = new QString(*other.m_str);
        }
    }
    else if (m_str)
    {
        delete m_str;
        m_str = nullptr;
    }

    return *this;
}

/*! Move assignment. */
ResourceItem &ResourceItem::operator=(ResourceItem &&other) noexcept
{
    // self assignment?
    if (this == &other)
    {
        return *this;
    }

    m_valueSource = other.m_valueSource;
    m_isPublic = other.m_isPublic;
    m_flags = other.m_flags;
    m_num = other.m_num;
    m_numPrev = other.m_numPrev;
    m_rid = other.m_rid;
    m_lastSet = std::move(other.m_lastSet);
    m_lastChanged = std::move(other.m_lastChanged);
    m_rulesInvolved = std::move(other.m_rulesInvolved);
    m_clusterId = other.m_clusterId;
    m_attributes = std::move(other.m_attributes);
    m_endpoint = other.m_endpoint;
    m_parseFunction = other.m_parseFunction;
    m_writeParameters = std::move(other.m_writeParameters);
    m_refreshInterval = other.m_refreshInterval;
    m_ddfItemHandle = other.m_ddfItemHandle;
    other.m_rid = &rInvalidItemDescriptor;

    if (m_str)
    {
        delete m_str;
        m_str = nullptr;
    }

    if (other.m_str)
    {
        m_str = other.m_str;
        other.m_str = nullptr;
    }

    return *this;
}

/*! Initial main constructor to create a valid ResourceItem. */
ResourceItem::ResourceItem(const ResourceItemDescriptor &rid) :
    m_rid(&rid)
{
    if (m_rid->type == DataTypeString ||
        m_rid->type == DataTypeTime ||
        m_rid->type == DataTypeTimePattern)
    {
        m_str = new QString;
    }

    m_flags = FlagPushOnChange;
}

const QString &ResourceItem::toString() const
{
    rStats.toString++;

    if (m_rid->type == DataTypeString ||
        m_rid->type == DataTypeTimePattern)
    {
        if (m_str)
        {
            return *m_str;
        }
    }
    else if (m_rid->type == DataTypeTime)
    {
        if (m_num > 0)
        {
            QDateTime dt;

            // default: local time in sec resolution
            QString format = QLatin1String("yyyy-MM-ddTHH:mm:ss");

            if (m_rid->suffix == RStateLastUpdated || m_rid->suffix == RStateLastCheckin)
            {
                // UTC in msec resolution
                format = QLatin1String("yyyy-MM-ddTHH:mm:ss.zzz"); // TODO add Z
                dt.setOffsetFromUtc(0);
            }
            else if (m_rid->suffix == RAttrLastAnnounced || m_rid->suffix == RStateLastSet || m_rid->suffix == RStateUtc || m_rid->suffix == RConfigLastChangeTime)
            {
                // UTC in sec resolution
                format = QLatin1String("yyyy-MM-ddTHH:mm:ssZ");
                dt.setOffsetFromUtc(0);
            }
            else if (m_rid->suffix == RAttrLastSeen)
            {
                // UTC in min resolution
                format = QLatin1String("yyyy-MM-ddTHH:mmZ");
                dt.setOffsetFromUtc(0);
            }
            else if (m_rid->suffix == RStateSunrise || m_rid->suffix == RStateSunset)
            {
                // UTC in sec resulution
                format = QLatin1String("yyyy-MM-ddTHH:mm:ss"); // TODO add Z
                dt.setOffsetFromUtc(0);
            }

            dt.setMSecsSinceEpoch(m_num);
            *m_str = dt.toString(format);
            return *m_str;
        }
    }

    return rInvalidString;
}

qint64 ResourceItem::toNumber() const
{
    rStats.toNumber++;
    return m_num;
}

qint64 ResourceItem::toNumberPrevious() const
{
    return m_numPrev;
}

bool ResourceItem::toBool() const
{
    return m_num != 0;
}

bool ResourceItem::setValue(const QString &val, ValueSource source)
{
    if (m_str)
    {
        if (m_rid->type == DataTypeTime)
        {
            return setValue(QVariant(val), source);
        }

        m_valueSource = source;
        m_lastSet = QDateTime::currentDateTime();
        m_flags |= FlagNeedPushSet;
        if (*m_str != val)
        {
            *m_str = val;
            m_lastChanged = m_lastSet;
            m_flags |= FlagNeedPushChange;
        }
        return true;
    }

    return false;
}

bool ResourceItem::setValue(qint64 val, ValueSource source)
{
    if (m_rid->validMin != 0 || m_rid->validMax != 0)
    {
        // range check
        if (val < m_rid->validMin || val > m_rid->validMax)
        {
            return false;
        }
    }

    m_lastSet = QDateTime::currentDateTime();
    m_numPrev = m_num;
    m_valueSource = source;
    m_flags |= FlagNeedPushSet;

    if (m_num != val)
    {
        m_num = val;
        m_lastChanged = m_lastSet;
        m_flags |= FlagNeedPushChange;
    }

    return true;
}

bool ResourceItem::setValue(const QVariant &val, ValueSource source)
{
    if (!val.isValid())
    {
        m_lastSet = QDateTime();
        m_lastChanged = m_lastSet;
        m_valueSource = SourceUnknown;
        return true;
    }

    const auto now = QDateTime::currentDateTime();
    m_valueSource = source;


    if (m_rid->type == DataTypeString ||
        m_rid->type == DataTypeTimePattern)
    {
        // TODO validate time pattern
        if (m_str)
        {
            m_lastSet = now;
            m_flags |= FlagNeedPushSet;
            if (*m_str != val.toString().trimmed())
            {
                *m_str = val.toString().trimmed();
                m_lastChanged = m_lastSet;
                m_flags |= FlagNeedPushChange;
            }
            return true;
        }
    }
    else if (m_rid->type == DataTypeBool)
    {
        m_lastSet = now;
        m_numPrev = m_num;
        m_flags |= FlagNeedPushSet;

        if (m_num != val.toBool())
        {
            m_num = val.toBool();
            m_lastChanged = m_lastSet;
            m_flags |= FlagNeedPushChange;
        }
        return true;
    }
    else if (m_rid->type == DataTypeTime)
    {
        if (val.type() == QVariant::String)
        {
            const auto str = val.toString();
            auto fmt = str.contains('.') ? QLatin1String("yyyy-MM-ddTHH:mm:ss.zzz")
                                         : QLatin1String("yyyy-MM-ddTHH:mm:ss");
            auto dt = QDateTime::fromString(str, fmt);
            dt.setTimeSpec(Qt::UTC);

            if (dt.isValid())
            {
                m_lastSet = now;
                m_numPrev = m_num;
                m_flags |= FlagNeedPushSet;

                if (m_num != dt.toMSecsSinceEpoch())
                {
                    m_num = dt.toMSecsSinceEpoch();
                    m_lastChanged = m_lastSet;
                    m_flags |= FlagNeedPushChange;
                }
                return true;
            }
        }
        else if (val.type() == QVariant::DateTime)
        {
            m_lastSet = now;
            m_numPrev = m_num;
            m_flags |= FlagNeedPushSet;

            if (m_num != val.toDateTime().toMSecsSinceEpoch())
            {
                m_num = val.toDateTime().toMSecsSinceEpoch();
                m_lastChanged = m_lastSet;
                m_flags |= FlagNeedPushChange;
            }
            return true;
        }
    }
    else
    {
        if (m_rid->type == DataTypeReal)
        {
            DBG_Printf(DBG_ERROR, "todo handle DataTypeReal in %s", __FUNCTION__);
        }

        bool ok = false;
        const int n = val.toInt(&ok);

        if (ok)
        {
            if (m_rid->validMin == 0 && m_rid->validMax == 0)
            { /* no range check */ }
            else if (n >= m_rid->validMin && n <= m_rid->validMax)
            {   /* range check: ok*/ }
            else {
                m_valueSource = SourceUnknown;
                return false;
            }

            m_lastSet = now;
            m_numPrev = m_num;
            m_flags |= FlagNeedPushSet;

            if (m_num != n)
            {
                m_num = n;
                m_lastChanged = m_lastSet;
                m_flags |= FlagNeedPushChange;
            }
            return true;
        }
    }

    m_valueSource = SourceUnknown;
    return false;
}

const ResourceItemDescriptor &ResourceItem::descriptor() const
{
    Q_ASSERT(m_rid);
    return *m_rid;
}

const QDateTime &ResourceItem::lastSet() const
{
    return m_lastSet;
}

const QDateTime &ResourceItem::lastChanged() const
{
    return m_lastChanged;
}

void ResourceItem::setTimeStamps(const QDateTime &t)
{
    m_lastSet = t;
    m_lastChanged = t;
}

QVariant ResourceItem::toVariant() const
{
    if (!m_lastSet.isValid())
    {
        return QVariant();
    }

    if (m_rid->type == DataTypeString ||
        m_rid->type == DataTypeTimePattern)
    {
        if (m_str)
        {
            return *m_str;
        }
        return QString();
    }
    else if (m_rid->type == DataTypeBool)
    {
        return (bool)m_num;
    }
    else if (m_rid->type == DataTypeTime)
    {
        return toString();
    }
    else
    {
       return (double)m_num;
    }

    return QVariant();
}

int ResourceItem::refreshInterval() const
{
    return m_refreshInterval;
}

void ResourceItem::setRefreshInterval(int interval)
{
    m_refreshInterval = interval;
}

void ResourceItem::setZclProperties(quint16 clusterId, const std::vector<quint16> &attributes, quint8 endpoint)
{
    m_clusterId = clusterId;
    m_attributes = attributes;
    m_endpoint = endpoint;
}

/*! Marks the resource item as involved in a rule. */
void ResourceItem::inRule(int ruleHandle)
{
    for (int handle : m_rulesInvolved)
    {
        if (handle == ruleHandle)
        {
            return;
        }
    }

    m_rulesInvolved.push_back(ruleHandle);
}

/*! Returns the rules handles in which the resource item is involved. */
const std::vector<int> &ResourceItem::rulesInvolved() const
{
    return m_rulesInvolved;
}

/*! Returns true if the item should be available in the public api. */
bool ResourceItem::isPublic() const
{
    return m_isPublic;
}

/*! Sets an item should be available in the public api. */
void ResourceItem::setIsPublic(bool isPublic)
{
    m_isPublic = isPublic;
}

void ResourceItem::setWriteParameters(const QVariant &params)
{
    m_writeParameters = params;
}

/*! Initial main constructor. */
Resource::Resource(const char *prefix) :
    m_prefix(prefix)
{
    Q_ASSERT(prefix == RSensors || prefix == RLights || prefix == RGroups || prefix == RConfig || prefix == RDevices);
}

/*! Copy constructor. */
Resource::Resource(const Resource &other) :
    lastStatePush(other.lastStatePush),
    lastAttrPush(other.lastAttrPush),
    m_prefix(other.m_prefix),
    m_parent(other.m_parent),
    m_rItems(other.m_rItems)
{
}

/*! Move constructor. */
Resource::Resource(Resource &&other) noexcept
{
    *this = std::move(other);
}

/*! Copy assignment. */
Resource &Resource::operator=(const Resource &other)
{
    if (this != &other)
    {
        lastStatePush = other.lastStatePush;
        lastAttrPush = other.lastAttrPush;
        m_prefix = other.m_prefix;
        m_parent = other.m_parent;
        m_rItems = other.m_rItems;
    }
    return *this;
}

/*! Move assignment. */
Resource &Resource::operator=(Resource &&other) noexcept
{
    if (this != &other)
    {
        lastStatePush = std::move(other.lastStatePush);
        lastAttrPush = std::move(other.lastAttrPush);
        m_prefix = other.m_prefix;
        m_parent = other.m_parent;
        m_rItems = std::move(other.m_rItems);
    }
    return *this;
}

const char *Resource::prefix() const
{
    Q_ASSERT(m_prefix);
    return m_prefix;
}

ResourceItem *Resource::addItem(ApiDataType type, const char *suffix)
{
    ResourceItem *it = item(suffix);
    if (!it) // prevent double insertion
    {
        std::vector<ResourceItemDescriptor>::const_iterator i = rItemDescriptors.begin();
        std::vector<ResourceItemDescriptor>::const_iterator end = rItemDescriptors.end();

        for (; i != end; ++i)
        {
            if (i->suffix == suffix && i->type == type)
            {
                m_rItems.emplace_back(*i);
                return &m_rItems.back();
            }
        }

        DBG_Assert(0);
        DBG_Printf(DBG_ERROR, "unknown datatype:suffix +  %d: %s\n", type, suffix);
    }

    return it;
}

void Resource::removeItem(const char *suffix)
{
    auto i = m_rItems.begin();
    const auto end = m_rItems.end();

    for (; i != end; ++i)
    {
        if (i->descriptor().suffix != suffix)
        {
            continue;
        }

        *i = std::move(m_rItems.back());
        m_rItems.pop_back();
        break;
    }
}

ResourceItem *Resource::item(const char *suffix)
{
    rStats.item++;

    for (size_t i = 0; i < m_rItems.size(); i++)
    {
        if (m_rItems[i].descriptor().suffix == suffix)
        {
            return &m_rItems[i];
        }
    }

    return nullptr;
}

const ResourceItem *Resource::item(const char *suffix) const
{
    rStats.item++;

    for (size_t i = 0; i < m_rItems.size(); i++)
    {
        if (m_rItems[i].descriptor().suffix == suffix)
        {
            return &m_rItems[i];
        }
    }

    return nullptr;
}

bool Resource::toBool(const char *suffix) const
{
    const ResourceItem *i = item(suffix);
    if (i)
    {
        return i->toBool();
    }
    return false;
}

qint64 Resource::toNumber(const char *suffix) const
{
    const ResourceItem *i = item(suffix);
    if (i)
    {
        return i->toNumber();
    }
    return 0;
}

const QString &Resource::toString(const char *suffix) const
{
    const ResourceItem *i = item(suffix);
    if (i)
    {
        return i->toString();
    }
    return rInvalidString;
}

QVariant Resource::toVariant(const char *suffix) const
{
    const ResourceItem *i = item(suffix);
    if (i)
    {
        return i->toVariant();
    }
    return QVariant();
}

int Resource::itemCount() const
{
    return m_rItems.size();
}

ResourceItem *Resource::itemForIndex(size_t idx)
{
    if (idx < m_rItems.size())
    {
        return &m_rItems[idx];
    }
    return nullptr;
}

const ResourceItem *Resource::itemForIndex(size_t idx) const
{
    if (idx < m_rItems.size())
    {
        return &m_rItems[idx];
    }
    return nullptr;
}

/*! Adds \p stateChange to a Resource.

    If an equal StateChange already exists it will be replaced.
    TODO move out of Resource, it shouldn't depend on it.
 */
void Resource::addStateChange(const StateChange &stateChange)
{
    auto i = std::find(m_stateChanges.begin(), m_stateChanges.end(), stateChange);

    if (i != m_stateChanges.end())
    {
        *i = stateChange;
    }
    else
    {
        m_stateChanges.push_back(stateChange);
    }
}

/*! Removes all StateChange items having state StateFailed or StateFinished.

    TODO move out of Resource, it shouldn't depend on it.
 */
void Resource::cleanupStateChanges()
{
    while (!m_stateChanges.empty())
    {
        const auto i = std::find_if(m_stateChanges.begin(), m_stateChanges.end(), [](const StateChange &x)
        {
            return x.state() == StateChange::StateFailed || x.state() == StateChange::StateFinished;
        });

        if (i != m_stateChanges.end())
        {
            if (i->state() == StateChange::StateFinished)
            {
                DBG_Printf(DBG_INFO, "SC state change finished: %s\n", qPrintable(item(RAttrUniqueId)->toString()));
            }
            else if (i->state() == StateChange::StateFailed)
            {
                DBG_Printf(DBG_INFO, "SC state change failed: %s\n", qPrintable(item(RAttrUniqueId)->toString()));
            }

            m_stateChanges.erase(i);
        }
        else
        {
            break;
        }
    }
}<|MERGE_RESOLUTION|>--- conflicted
+++ resolved
@@ -233,11 +233,7 @@
 static const QString rInvalidString; // is returned when string is asked but not available
 const ResourceItemDescriptor rInvalidItemDescriptor(DataTypeUnknown, RInvalidSuffix);
 
-<<<<<<< HEAD
-
-=======
 R_Stats rStats;
->>>>>>> f677870c
 
 void initResourceDescriptors()
 {
