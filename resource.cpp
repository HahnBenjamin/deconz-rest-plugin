--- conflicted
+++ resolved
@@ -471,14 +471,8 @@
     // --------------------
     // Tuya_THD : thermostat device using Tuya cluster
     // Tuya_COVD : covering device using Tuya cluster
-<<<<<<< HEAD
     // Tuya_RPT : Repeater
     
-    
-=======
-
-
->>>>>>> 519e5695
     // Tuya Thermostat / TRV
     {"_TYST11_zuhszj9s", "uhszj9s", "HiHome", "Tuya_THD WZB-TRVL TRV"},
     {"_TYST11_KGbxAXL2", "GbxAXL2", "Saswell", "Tuya_THD SEA801-ZIGBEE TRV"},
@@ -514,17 +508,12 @@
     {"_TZ3000_xzqbrqk1", "TS130F", "Lonsonho", "Zigbee curtain switch"}, // https://github.com/dresden-elektronik/deconz-rest-plugin/issues/3757#issuecomment-776201454
     {"_TZ3000_ltiqubue", "TS130F", "Tuya", "Zigbee curtain switch"},
     {"_TZ3000_vd43bbfq", "TS130F", "Tuya", "QS-Zigbee-C01 Module"}, // Curtain module QS-Zigbee-C01
-<<<<<<< HEAD
-    
-    {"_TZ3000_m0vaazab", "TS0207", "Tuya", "Tuya_RPT Repeater"},
-    
-=======
 
     // Other
     {"_TYST11_d0yu2xgi", "0yu2xgi", "NEO/Tuya", "NAS-AB02B0 Siren"},
     {"_TZE200_d0yu2xgi", "TS0601", "NEO/Tuya", "NAS-AB02B0 Siren"},
-
->>>>>>> 519e5695
+    {"_TZ3000_m0vaazab", "TS0207", "Tuya", "Tuya_RPT Repeater"},
+
     {nullptr, nullptr, nullptr, nullptr}
 };
 
