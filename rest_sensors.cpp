--- conflicted
+++ resolved
@@ -1083,14 +1083,14 @@
                         hostFlags &= ~0x04; // clear `boost` flag
                         hostFlags |=  0x10; // set `disable off` flag
 
-                        // Older models of the Eurotroninc Spirit updated the heat set point via the manufacturer custom attribute 0x4003. 
+                        // Older models of the Eurotroninc Spirit updated the heat set point via the manufacturer custom attribute 0x4003.
                         // For newer models it is not possible to write to this attribute.
                         // Newer models must use the standard Occupied Heating Setpoint value (0x0012) using a default (or none) manufacturer.
                         // See GitHub issue #1098
-                        bool success = sensor->swVersion().toInt() < 22190930 ? 
+                        bool success = sensor->swVersion().toInt() < 22190930 ?
                             addTaskThermostatReadWriteAttribute(task, deCONZ::ZclWriteAttributesId, VENDOR_JENNIC, 0x4003, deCONZ::Zcl16BitInt, heatsetpoint) :
                             addTaskThermostatReadWriteAttribute(task, deCONZ::ZclWriteAttributesId, VENDOR_NONE, 0x0012, deCONZ::Zcl16BitInt, heatsetpoint);
-                
+
                         if (success)
                         {
                             updated = true;
@@ -1260,14 +1260,10 @@
                     else if (sensor->modelId().startsWith(QLatin1String("SLR2")) ||   // Hive
                              sensor->modelId() == QLatin1String("SLR1b") ||           // Hive
                              sensor->modelId().startsWith(QLatin1String("TH112")) ||  // Sinope
-<<<<<<< HEAD
-                             sensor->modelId().startsWith(QLatin1String("Zen-01")) || // Zen
-                             sensor->modelId().startsWith(QLatin1String("SORB")))     // Stelpro Orleans Fan
-=======
                              sensor->modelId().startsWith(QLatin1String("902010/32")) ||  // Bitron
                              sensor->modelId().startsWith(QLatin1String("Zen-01")) || // Zen
+                             sensor->modelId().startsWith(QLatin1String("SORB"))) ||  // Stelpro Orleans Fan
                              sensor->modelId().startsWith(QLatin1String("Super TR"))) // ELKO
->>>>>>> f1740c4a
                     {
 
                         QString modeSet = map[pi.key()].toString();
