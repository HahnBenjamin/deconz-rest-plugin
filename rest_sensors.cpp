--- conflicted
+++ resolved
@@ -1321,15 +1321,9 @@
                              R_GetProductId(sensor) == QLatin1String("Tuya_THD MOES TRV") ||
                              R_GetProductId(sensor) == QLatin1String("Tuya_THD SEA801-ZIGBEE TRV"))
                     {
-<<<<<<< HEAD
                         heatsetpoint = heatsetpoint / 10;
                         QByteArray data = QByteArray("\x00\x00", 2);
-
-=======
-                        QByteArray data = QByteArray("\x00\x00",2);
->>>>>>> c8b797b5
                         qint8 dp = DP_IDENTIFIER_THERMOSTAT_HEATSETPOINT;
-                        heatsetpoint = heatsetpoint / 10;
 
                         if (R_GetProductId(sensor) == QLatin1String("Tuya_THD WZB-TRVL TRV") ||
                             R_GetProductId(sensor) == QLatin1String("Tuya_THD Smart radiator TRV") ||
