/*
 * Copyright (c) 2013-2019 dresden elektronik ingenieurtechnik gmbh.
 * All rights reserved.
 *
 * The software in this package is published under the terms of the BSD
 * style license a copy of which has been included with this distribution in
 * the LICENSE.txt file.
 *
 */

#include <QString>
#include <QTextCodec>
#include <QTcpSocket>
#include <QUrlQuery>
#include <QVariantMap>
#include <QtCore/qmath.h>
#include "de_web_plugin.h"
#include "de_web_plugin_private.h"
#include "json.h"
#include "product_match.h"
#include "fan_control.h"
#include "simple_metering.h"
#include "thermostat.h"
#include "thermostat_ui_configuration.h"
#include "utils/utils.h"

/*! Sensors REST API broker.
    \param req - request data
    \param rsp - response data
    \return REQ_READY_SEND
            REQ_NOT_HANDLED
 */
int DeRestPluginPrivate::handleSensorsApi(const ApiRequest &req, ApiResponse &rsp)
{
    if (req.path[2] != QLatin1String("sensors"))
    {
        return REQ_NOT_HANDLED;
    }

    // GET /api/<apikey>/sensors
    if ((req.path.size() == 3) && (req.hdr.method() == QLatin1String("GET")))
    {
        return getAllSensors(req, rsp);
    }
    // GET /api/<apikey>/sensors/new
    else if ((req.path.size() == 4) && (req.hdr.method() == QLatin1String("GET")) && (req.path[3] == QLatin1String("new")))
    {
        return getNewSensors(req, rsp);
    }
    // GET /api/<apikey>/sensors/<id>
    else if ((req.path.size() == 4) && (req.hdr.method() == QLatin1String("GET")))
    {
        return getSensor(req, rsp);
    }
    // GET /api/<apikey>/sensors/<id>/data?maxrecords=<maxrecords>&fromtime=<ISO 8601>
    else if ((req.path.size() == 5) && (req.hdr.method() == QLatin1String("GET")) && (req.path[4] == QLatin1String("data")))
    {
        return getSensorData(req, rsp);
    }
    // POST /api/<apikey>/sensors
    else if ((req.path.size() == 3) && (req.hdr.method() == QLatin1String("POST")))
    {
        bool ok;
        QVariant var = Json::parse(req.content, ok);
        QVariantMap map = var.toMap();

        if (map.isEmpty())
        {
            return searchNewSensors(req, rsp);
        }
        else
        {
            return createSensor(req, rsp);
        }
    }
    // PUT, PATCH /api/<apikey>/sensors/<id>
    else if ((req.path.size() == 4) && (req.hdr.method() == QLatin1String("PUT") || req.hdr.method() == QLatin1String("PATCH")))
    {
        return updateSensor(req, rsp);
    }
    // DELETE /api/<apikey>/sensors/<id>
    else if ((req.path.size() == 4) && (req.hdr.method() == QLatin1String("DELETE")))
    {
        return deleteSensor(req, rsp);
    }
    // PUT, PATCH /api/<apikey>/sensors/<id>/config
    else if ((req.path.size() == 5) && (req.hdr.method() == QLatin1String("PUT") || req.hdr.method() == QLatin1String("PATCH")) && (req.path[4] == QLatin1String("config")))
    {
        return changeSensorConfig(req, rsp);
    }
    // PUT, PATCH /api/<apikey>/sensors/<id>/state
    else if ((req.path.size() == 5) && (req.hdr.method() == QLatin1String("PUT") || req.hdr.method() == QLatin1String("PATCH")) && (req.path[4] == QLatin1String("state")))
    {
        return changeSensorState(req, rsp);
    }
    // POST, DELETE /api/<apikey>/sensors/<id>/config/schedule/Wbbb
    else if ((req.path.size() == 7) && (req.hdr.method() == QLatin1String("POST") || req.hdr.method() == QLatin1String("DELETE")) && (req.path[4] == QLatin1String("config")) && (req.path[5] == QLatin1String("schedule")))
    {
        return changeThermostatSchedule(req, rsp);
    }

    return REQ_NOT_HANDLED;
}

/*! GET /api/<apikey>/sensors
    \return REQ_READY_SEND
            REQ_NOT_HANDLED
 */
int DeRestPluginPrivate::getAllSensors(const ApiRequest &req, ApiResponse &rsp)
{
    Q_UNUSED(req);
    rsp.httpStatus = HttpStatusOk;

    // handle ETag
    if (req.hdr.hasKey(QLatin1String("If-None-Match")))
    {
        QString etag = req.hdr.value(QLatin1String("If-None-Match"));

        if (gwSensorsEtag == etag)
        {
            rsp.httpStatus = HttpStatusNotModified;
            rsp.etag = etag;
            return REQ_READY_SEND;
        }
    }

    std::vector<Sensor>::iterator i = sensors.begin();
    std::vector<Sensor>::iterator end = sensors.end();

    for (; i != end; ++i)
    {
        // ignore deleted sensors
        if (i->deletedState() == Sensor::StateDeleted)
        {
            continue;
        }

        // ignore sensors without attached node
        if (i->modelId().startsWith(QLatin1String("FLS-NB")) && !i->node())
        {
            continue;
        }

        if (i->modelId().isEmpty())
        {
            continue;
        }

        QVariantMap map;
        if (sensorToMap(&*i, map, req))
        {
            rsp.map[i->id()] = map;
        }
    }

    if (rsp.map.isEmpty())
    {
        rsp.str = QLatin1String("{}"); // return empty object
    }

    rsp.etag = gwSensorsEtag;

    return REQ_READY_SEND;
}

/*! GET /api/<apikey>/sensors/<id>
    \return REQ_READY_SEND
            REQ_NOT_HANDLED
 */
int DeRestPluginPrivate::getSensor(const ApiRequest &req, ApiResponse &rsp)
{
    DBG_Assert(req.path.size() == 4);

    if (req.path.size() != 4)
    {
        return REQ_NOT_HANDLED;
    }

    const QString &id = req.path[3];

    Sensor *sensor = id.length() < MIN_UNIQUEID_LENGTH ? getSensorNodeForId(id) : getSensorNodeForUniqueId(id);

    if (!sensor || (sensor->deletedState() == Sensor::StateDeleted))
    {
        rsp.list.append(errorToMap(ERR_RESOURCE_NOT_AVAILABLE, QString("/sensors/%1").arg(id), QString("resource, /sensors/%1, not available").arg(id)));
        rsp.httpStatus = HttpStatusNotFound;
        return REQ_READY_SEND;
    }

    // handle ETag
    if (req.hdr.hasKey(QLatin1String("If-None-Match")))
    {
        QString etag = req.hdr.value(QLatin1String("If-None-Match"));

        if (sensor->etag == etag)
        {
            rsp.httpStatus = HttpStatusNotModified;
            rsp.etag = etag;
            return REQ_READY_SEND;
        }
    }

    sensorToMap(sensor, rsp.map, req);
    rsp.httpStatus = HttpStatusOk;
    rsp.etag = sensor->etag;

    return REQ_READY_SEND;
}

/*! GET /api/<apikey>/sensors/<id>/data?maxrecords=<maxrecords>&fromtime=<ISO 8601>
    \return REQ_READY_SEND
            REQ_NOT_HANDLED
 */
int DeRestPluginPrivate::getSensorData(const ApiRequest &req, ApiResponse &rsp)
{
    DBG_Assert(req.path.size() == 5);

    if (req.path.size() != 5)
    {
        return REQ_NOT_HANDLED;
    }

    QString id = req.path[3];
    Sensor *sensor = id.length() < MIN_UNIQUEID_LENGTH ? getSensorNodeForId(id) : getSensorNodeForUniqueId(id);

    if (!sensor || (sensor->deletedState() == Sensor::StateDeleted))
    {
        rsp.list.append(errorToMap(ERR_RESOURCE_NOT_AVAILABLE, QString("/sensors/%1/").arg(id), QString("resource, /sensors/%1/, not available").arg(id)));
        rsp.httpStatus = HttpStatusNotFound;
        return REQ_READY_SEND;
    }

    bool ok;
    QUrl url(req.hdr.url());
    QUrlQuery query(url);

    const int maxRecords = query.queryItemValue(QLatin1String("maxrecords")).toInt(&ok);
    if (!ok || maxRecords <= 0)
    {
        rsp.list.append(errorToMap(ERR_INVALID_VALUE, QLatin1String("/maxrecords"), QString("invalid value, %1, for parameter, maxrecords").arg(query.queryItemValue("maxrecords"))));
        rsp.httpStatus = HttpStatusNotFound;
        return REQ_READY_SEND;
    }

    QString t = query.queryItemValue(QLatin1String("fromtime"));
    QDateTime dt = QDateTime::fromString(t, QLatin1String("yyyy-MM-ddTHH:mm:ss"));
    if (!dt.isValid())
    {
        rsp.list.append(errorToMap(ERR_INVALID_VALUE, QLatin1String("/fromtime"), QString("invalid value, %1, for parameter, fromtime").arg(query.queryItemValue("fromtime"))));
        rsp.httpStatus = HttpStatusNotFound;
        return REQ_READY_SEND;
    }

    const qint64 fromTime = dt.toMSecsSinceEpoch() / 1000;

    openDb();
    loadSensorDataFromDb(sensor, rsp.list, fromTime, maxRecords);
    closeDb();

    if (rsp.list.isEmpty())
    {
        rsp.str = QLatin1String("[]"); // return empty list
    }

    rsp.httpStatus = HttpStatusOk;

    return REQ_READY_SEND;
}

/*! POST /api/<apikey>/sensors
    \return REQ_READY_SEND
            REQ_NOT_HANDLED
 */
int DeRestPluginPrivate::createSensor(const ApiRequest &req, ApiResponse &rsp)
{
    rsp.httpStatus = HttpStatusOk;

    bool ok;
    QVariant var = Json::parse(req.content, ok);
    const QVariantMap map = var.toMap();
    const QString type = map[QLatin1String("type")].toString();
    Sensor sensor;

    if (!ok)
    {
        rsp.list.append(errorToMap(ERR_INVALID_JSON, QLatin1String("/sensors"), QLatin1String("body contains invalid JSON")));
        rsp.httpStatus = HttpStatusBadRequest;
        return REQ_READY_SEND;
    }

    userActivity();

    if (sensors.size() >= MAX_SENSORS)
    {
        rsp.list.append(errorToMap(ERR_SENSOR_LIST_FULL, QLatin1String("/sensors/"), QString("The Sensor List has reached its maximum capacity of %1 sensors").arg(MAX_SENSORS)));
        rsp.httpStatus = HttpStatusBadRequest;
        return REQ_READY_SEND;
    }

    //check required parameter
    if (!map.contains(QLatin1String("name")) || !map.contains(QLatin1String("modelid")) || !map.contains(QLatin1String("swversion")) || !map.contains(QLatin1String("type")) || !map.contains(QLatin1String("uniqueid")) || !map.contains(QLatin1String("manufacturername")))
    {
        rsp.list.append(errorToMap(ERR_MISSING_PARAMETER, QLatin1String("/sensors"), QLatin1String("invalid/missing parameters in body")));
        rsp.httpStatus = HttpStatusBadRequest;
        return REQ_READY_SEND;
    }

    //check invalid parameter
    const QStringList allowedAttributes = { "name", "modelid", "swversion", "type", "uniqueid", "manufacturername", "state", "config", "recycle" };

    for (const QString &attr : map.keys())
    {
        if (!allowedAttributes.contains(attr))
        {
            rsp.list.append(errorToMap(ERR_PARAMETER_NOT_AVAILABLE, QString("/sensors/%2").arg(attr), QString("parameter, %1, not available").arg(attr)));
            rsp.httpStatus = HttpStatusBadRequest;
            return REQ_READY_SEND;
        }
    }

    if (!type.startsWith(QLatin1String("CLIP")))
    {
        rsp.list.append(errorToMap(ERR_NOT_ALLOWED_SENSOR_TYPE, QLatin1String("/sensors"), QLatin1String("Not allowed to create sensor type")));
        rsp.httpStatus = HttpStatusBadRequest;
        return REQ_READY_SEND;
    }

        ResourceItem *item = nullptr;
        QVariantMap rspItem;
        QVariantMap rspItemState;

        // create a new sensor id
        openDb();
        sensor.setId(QString::number(getFreeSensorId()));
        closeDb();

        sensor.setName(map[QLatin1String("name")].toString().trimmed());
        sensor.setManufacturer(map[QLatin1String("manufacturername")].toString());
        sensor.setModelId(map[QLatin1String("modelid")].toString());
        sensor.setUniqueId(map[QLatin1String("uniqueid")].toString());
        sensor.setSwVersion(map[QLatin1String("swversion")].toString());
        sensor.setType(type);

        if (getSensorNodeForUniqueId(sensor.uniqueId()))
        {
            rsp.list.append(errorToMap(ERR_DUPLICATE_EXIST, QLatin1String("/sensors"), QString("sensor with uniqueid, %1, already exists").arg(sensor.uniqueId())));
            rsp.httpStatus = HttpStatusBadRequest;
            return REQ_READY_SEND;
        }

        if      (type == QLatin1String("CLIPAlarm")) { item = sensor.addItem(DataTypeBool, RStateAlarm); item->setValue(false); }
        else if (type == QLatin1String("CLIPBattery")) { item = sensor.addItem(DataTypeUInt8, RStateBattery); item->setValue(100); }
        else if (type == QLatin1String("CLIPCarbonMonoxide")) { item = sensor.addItem(DataTypeBool, RStateCarbonMonoxide); item->setValue(false); }
        else if (type == QLatin1String("CLIPConsumption")) { item = sensor.addItem(DataTypeUInt64, RStateConsumption); item->setValue(0); }
        else if (type == QLatin1String("CLIPDaylightOffset")) { item = sensor.addItem(DataTypeInt16, RConfigOffset); item->setValue(0);
                                                                item = sensor.addItem(DataTypeString, RConfigMode);
                                                                item = sensor.addItem(DataTypeTime, RStateLocaltime); }
        else if (type == QLatin1String("CLIPFire")) { item = sensor.addItem(DataTypeBool, RStateFire); item->setValue(false); }
        else if (type == QLatin1String("CLIPGenericFlag")) { item = sensor.addItem(DataTypeBool, RStateFlag); item->setValue(false); }
        else if (type == QLatin1String("CLIPGenericStatus")) { item = sensor.addItem(DataTypeInt32, RStateStatus); item->setValue(0); }
        else if (type == QLatin1String("CLIPHumidity")) { item = sensor.addItem(DataTypeUInt16, RStateHumidity); item->setValue(0);
                                                          item = sensor.addItem(DataTypeInt16, RConfigOffset); item->setValue(0); }
        else if (type == QLatin1String("CLIPLightLevel")) { item = sensor.addItem(DataTypeUInt16, RStateLightLevel); item->setValue(0);
                                                            item = sensor.addItem(DataTypeUInt32, RStateLux); item->setValue(0);
                                                            item = sensor.addItem(DataTypeBool, RStateDark); item->setValue(true);
                                                            item = sensor.addItem(DataTypeBool, RStateDaylight); item->setValue(false);
                                                            item = sensor.addItem(DataTypeUInt16, RConfigTholdDark); item->setValue(R_THOLDDARK_DEFAULT);
                                                            item = sensor.addItem(DataTypeUInt16, RConfigTholdOffset); item->setValue(R_THOLDOFFSET_DEFAULT); }
        else if (type == QLatin1String("CLIPOpenClose")) { item = sensor.addItem(DataTypeBool, RStateOpen); item->setValue(false); }
        else if (type == QLatin1String("CLIPPower")) { item = sensor.addItem(DataTypeInt16, RStatePower); item->setValue(0);
                                                       item = sensor.addItem(DataTypeUInt16, RStateVoltage); item->setValue(0);
                                                       item = sensor.addItem(DataTypeUInt16, RStateCurrent); item->setValue(0); }
        else if (type == QLatin1String("CLIPPresence")) { item = sensor.addItem(DataTypeBool, RStatePresence); item->setValue(false);
                                                          item = sensor.addItem(DataTypeUInt16, RConfigDuration); item->setValue(60); }
        else if (type == QLatin1String("CLIPPressure")) { item = sensor.addItem(DataTypeInt16, RStatePressure); item->setValue(0); }
        else if (type == QLatin1String("CLIPSwitch")) { item = sensor.addItem(DataTypeInt32, RStateButtonEvent); item->setValue(0); }
        else if (type == QLatin1String("CLIPTemperature")) { item = sensor.addItem(DataTypeInt16, RStateTemperature); item->setValue(0);
                                                             item = sensor.addItem(DataTypeInt16, RConfigOffset); item->setValue(0); }
        else if (type == QLatin1String("CLIPVibration")) { item = sensor.addItem(DataTypeBool, RStateVibration); item->setValue(false); }
        else if (type == QLatin1String("CLIPWater")) { item = sensor.addItem(DataTypeBool, RStateWater); item->setValue(false); }
        else
        {
            rsp.list.append(errorToMap(ERR_INVALID_VALUE, QLatin1String("/sensors"), QString("invalid value, %1, for parameter, type").arg(type)));
            rsp.httpStatus = HttpStatusBadRequest;
            return REQ_READY_SEND;
        }

        //setState optional
        if (map.contains(QLatin1String("state")))
        {
            //check invalid parameter
            const QVariantMap state = map[QLatin1String("state")].toMap();
            const QStringList allowedKeys = { "alarm", "battery", "buttonevent", "carbonmonoxide", "consumption", "current", "fire", "flag", "humidity", "lightlevel", "localtime", "lowbattery",
                                              "open", "presence", "pressure", "power", "status", "tampered", "temperature", "vibration", "voltage", "water" };

            const QStringList optionalKeys = { "lowbattery", "tampered" };

            for  (const auto &key : state.keys())
            {
                if (!allowedKeys.contains(key))
                {
                    rsp.list.append(errorToMap(ERR_PARAMETER_NOT_AVAILABLE, QString("/sensors/%2").arg(key), QString("parameter, %1, not available").arg(key)));
                    rsp.httpStatus = HttpStatusBadRequest;
                    return REQ_READY_SEND;
                }

                ResourceItemDescriptor rid;
                item = nullptr;
                if (getResourceItemDescriptor(QString("state/%1").arg(key), rid))
                {
                    item = sensor.item(rid.suffix);

                    if (!item && optionalKeys.contains(key))
                    {
                        item = sensor.addItem(rid.type, rid.suffix);
                    }
                }

                if (!item)
                {
                    rsp.list.append(errorToMap(ERR_INVALID_VALUE, QLatin1String("/sensors"), QString("parameter, %1, not available").arg(key)));
                    rsp.httpStatus = HttpStatusBadRequest;
                    return REQ_READY_SEND;
                }

                if (!item->setValue(state.value(key)))
                {
                    rsp.list.append(errorToMap(ERR_INVALID_VALUE, QLatin1String("/sensors/state"), QString("invalid value, %1, for parameter %2").arg(state.value(key).toString()).arg(key)));
                    rsp.httpStatus = HttpStatusBadRequest;
                    return REQ_READY_SEND;
                }
            }
        }

        item = sensor.item(RConfigOn);
        item->setValue(true); // default

        item = sensor.item(RConfigReachable);
        item->setValue(true); //default

        //setConfig optional
        if (map.contains(QLatin1String("config")))
        {
            //check invalid parameter
            const QVariantMap config = map[QLatin1String("config")].toMap();
            const QStringList allowedKeys = { "battery", "duration", "delay", "mode", "offset", "on", "reachable", "url" };
            const QStringList optionalKeys = { "battery", "url" };

            for  (const auto &key : config.keys())
            {
                if (!allowedKeys.contains(key))
                {
                    rsp.list.append(errorToMap(ERR_PARAMETER_NOT_AVAILABLE, QString("/sensors/%2").arg(key), QString("parameter, %1, not available").arg(key)));
                    rsp.httpStatus = HttpStatusBadRequest;
                    return REQ_READY_SEND;
                }

                ResourceItemDescriptor rid;
                item = nullptr;
                if (getResourceItemDescriptor(QString("config/%1").arg(key), rid))
                {
                    item = sensor.item(rid.suffix);

                    if (!item && optionalKeys.contains(key))
                    {
                        item = sensor.addItem(rid.type, rid.suffix);
                    }
                }

                if (!item)
                {
                    rsp.list.append(errorToMap(ERR_INVALID_VALUE, QLatin1String("/sensors"), QString("parameter, %1, not available").arg(key)));
                    rsp.httpStatus = HttpStatusBadRequest;
                    return REQ_READY_SEND;
                }

                if (!item->setValue(config.value(key)))
                {
                    rsp.list.append(errorToMap(ERR_INVALID_VALUE, QLatin1String("/sensors/config"), QString("invalid value, %1, for parameter %2").arg(config.value(key).toString()).arg(key)));
                    rsp.httpStatus = HttpStatusBadRequest;
                    return REQ_READY_SEND;
                }
            }
        }
        updateSensorEtag(&sensor);
        sensor.setNeedSaveDatabase(true);
        sensors.push_back(sensor);
        queSaveDb(DB_SENSORS, DB_SHORT_SAVE_DELAY);

        rspItemState[QLatin1String("id")] = sensor.id();
        rspItem[QLatin1String("success")] = rspItemState;
        rsp.list.append(rspItem);
        rsp.httpStatus = HttpStatusOk;
        return REQ_READY_SEND;
}

/*! PUT, PATCH /api/<apikey>/sensors/<id>
    \return REQ_READY_SEND
            REQ_NOT_HANDLED
 */
int DeRestPluginPrivate::updateSensor(const ApiRequest &req, ApiResponse &rsp)
{
    const QLatin1String id = req.hdr.pathAt(3);
    Sensor *sensor = id.size() < MIN_UNIQUEID_LENGTH ? getSensorNodeForId(id) : getSensorNodeForUniqueId(id);
    bool ok;
    const QVariantMap map = Json::parse(req.content, ok).toMap();

    rsp.httpStatus = HttpStatusOk;

    if (!ok)
    {
        rsp.list.append(errorToMap(ERR_INVALID_JSON, QLatin1String("/sensors"), QLatin1String("body contains invalid JSON")));
        rsp.httpStatus = HttpStatusBadRequest;
        return REQ_READY_SEND;
    }

    if (!sensor || (sensor->deletedState() == Sensor::StateDeleted))
    {
        rsp.httpStatus = HttpStatusNotFound;
        rsp.list.append(errorToMap(ERR_RESOURCE_NOT_AVAILABLE, QString("/sensors/%1").arg(id), QString("resource, /sensors/%1, not available").arg(id)));
        return REQ_READY_SEND;
    }

    if (req.sock)
    {
        userActivity();
    }

    {   //check invalid parameter
        auto pi = map.cbegin();
        const auto pend = map.cend();

        const std::array<QLatin1String, 3> modifiableAttributes { QLatin1String("name"), QLatin1String("mode"), QLatin1String("config") };

        for (; pi != pend; ++pi)
        {
            const auto i = std::find_if(modifiableAttributes.cbegin(), modifiableAttributes.cend(), [&pi](const auto attr){ return pi.key() == attr; });

            if (i == modifiableAttributes.cend())
            {
                ResourceItemDescriptor rid;

                if (getResourceItemDescriptor(QString("attr/%1").arg(pi.key()), rid))
                {
                    rsp.list.append(errorToMap(ERR_PARAMETER_NOT_MODIFIABLE, QString("/sensors/%1/%2").arg(id, pi.key()), QString("parameter, %1, not modifiable").arg(pi.key())));
                    rsp.httpStatus = HttpStatusBadRequest;
                    return REQ_READY_SEND;
                }

                rsp.list.append(errorToMap(ERR_PARAMETER_NOT_AVAILABLE, QString("/sensors/%1/%2").arg(id, pi.key()), QString("parameter, %1, not available").arg(pi.key())));
                rsp.httpStatus = HttpStatusBadRequest;
                return REQ_READY_SEND;
            }

            // TODO further checks and clarification.
            // 'mode' is only available for ZHASwitch sensors and refers to 'attr/mode' (but there is no ResourceItem for it).
            // Consider moving this to 'config/mode' or 'config/devicemode'?
            if (pi.key() == QLatin1String("mode") && !sensor->modelId().startsWith(QLatin1String("SYMFONISK")))
            {
                rsp.list.append(errorToMap(ERR_PARAMETER_NOT_MODIFIABLE, QString("/sensors/%1/%2").arg(id, pi.key()), QString("parameter, %1, not modifiable").arg(pi.key())));
                rsp.httpStatus = HttpStatusBadRequest;
                return REQ_READY_SEND;
            }
        }
    }

    QVariantMap rspItem;
    QVariantMap rspItemState;

    if (map.contains(QLatin1String("name"))) // optional
    {
        const QString name = map[QLatin1String("name")].toString().trimmed();

        if (map[QLatin1String("name")].type() == QVariant::String && !name.isEmpty() && name.size() <= MAX_SENSOR_NAME_LENGTH)
        {
            if (sensor->name() != name)
            {
                sensor->setName(name);
                sensor->setNeedSaveDatabase(true);
                queSaveDb(DB_SENSORS, DB_SHORT_SAVE_DELAY);
                updateSensorEtag(sensor);

                enqueueEvent(Event(RSensors, RAttrName, sensor->id(), sensor->item(RAttrName)));
            }
            if (!sensor->type().startsWith(QLatin1String("CLIP")))
            {
                pushSensorInfoToCore(sensor);
            }
            rspItemState[QString("/sensors/%1/name").arg(id)] = name;
            rspItem[QLatin1String("success")] = rspItemState;
            rsp.list.append(rspItem);
        }
        else
        {
            rsp.list.append(errorToMap(ERR_INVALID_VALUE, QString("/sensors/%1/name").arg(id), QString("invalid value, %1, for parameter, /sensors/%2/name").arg(name).arg(id)));
            rsp.httpStatus = HttpStatusBadRequest;
        }
    }

    if (map.contains(QLatin1String("mode"))) // optional
    {
        Sensor::SensorMode mode = (Sensor::SensorMode)map[QLatin1String("mode")].toUInt(&ok);

        if (ok && map[QLatin1String("mode")].type() == QVariant::Double
            && sensor->modelId().startsWith(QLatin1String("SYMFONISK")) && (mode == Sensor::ModeScenes || mode == Sensor::ModeDimmer))
        {
            if (sensor->mode() != mode)
            {
                sensor->setNeedSaveDatabase(true);
                sensor->setMode(mode);
                queSaveDb(DB_SENSORS, DB_SHORT_SAVE_DELAY);
                updateSensorEtag(sensor);
            }

            rspItemState[QString("/sensors/%1/mode").arg(id)] = (double)mode;
            rspItem[QLatin1String("success")] = rspItemState;
            rsp.list.append(rspItem);
            updateEtag(sensor->etag);
            updateEtag(gwConfigEtag);
            queSaveDb(DB_SENSORS | DB_GROUPS, DB_SHORT_SAVE_DELAY);
        }
        else
        {
            rsp.list.append(errorToMap(ERR_INVALID_VALUE, QString("/sensors/%1/mode").arg(id), QString("invalid value, %1, for parameter, /sensors/%2/mode").arg((int)mode).arg(id)));
            rsp.httpStatus = HttpStatusBadRequest;
        }
    }

    // TODO this appears to be a hack, check with REST API clients if this is used at all and consider removal
    if (map.contains(QLatin1String("config"))) // optional
    {
        QStringList path = req.path;
        path.append(QLatin1String("config"));
        QString content = Json::serialize(map[QLatin1String("config")].toMap());
        ApiRequest req2(req.hdr, path, NULL, content);
        return changeSensorConfig(req2, rsp);
    }

    return REQ_READY_SEND;
}

/*! PUT, PATCH /api/<apikey>/sensors/<id>/config
    \return REQ_READY_SEND
            REQ_NOT_HANDLED
 */
int DeRestPluginPrivate::changeSensorConfig(const ApiRequest &req, ApiResponse &rsp)
{
    TaskItem task;
    QString id = req.path[3];
    Sensor *sensor = id.length() < MIN_UNIQUEID_LENGTH ? getSensorNodeForId(id) : getSensorNodeForUniqueId(id);
    bool ok;
    bool updated;
    bool save = false;
    quint32 hostFlags = 0;
    bool offsetUpdated = false;
    qint16 offset = 0;
    QMap<quint16, quint32> attributeList;
    bool tholdUpdated = false;
    quint16 pendingMask = 0;
    QVariant var = Json::parse(req.content, ok);
    QVariantMap map = var.toMap();

//    QRegExp latitude("^\\d{3,3}\\.\\d{4,4}(W|E)$");
//    QRegExp longitude("^\\d{3,3}\\.\\d{4,4}(N|S)$");

    rsp.httpStatus = HttpStatusOk;

    if (!ok)
    {
        rsp.list.append(errorToMap(ERR_INVALID_JSON, QLatin1String("/sensors/config"), QLatin1String("body contains invalid JSON")));
        rsp.httpStatus = HttpStatusBadRequest;
        return REQ_READY_SEND;
    }

    if (!sensor || (sensor->deletedState() == Sensor::StateDeleted))
    {
        rsp.list.append(errorToMap(ERR_RESOURCE_NOT_AVAILABLE, QString("/sensors/%1").arg(id), QString("resource, /sensors/%1, not available").arg(id)));
        rsp.httpStatus = HttpStatusNotFound;
        return REQ_READY_SEND;
    }

    bool isClip = sensor->type().startsWith(QLatin1String("CLIP"));

    if (req.sock)
    {
        userActivity();
    }

    // set destination parameters
    task.req.dstAddress() = sensor->address();
    task.req.setTxOptions(deCONZ::ApsTxAcknowledgedTransmission);
    task.req.setDstEndpoint(sensor->fingerPrint().endpoint);
    task.req.setSrcEndpoint(getSrcEndpoint(sensor, task.req));
    task.req.setDstAddressMode(deCONZ::ApsExtAddress);

    //check invalid parameter
    auto pi = map.cbegin();
    const auto pend = map.cend();

    for (; pi != pend; ++pi)
    {
        ResourceItemDescriptor rid;
        ResourceItem *item = nullptr;
        if (getResourceItemDescriptor(QString("config/%1").arg(pi.key()), rid))
        {
            updated = false;

            // Changing these values of zigbee sensors is not allowed, read-only.
            if (rid.suffix == RConfigPending || rid.suffix == RConfigSensitivityMax || rid.suffix == RConfigHostFlags || rid.suffix == RConfigLastChangeAmount ||
                rid.suffix == RConfigLastChangeSource || rid.suffix == RConfigLastChangeTime || rid.suffix == RConfigEnrolled ||
                (!isClip && (rid.suffix == RConfigBattery || rid.suffix == RConfigReachable)))
            {
                rsp.list.append(errorToMap(ERR_PARAMETER_NOT_MODIFIABLE, QString("/sensors/%1/config/%2").arg(id).arg(pi.key()),
                                           QString("parameter, %1, not modifiable").arg(pi.key())));
                continue;
            }
            //else if (rid.suffix == RConfigDuration && sensor->modelId() == QLatin1String("TRADFRI motion sensor"))
            //{
                // duration can be written for ikea motion sensor
                // values 0, 60 — 600 will be replaced by hardware settings TODO error message
            //}
            else
            {
                item = sensor->item(rid.suffix);
            }

            if (item)
            {
                QVariant val = map[pi.key()];
                RestData data = verifyRestData(rid, val);

                if (!data.valid)
                {
                    rsp.list.append(errorToMap(ERR_INVALID_VALUE, QString("/sensors/%1/config/%2").arg(id).arg(pi.key()),
                                               QString("invalid value, %1, for parameter %2").arg(map[pi.key()].toString()).arg(pi.key())));
                    continue;
                }

                if (sensor->modelId().startsWith(QLatin1String("SPZB")) && hostFlags == 0) // Eurotronic Spirit
                {
                    ResourceItem *item = sensor->item(RConfigHostFlags);
                    if (item)
                    {
                        hostFlags = item->toNumber();
                    }
                    else
                    {
                        rsp.list.append(errorToMap(ERR_ACTION_ERROR, QString("/sensors/%1/config/%2").arg(id).arg(pi.key()),
                                                   QLatin1String("Could not set attribute")));
                        continue;
                    }
                }

                if (rid.suffix == RConfigDeviceMode) // String
                {
                    if (RConfigDeviceModeValues.indexOf(data.string) >= 0)
                    {
                        pendingMask |= R_PENDING_DEVICEMODE;
                        sensor->enableRead(WRITE_DEVICEMODE);
                        sensor->setNextReadTime(WRITE_DEVICEMODE, QTime::currentTime());
                        updated = true;
                    }
                }
                else if (rid.suffix == RConfigTholdDark || rid.suffix == RConfigTholdOffset) // Unsigned integer
                {
                    tholdUpdated = true;
                    updated = true;
                }
                else if (rid.suffix == RConfigDelay) // Unsigned integer
                {
                    if (sensor->modelId().startsWith(QLatin1String("SML00")) || // Hue motion sensor
                        sensor->modelId().startsWith(QLatin1String("MOSZB-1"))) // Develco/frient motion sensor
                    {
                        pendingMask |= R_PENDING_DELAY;
                        sensor->enableRead(WRITE_DELAY);
                        sensor->setNextReadTime(WRITE_DELAY, QTime::currentTime());
                    }
                    updated = true;
                }
                else if (rid.suffix == RConfigDuration) // Unsigned integer
                {
                    if (sensor->modelId().startsWith(QLatin1String("FLS-NB")))
                    {
                        DBG_Printf(DBG_INFO, "Force read of occupaction delay for sensor %s\n", qPrintable(sensor->address().toStringExt()));
                        sensor->enableRead(READ_OCCUPANCY_CONFIG);
                        sensor->setNextReadTime(READ_OCCUPANCY_CONFIG, queryTime.addSecs(1));
                        queryTime = queryTime.addSecs(1);
                        Q_Q(DeRestPlugin);
                        q->startZclAttributeTimer(0);
                    }
                    else if (sensor->modelId() == QLatin1String("TRADFRI motion sensor"))
                    {
                        if (data.uinteger < 1 || data.uinteger > 60)
                        {
                            rsp.list.append(errorToMap(ERR_INVALID_VALUE, QString("/sensors/%1/config/%2").arg(id).arg(pi.key()),
                                                       QString("invalid value, %1, for parameter %2").arg(map[pi.key()].toString()).arg(pi.key())));
                            continue;
                        }
                    }

                    updated = true;
                }
                else if (rid.suffix == RConfigLedIndication) // Boolean
                {
                    pendingMask |= R_PENDING_LEDINDICATION;
                    sensor->enableRead(WRITE_LEDINDICATION);
                    sensor->setNextReadTime(WRITE_LEDINDICATION, QTime::currentTime());
                    updated = true;
                }
                else if (rid.suffix == RConfigSensitivity) // Unsigned integer
                {
                    pendingMask |= R_PENDING_SENSITIVITY;
                    sensor->enableRead(WRITE_SENSITIVITY);
                    sensor->setNextReadTime(WRITE_SENSITIVITY, QTime::currentTime());
                    updated = true;
                }
                else if (rid.suffix == RConfigUsertest) // Boolean
                {
                    pendingMask |= R_PENDING_USERTEST;
                    sensor->enableRead(WRITE_USERTEST);
                    sensor->setNextReadTime(WRITE_USERTEST, QTime::currentTime());
                    updated = true;
                }
                else if (rid.suffix == RConfigLat || rid.suffix == RConfigLong) // String
                {
                    updated = true;
                }
                else if (rid.suffix == RConfigOn) // Boolean
                {
                    updated = true;
                }
                else if (rid.suffix == RConfigAlert) // String
                {
                    const std::array<KeyValMap, 3> RConfigAlertValues = { { {QLatin1String("none"), 0}, {QLatin1String("select"), 2}, {QLatin1String("lselect"), 15} } };
                    
                    const auto match = matchKeyValue(data.string, RConfigAlertValues);

                    if (isValid(match))
                    {
                        task.taskType = TaskIdentify;
                        taskToLocalData(task);

                        if (addTaskIdentify(task, match.value))
                        {
                            updated = true;
                        }
                    }
                }

                rsp.list.append(rspItem);
                return REQ_READY_SEND;
            }

            //special part for tuya siren
            if (R_GetProductId(sensor) == QLatin1String("NAS-AB02B0 Siren"))
            {
<<<<<<< HEAD
                if (rid.suffix == RConfigMelody)
=======
                if (rid.suffix == RConfigLock) // Boolean
                {
                    data.boolean ^= data.boolean;     // Flip bool value as 0 means lock and 1 means unlock

                    if (addTaskDoorLockUnlock(task, data.boolean))
                    {
                        updated = true;
                    }
                }
                else if (rid.suffix == RConfigMelody) // Unsigned integer
>>>>>>> f14ecdbd
                {
                    if (data.uinteger > 18) { data.uinteger = 18; }
                    if (data.uinteger < 1) { data.uinteger = 1; }
                    
                    QByteArray tuyaData;
                    tuyaData.append(static_cast<qint8>(data.uinteger & 0xff));

                    if (sendTuyaRequest(task, TaskTuyaRequest, DP_TYPE_ENUM, DP_IDENTIFIER_MELODY, tuyaData))
                    {
                        updated = true;
                    }
                }
                else if (rid.suffix == RConfigVolume) // Unsigned integer
                {
                    if (data.uinteger > 2) { data.uinteger = 2; } // Volume level, max = 2

                    QByteArray tuyaData;
                    tuyaData.append(static_cast<qint8>(data.uinteger & 0xff));

                    if (sendTuyaRequest(task, TaskTuyaRequest, DP_TYPE_ENUM, DP_IDENTIFIER_VOLUME, tuyaData))
                    {
                        updated = true;
                    }
                }
                else if (rid.suffix == RConfigTempMinThreshold || rid.suffix == RConfigTempMaxThreshold || rid.suffix == RConfigHumiMinThreshold || rid.suffix == RConfigHumiMaxThreshold)
                // Use signed, a temperature can be negative, but untested.
                {
                    QByteArray tuyaData = QByteArray("\x00\x00\x00",3);
                    tuyaData.append(static_cast<qint8>(data.integer));
                    quint8 dpIdentifier = 0;

                    //if      (data.integer <= -25 || data.integer >= 25) { invalidValue = true; }  // What are the valid boundaries?
                    if      (rid.suffix == RConfigTempMinThreshold) { dpIdentifier = DP_IDENTIFIER_TRESHOLDTEMPMINI; }
                    else if (rid.suffix == RConfigTempMaxThreshold) { dpIdentifier = DP_IDENTIFIER_TRESHOLDTEMPMAXI; }
                    else if (rid.suffix == RConfigHumiMinThreshold) { dpIdentifier = DP_IDENTIFIER_TRESHOLDTHUMIMINI; }
                    else if (rid.suffix == RConfigHumiMaxThreshold) { dpIdentifier = DP_IDENTIFIER_TRESHOLDHUMIMAXI; }

                    if (sendTuyaRequest(task, TaskTuyaRequest, DP_TYPE_VALUE, dpIdentifier, tuyaData))
                    {
                        updated = true;
                    }
                }
                else if (rid.suffix == RConfigOffset) // Signed integer
                {
                    data.integer = data.integer / 10;

                    if ((R_GetProductId(sensor) == QLatin1String("Tuya_THD HY369 TRV") ||
                         R_GetProductId(sensor) == QLatin1String("Tuya_THD Essentials TRV") ||
                         R_GetProductId(sensor) == QLatin1String("Tuya_THD Smart radiator TRV") ||
                         R_GetProductId(sensor) == QLatin1String("Tuya_THD NX-4911-675 TRV") ||
                         R_GetProductId(sensor) == QLatin1String("Tuya_THD SEA801-ZIGBEE TRV")) ||
                         R_GetProductId(sensor) == QLatin1String("Tuya_THD WZB-TRVL TRV"))
                    {
                        QByteArray tuyaData;
                        bool alternative = false;

                        if (R_GetProductId(sensor) == QLatin1String("Tuya_THD WZB-TRVL TRV"))
                        {
                            if (data.integer > 6)  { data.integer = 6;  } // offset, min = -60, max = 60
                            if (data.integer < -6) { data.integer = -6; }

                            alternative = true;
                        }
                        else
                        {
                            if (data.integer > 90)  { data.integer = 90;  } // offset, min = -90, max = 90
                            if (data.integer < -90) { data.integer = -90; }
                        }

                        tuyaData.append((qint8)((offset >> 24) & 0xff));
                        tuyaData.append((qint8)((offset >> 16) & 0xff));
                        tuyaData.append((qint8)((offset >> 8) & 0xff));
                        tuyaData.append((qint8)(offset & 0xff));

                        if (!alternative)
                        {
                            if (sendTuyaRequest(task, TaskThermostat, DP_TYPE_VALUE, 0x2c, tuyaData))
                            {
                                updated = true;
                            }
                        }
                        else
                        {
                            if (sendTuyaRequest(task, TaskThermostat, DP_TYPE_VALUE, 0x1b, tuyaData))
                            {
                                updated = true;
                            }
                        }
                    }
                    else if (sensor->modelId() == QLatin1String("eTRV0100") || sensor->modelId() == QLatin1String("TRV001"))
                    {
                        if (data.integer < -25) { data.integer = -25; }
                        if (data.integer > 25)  { data.integer = 25; }

                        if (addTaskThermostatReadWriteAttribute(task, deCONZ::ZclWriteAttributesId, VENDOR_DANFOSS, THERM_ATTRID_REGULATION_SETPOINT_OFFSET, deCONZ::Zcl8BitInt, data.integer))
                        {
                            updated = true;
                        }
                    }
                    else if (sensor->type() == "ZHAThermostat")
                    {
                        if (data.integer < -25) { data.integer = -25; }
                        if (data.integer > 25)  { data.integer = 25; }

                        if (addTaskThermostatReadWriteAttribute(task, deCONZ::ZclWriteAttributesId, 0x0000, THERM_ATTRID_LOCAL_TEMPERATURE_CALIBRATION, deCONZ::Zcl8BitInt, data.integer))
                        {
                            updated = true;
                        }
                    }
                    else
                    {
                        offsetUpdated = true;   // Consider offset only for temperature and humidity cluster
                        updated = true;
                    }
                }
                else if (rid.suffix == RConfigScheduleOn) // Boolean
                {
                    if (sensor->modelId() == QLatin1String("Thermostat")) { data.boolean ^= data.boolean; } // eCozy, flip true and false

                    if (addTaskThermostatReadWriteAttribute(task, deCONZ::ZclWriteAttributesId, 0x0000, THERM_ATTRID_THERMOSTAT_PROGRAMMING_OPERATION_MODE, deCONZ::Zcl8BitBitMap, data.boolean))
                    {
                        updated = true;
                    }
                }
                else if (rid.suffix == RConfigHeatSetpoint) // Signed integer
                {
                    if (sensor->modelId().startsWith(QLatin1String("SPZB"))) // Eurotronic Spirit
                    {
                        // Older models of the Eurotroninc Spirit updated the heat set point via the manufacturer custom attribute 0x4003.
                        // For newer models it is not possible to write to this attribute.
                        // Newer models must use the standard Occupied Heating Setpoint value (0x0012) using a default (or none) manufacturer.
                        // See GitHub issue #1098
                        // UPD 16-11-2020: Since there is no way to reckognize older and newer models correctly and a new firmware version is on its way this
                        //                 'fix' is changed to a more robust but ugly implementation by simply sending both codes to the device. One of the commands
                        //                 will be accepted while the other one will be refused. Let's hope this code can be removed in a future release.

                        if (addTaskThermostatReadWriteAttribute(task, deCONZ::ZclWriteAttributesId, VENDOR_JENNIC, THERM_ATTRID_CURRENT_TEMPERATURE_SETPOINT, deCONZ::Zcl16BitInt, data.integer) &&
                            addTaskThermostatReadWriteAttribute(task, deCONZ::ZclWriteAttributesId, VENDOR_NONE,   THERM_ATTRID_OCCUPIED_HEATING_SETPOINT, deCONZ::Zcl16BitInt, data.integer))
                        {
                            // Setting the heat setpoint disables off/boost modes, but this is not reported back by the thermostat.
                            // Hence, the off/boost flags will be removed here to reflect the actual operating state.
                            hostFlags &= ~0x04; // clear `boost` flag
                            hostFlags |=  0x10; // set `disable off` flag

                            updated = true;
                        }
                    }
                    else if (sensor->modelId() == QLatin1String("eTRV0100") || sensor->modelId() == QLatin1String("TRV001"))
                    {
                        if (addTaskThermostatCmd(task, VENDOR_DANFOSS, 0x40, data.integer, 0))
                        {
                            updated = true;
                        }
                    }
                    else if (R_GetProductId(sensor) == QLatin1String("Tuya_THD HY369 TRV") ||
                             R_GetProductId(sensor) == QLatin1String("Tuya_THD HY368 TRV") ||
                             R_GetProductId(sensor) == QLatin1String("Tuya_THD GS361A-H04 TRV") ||
                             R_GetProductId(sensor) == QLatin1String("Tuya_THD Essentials TRV") ||
                             R_GetProductId(sensor) == QLatin1String("Tuya_THD NX-4911-675 TRV") ||
                             R_GetProductId(sensor) == QLatin1String("Tuya_THD WZB-TRVL TRV") ||
                             R_GetProductId(sensor) == QLatin1String("Tuya_THD BTH-002 Thermostat") ||
                             R_GetProductId(sensor) == QLatin1String("Tuya_THD Smart radiator TRV") ||
                             R_GetProductId(sensor) == QLatin1String("Tuya_THD MOES TRV") ||
                             R_GetProductId(sensor) == QLatin1String("Tuya_THD SEA801-ZIGBEE TRV"))
                    {
                        data.integer = data.integer / 10;
                        QByteArray tuyaData = QByteArray("\x00\x00", 2);
                        qint8 dp = DP_IDENTIFIER_THERMOSTAT_HEATSETPOINT;

                        if (R_GetProductId(sensor) == QLatin1String("Tuya_THD WZB-TRVL TRV") ||
                            R_GetProductId(sensor) == QLatin1String("Tuya_THD Smart radiator TRV") ||
                            R_GetProductId(sensor) == QLatin1String("Tuya_THD SEA801-ZIGBEE TRV"))
                        {
                            dp = DP_IDENTIFIER_THERMOSTAT_HEATSETPOINT_2;
                        }
                        else if (R_GetProductId(sensor) == QLatin1String("Tuya_THD BTH-002 Thermostat"))
                        {
                            dp = DP_IDENTIFIER_THERMOSTAT_HEATSETPOINT_3;
                            data.integer = data.integer / 10;
                        }
                        else if (R_GetProductId(sensor) == QLatin1String("Tuya_THD MOES TRV"))
                        {
                            ResourceItem *item2 = sensor->item(RConfigMode);

                            if (item2 && item2->toString() == QLatin1String("heat"))
                            {
                                dp = DP_IDENTIFIER_THERMOSTAT_HEATSETPOINT_3;
                            }
                            else
                            {
                                dp = DP_IDENTIFIER_THERMOSTAT_HEATSETPOINT_4;
                            }

                            data.integer = data.integer * 2 / 10;
                        }

                        tuyaData.append(static_cast<qint8>((data.integer >> 8) & 0xff));
                        tuyaData.append(static_cast<qint8>(data.integer & 0xff));

                        if (sendTuyaRequest(task, TaskThermostat, DP_TYPE_VALUE, dp, tuyaData))
                        {
                            updated = true;
                        }
                    }
                    else
                    {
                        if (addTaskThermostatReadWriteAttribute(task, deCONZ::ZclWriteAttributesId, 0x0000, THERM_ATTRID_OCCUPIED_HEATING_SETPOINT, deCONZ::Zcl16BitInt, data.integer))
                        {
                            updated = true;
                        }
                    }
                }
                else if (rid.suffix == RConfigCoolSetpoint) // Signed integer
                {
                    if (addTaskThermostatReadWriteAttribute(task, deCONZ::ZclWriteAttributesId, 0x0000, THERM_ATTRID_OCCUPIED_COOLING_SETPOINT, deCONZ::Zcl16BitInt, data.integer))
                    {
                        updated = true;
                    }
                }
                else if (rid.suffix == RConfigMode) // String
                {
                    if (sensor->modelId() == QLatin1String("Cable outlet")) // Legrand cable outlet
                    {
                        const auto match = matchKeyValue(data.string, RConfigModeLegrandValues);

                        if (isValid(match))
                        {
                            if (addTaskControlModeCmd(task, 0x00, match.value))
                            {
                                updated = true;
                            }
                        }
                    }
                    else if (R_GetProductId(sensor) == QLatin1String("Tuya_THD HY369 TRV") ||
                             R_GetProductId(sensor) == QLatin1String("Tuya_THD HY368 TRV") ||
                             R_GetProductId(sensor) == QLatin1String("Tuya_THD GS361A-H04 TRV") ||
                             R_GetProductId(sensor) == QLatin1String("Tuya_THD Essentials TRV") ||
                             R_GetProductId(sensor) == QLatin1String("Tuya_THD NX-4911-675 TRV") ||
                             R_GetProductId(sensor) == QLatin1String("Tuya_THD Smart radiator TRV") ||
                             R_GetProductId(sensor) == QLatin1String("Tuya_THD MOES TRV"))
                    {
                        const auto match = matchKeyValue(data.string, RConfigModeValuesTuya1);

                        if (isValid(match))
                        {
                            QByteArray tuyaData = QByteArray::fromRawData(match.value, 1);
                            quint8 dpIdentifier = DP_IDENTIFIER_THERMOSTAT_MODE_1;

                            if (R_GetProductId(sensor) == QLatin1String("Tuya_THD MOES TRV"))
                            {
                                dpIdentifier = DP_IDENTIFIER_THERMOSTAT_MODE_2;
                            }

                            if (sendTuyaRequest(task, TaskThermostat, DP_TYPE_ENUM, dpIdentifier, tuyaData))
                            {
                                updated = true;
                            }
                        }
                    }
                    else if (R_GetProductId(sensor) == QLatin1String("Tuya_THD BTH-002 Thermostat"))
                    {
                        const auto match = matchKeyValue(data.string, RConfigModeValuesTuya2);

                        if (isValid(match))
                        {
                            QByteArray tuyaData = QByteArray::fromRawData(match.value, 1);

                            if (sendTuyaRequest(task, TaskThermostat, DP_TYPE_BOOL, 0x01, tuyaData))
                            {
                                updated = true;
                            }
                        }
                    }
                    else if (R_GetProductId(sensor) == QLatin1String("Tuya_THD WZB-TRVL TRV") ||
                             R_GetProductId(sensor) == QLatin1String("Tuya_THD SEA801-ZIGBEE TRV"))
                    {
                        const auto match = matchKeyValue(data.string, RConfigModeValuesTuya2);

                        if (isValid(match))
                        {
                            if (match.key == QLatin1String("off"))
                            {
                                if (sendTuyaRequest(task, TaskThermostat, DP_TYPE_BOOL, DP_IDENTIFIER_THERMOSTAT_MODE_3, QByteArray("\x00", 1)))
                                {
                                    updated = true;
                                }
                            }
                            else
                            {
                                QByteArray tuyaData = QByteArray::fromRawData(match.value, 1);

                                if (sendTuyaRequest(task, TaskThermostat, DP_TYPE_BOOL, 0x6c, tuyaData) &&
                                    sendTuyaRequest(task, TaskThermostat, DP_TYPE_BOOL, 0x65, QByteArray("\x01", 1)))
                                {
                                    updated = true;
                                }
                            }
                        }
                    }
                    else if (sensor->modelId().startsWith(QLatin1String("S1")) ||
                             sensor->modelId().startsWith(QLatin1String("S2")) ||
                             sensor->modelId().startsWith(QLatin1String("J1")))
                    {
                        if (addTaskUbisysConfigureSwitch(task))
                        {
                            updated = true;
                        }
                    }
                    else if (sensor->modelId().startsWith(QLatin1String("SPZB"))) // Eurotronic Spirit
                    {
                        const auto match = matchKeyValue(data.string, RConfigModeValuesEurotronic);

                        if (isValid(match))
                        {
                            if (match.key == QLatin1String("off"))
                            {
                                hostFlags |= 0x000020; // set enable off
                                hostFlags &= 0xffffeb; // clear boost, clear disable off
                            }
                            else if (match.key == QLatin1String("heat"))
                            {
                                hostFlags |= 0x000014; // set boost, set disable off
                            }
                            else if (match.key == QLatin1String("auto"))
                            {
                                hostFlags &= 0xfffffb; // clear boost
                                hostFlags |= 0x000010; // set disable off
                            }

                            if (addTaskThermostatReadWriteAttribute(task, deCONZ::ZclWriteAttributesId, VENDOR_JENNIC, THERM_ATTRID_HOST_FLAGS, deCONZ::Zcl24BitUint, hostFlags))
                            {
                                updated = true;
                            }
                        }
                    }
                    else
                    {
                        const auto match = matchKeyValue(data.string, RConfigModeValues);

                        if (isValid(match))
                        {
                            if (sensor->modelId() == QLatin1String("Super TR")) // Set device on/off state through mode via device specific attribute
                            {
                                if (match.value != 0x00 && match.value != 0x04) { }
                                else
                                {
                                    bool data = match.value == 0x00 ? false : true;

                                    if (addTaskThermostatReadWriteAttribute(task, deCONZ::ZclWriteAttributesId, 0x0000, THERM_ATTRID_DEVICE_ON, deCONZ::ZclBoolean, data))
                                    {
                                        updated = true;
                                    }
                                }
                            }
                            else if (sensor->modelId().startsWith(QLatin1String("SLR2")) ||
                                     sensor->modelId() == QLatin1String("SLR1b"))
                            {
                                // Change automatically the Setpoint Hold
                                // Add a timer for Boost mode
                                if      (match.value == 0x00) { attributeList.insert(THERM_ATTRID_TEMPERATURE_SETPOINT_HOLD, (quint32)0x00); }
                                else if (match.value == 0x04) { attributeList.insert(THERM_ATTRID_TEMPERATURE_SETPOINT_HOLD, (quint32)0x01); }
                                else if (match.value == 0x05)
                                {
                                    attributeList.insert(THERM_ATTRID_TEMPERATURE_SETPOINT_HOLD, (quint32)0x01);
                                    attributeList.insert(THERM_ATTRID_TEMPERATURE_SETPOINT_HOLD_DURATION, (quint32)0x003C);
                                }

                                if (!attributeList.isEmpty())
                                {
                                    if (addTaskThermostatWriteAttributeList(task, 0, attributeList))
                                    {
                                     updated = true;
                                    }
                                }
                            }
                            else
                            {
                                if (addTaskThermostatReadWriteAttribute(task, deCONZ::ZclWriteAttributesId, 0x0000, THERM_ATTRID_SYSTEM_MODE, deCONZ::Zcl8BitEnum, match.value))
                                {
                                    updated = true;
                                }
                            }
                        }
                        else if (isClip)
                        {
                            updated = true;
                        }
                    }
                }
                else if (rid.suffix == RConfigPreset) // String
                {
                    if (R_GetProductId(sensor) == QLatin1String("Tuya_THD HY369 TRV") ||
                        R_GetProductId(sensor) == QLatin1String("Tuya_THD HY368 TRV") ||
                        R_GetProductId(sensor) == QLatin1String("Tuya_THD GS361A-H04 TRV") ||
                        R_GetProductId(sensor) == QLatin1String("Tuya_THD NX-4911-675 TRV") ||
                        R_GetProductId(sensor) == QLatin1String("Tuya_THD Smart radiator TRV") ||
                        R_GetProductId(sensor) == QLatin1String("Tuya_THD Essentials TRV") ||
                        R_GetProductId(sensor) == QLatin1String("Tuya_THD SEA801-ZIGBEE TRV"))
                    {
                        const auto match = matchKeyValue(data.string, RConfigPresetValuesTuya);

                        if (isValid(match))
                        {
                            QByteArray tuyaData = QByteArray::fromRawData(match.value, 1);

                            if (sendTuyaRequest(task, TaskThermostat, DP_TYPE_ENUM, 0x04, tuyaData))
                            {
                                updated = true;
                            }
                        }
                    }
                    else if (R_GetProductId(sensor) == QLatin1String("Tuya_THD BTH-002 Thermostat"))
                    {
                        const auto match = matchKeyValue(data.string, RConfigPresetValuesTuya2);

                        if (isValid(match))
                        {
                            if (match.key == QLatin1String("auto"))
                            {
                                if (sendTuyaRequest(task, TaskThermostat, DP_TYPE_ENUM, 0x02, QByteArray("\x01", 1)) &&
                                    sendTuyaRequest(task, TaskThermostat, DP_TYPE_ENUM, 0x03, QByteArray("\x00", 1)))
                                {
                                    updated = true;
                                }
                            }
                            else if (match.key == QLatin1String("program"))
                            {
                                if (sendTuyaRequest(task, TaskThermostat, DP_TYPE_ENUM, 0x02, QByteArray("\x00", 1)) &&
                                    sendTuyaRequest(task, TaskThermostat, DP_TYPE_ENUM, 0x03, QByteArray("\x01", 1)))
                                {
                                    updated = true;
                                }
                            }
                        }
                    }
                    else if (R_GetProductId(sensor) == QLatin1String("NAS-AB02B0 Siren"))
                    {
                        const auto match = matchKeyValue(data.string, RConfigPresetValuesTuya3);

                        if (isValid(match))
                        {
                            QByteArray tuyaData1;
                            QByteArray tuyaData2;
                            quint8 dpIdentifier1 = DP_IDENTIFIER_TEMPERATURE_ALARM;
                            quint8 dpIdentifier2 = DP_IDENTIFIER_HUMIDITY_ALARM;

                            if (match.key == QLatin1String("both"))
                            {
                                tuyaData1 = tuyaData2 = QByteArray("\x01", 1);
                            }
                            else if (match.key == QLatin1String("humidity"))
                            {
                                tuyaData1 = QByteArray("\x00", 1);
                                tuyaData2 = QByteArray("\x01", 1);
                            }
                            else if (match.key == QLatin1String("temperature"))
                            {
                                tuyaData1 = QByteArray("\x01", 1);
                                tuyaData2 = QByteArray("\x00", 1);
                            }
                            else if (match.key == QLatin1String("off"))
                            {
                                tuyaData1 = tuyaData2 = QByteArray("\x00", 1);
                            }

                            if (sendTuyaRequest(task, TaskTuyaRequest, DP_TYPE_BOOL, dpIdentifier1, tuyaData1) &&
                                sendTuyaRequest(task, TaskTuyaRequest, DP_TYPE_BOOL, dpIdentifier2, tuyaData2))
                            {
                                updated = true;
                            }
                        }
                    }
                    
                }
                else if (rid.suffix == RConfigLocked) // Boolean
                {
                    if (R_GetProductId(sensor) == QLatin1String("Tuya_THD SEA801-ZIGBEE TRV") ||
                        R_GetProductId(sensor) == QLatin1String("Tuya_THD NX-4911-675 TRV") ||
                        R_GetProductId(sensor) == QLatin1String("Tuya_THD Essentials TRV") ||
                        R_GetProductId(sensor) == QLatin1String("Tuya_THD WZB-TRVL TRV") ||
                        R_GetProductId(sensor) == QLatin1String("Tuya_THD GS361A-H04 TRV") ||
                        R_GetProductId(sensor) == QLatin1String("Tuya_THD Smart radiator TRV") ||
                        R_GetProductId(sensor) == QLatin1String("Tuya_THD BTH-002 Thermostat") ||
                        R_GetProductId(sensor) == QLatin1String("Tuya_THD MOES TRV") ||
                        R_GetProductId(sensor) == QLatin1String("Tuya_THD HY368 TRV") ||
                        R_GetProductId(sensor) == QLatin1String("Tuya_THD HY369 TRV"))
                    {
                        QByteArray tuyaData = QByteArray("\x00", 1);
                        qint8 dpIdentifier = DP_IDENTIFIER_THERMOSTAT_CHILDLOCK_1;

                        if (data.boolean) { tuyaData = QByteArray("\x01", 1); }

                        if (R_GetProductId(sensor) == QLatin1String("Tuya_THD BTH-002 Thermostat") ||
                            R_GetProductId(sensor) == QLatin1String("Tuya_THD WZB-TRVL TRV"))
                        {
                            dpIdentifier = DP_IDENTIFIER_THERMOSTAT_CHILDLOCK_2;
                        }
                        else if (R_GetProductId(sensor) == QLatin1String("Tuya_THD MOES TRV"))
                        {
                            dpIdentifier = DP_IDENTIFIER_THERMOSTAT_CHILDLOCK_3;
                        }

                        if (sendTuyaRequest(task, TaskThermostat, DP_TYPE_BOOL, dpIdentifier, tuyaData))
                        {
                            updated = true;
                        }
                    }
                    else if (sensor->modelId() == QLatin1String("Super TR"))
                    {
                        if (addTaskThermostatReadWriteAttribute(task, deCONZ::ZclWriteAttributesId, 0x0000, THERM_ATTRID_CHILD_LOCK, deCONZ::ZclBoolean, data.boolean))
                        {
                            updated = true;
                        }
                    }
                    else if (sensor->modelId().startsWith(QLatin1String("SPZB"))) // Eurotronic Spirit
                    {
                        if (data.boolean) { hostFlags |= 0x000080; } // set locked
                        else              { hostFlags &= 0xffff6f; } // clear locked, clear disable off

                        if (addTaskThermostatReadWriteAttribute(task, deCONZ::ZclWriteAttributesId, VENDOR_JENNIC, THERM_ATTRID_HOST_FLAGS, deCONZ::Zcl24BitUint, hostFlags))
                        {
                            updated = true;
                        }
                    }
                    else
                    {
                        data.uinteger = data.boolean; // Use integer representation

                        if (addTaskThermostatUiConfigurationReadWriteAttribute(task, deCONZ::ZclWriteAttributesId, THERM_UI_ATTRID_KEYPAD_LOCKOUT, deCONZ::Zcl8BitEnum, data.uinteger))
                        {
                            updated = true;
                        }
                    }
                }
                else if (rid.suffix == RConfigDisplayFlipped) // Boolean
                {
                    if (sensor->modelId() == QLatin1String("eTRV0100") || sensor->modelId() == QLatin1String("TRV001"))
                    {
                        data.uinteger = data.boolean; // Use integer representation

                        if (addTaskThermostatUiConfigurationReadWriteAttribute(task, deCONZ::ZclWriteAttributesId, THERM_UI_ATTRID_VIEWING_DIRECTION, deCONZ::Zcl8BitEnum, data.uinteger, VENDOR_DANFOSS))
                        {
                            updated = true;
                        }
                    }
                    else if (sensor->modelId().startsWith(QLatin1String("SPZB"))) // Eurotronic Spirit
                    {
                        if (data.boolean) { hostFlags |= 0x000002; } // set flipped
                        else              { hostFlags &= 0xffffed; } // clear flipped, clear disable off

                        if (addTaskThermostatReadWriteAttribute(task, deCONZ::ZclWriteAttributesId, VENDOR_JENNIC, THERM_ATTRID_HOST_FLAGS, deCONZ::Zcl24BitUint, hostFlags))
                        {
                            updated = true;
                        }
                    }
                }
                else if (rid.suffix == RConfigMountingMode) // Boolean
                {
                    data.uinteger = data.boolean; // Use integer representation

                    if (addTaskThermostatReadWriteAttribute(task, deCONZ::ZclWriteAttributesId, VENDOR_DANFOSS, THERM_ATTRID_MOUNTING_MODE_CONTROL, deCONZ::Zcl16BitInt, data.uinteger))
                    {
                        updated = true;
                    }
                }
                else if (rid.suffix == RConfigExternalTemperatureSensor) // Signed integer
                {
                    if (addTaskThermostatReadWriteAttribute(task, deCONZ::ZclWriteAttributesId, VENDOR_DANFOSS, THERM_ATTRID_EXTERNAL_MEASUREMENT, deCONZ::Zcl16BitInt, data.integer))
                    {
                        updated = true;
                    }
                }
                else if (rid.suffix == RConfigExternalWindowOpen) // Boolean
                {
                    if (addTaskThermostatReadWriteAttribute(task, deCONZ::ZclWriteAttributesId, VENDOR_DANFOSS, THERM_ATTRID_EXTERNAL_OPEN_WINDOW_DETECTED, deCONZ::ZclBoolean, data.boolean))
                    {
                        updated = true;
                    }
                }
                else if (rid.suffix == RConfigSetValve) // Boolean
                {
                    QByteArray tuyaData = QByteArray("\x00", 1);

                    if (data.boolean)
                    {
                        tuyaData = QByteArray("\x01", 1);
                    }

                    if (sendTuyaRequest(task, TaskThermostat, DP_TYPE_BOOL, DP_IDENTIFIER_THERMOSTAT_VALVE, tuyaData))
                    {
                        updated = true;
                    }
                }
                else if (rid.suffix == RConfigTemperatureMeasurement) // String
                {
                    if (sensor->modelId() == QLatin1String("Super TR"))
                    {
                        const auto match = matchKeyValue(data.string, RConfigTemperatureMeasurementValues);

                        if (isValid(match))
                        {
                            if (addTaskThermostatReadWriteAttribute(task, deCONZ::ZclWriteAttributesId, 0x0000, THERM_ATTRID_TEMPERATURE_MEASUREMENT, deCONZ::Zcl8BitEnum, match.value))
                            {
                                updated = true;
                            }
                        }
                    }
                }
                else if (rid.suffix == RConfigWindowOpen) // Boolean
                {
                    QByteArray tuyaData = QByteArray("\x00", 1); // Config on / off

                    if (data.boolean) { tuyaData = QByteArray("\x01", 1); }

                    qint8 dpIdentifier = DP_IDENTIFIER_WINDOW_OPEN;

                    if (R_GetProductId(sensor) == QLatin1String("Tuya_THD WZB-TRVL TRV"))
                    {
                        dpIdentifier = DP_IDENTIFIER_WINDOW_OPEN2;
                    }

                    if (sendTuyaRequest(task, TaskThermostat, DP_TYPE_BOOL, dpIdentifier, tuyaData))
                    {
                        updated = true;
                    }
                }
                else if (rid.suffix == RConfigSwingMode) // String
                {
                    const auto match = matchKeyValue(data.string, RConfigSwingModeValues);

                    if (isValid(match))
                    {
                        if (addTaskThermostatReadWriteAttribute(task, deCONZ::ZclWriteAttributesId, 0x0000, THERM_ATTRID_AC_LOUVER_POSITION, deCONZ::Zcl8BitEnum, match.value))
                        {
                            updated = true;
                        }
                    }
                }
                else if (rid.suffix == RConfigFanMode) // String
                {
                    const auto match = matchKeyValue(data.string, RConfigFanModeValues);

                    if (isValid(match))
                    {
                        if (addTaskFanControlReadWriteAttribute(task, deCONZ::ZclWriteAttributesId, FAN_CTRL_ATTRID_FAN_MODE, deCONZ::Zcl8BitEnum, match.value))
                        {
                            updated = true;
                        }
                    }
                }
                else if (rid.suffix == RConfigControlSequence) // Unsigned integer
                {
                    const auto match = matchKeyValue(data.uinteger, RConfigControlSequenceValues);

                    if (match.key)
                    {
                        if (addTaskThermostatReadWriteAttribute(task, deCONZ::ZclWriteAttributesId, 0x0000, THERM_ATTRID_CONTROL_SEQUENCE_OF_OPERATION, deCONZ::Zcl8BitEnum, match.value))
                        {
                            updated = true;
                        }
                    }
                }
                else if (rid.suffix == RConfigPulseConfiguration) // Unsigned integer
                {
                    if (data.uinteger <= UINT16_MAX &&
                        addTaskSimpleMeteringReadWriteAttribute(task, deCONZ::ZclWriteAttributesId, METERING_ATTRID_PULSE_CONFIGURATION, deCONZ::Zcl16BitUint, data.uinteger, VENDOR_DEVELCO))
                    {
                        updated = true;
                    }
                }
                else if (rid.suffix == RConfigInterfaceMode) // Unsigned integer
                {
                    if (sensor->modelId().startsWith(QLatin1String("ZHEMI101")))
                    {
                        const auto match = matchKeyValue(data.uinteger, RConfigInterfaceModeValuesZHEMI);

                        if (match.key)
                        {
                            if (addTaskSimpleMeteringReadWriteAttribute(task, deCONZ::ZclWriteAttributesId, METERING_ATTRID_INTERFACE_MODE, deCONZ::Zcl16BitEnum, match.value, VENDOR_DEVELCO))
                            {
                                updated = true;
                            }
                        }
                    }
                    else if (sensor->modelId().startsWith(QLatin1String("EMIZB-1")))
                    {
                        const auto match = matchKeyValue(data.uinteger, RConfigInterfaceModeValuesEMIZB);

                        if (match.key)
                        {
                            if (addTaskSimpleMeteringReadWriteAttribute(task, deCONZ::ZclWriteAttributesId, METERING_ATTRID_INTERFACE_MODE, deCONZ::Zcl16BitEnum, match.value, VENDOR_DEVELCO))
                            {
                                updated = true;
                            }
                        }
                    }
                }
                else if (rid.suffix == RConfigWindowCoveringType) // Unsigned integer
                {
                    if (sensor->modelId().startsWith(QLatin1String("J1")))
                    {
                        if (addTaskWindowCoveringCalibrate(task, data.uinteger))
                        {
                            updated = true;
                        }
                    }
                }
                else if (rid.suffix == RConfigGroup) // String
                {
                    checkSensorBindingsForClientClusters(sensor);
                    continue;
                }
                else if (QString(rid.suffix).startsWith("config/ubisys_j1_")) // Unsigned integer
                {
                    uint16_t mfrCode = VENDOR_UBISYS;
                    uint16_t attrId = 0xFFFF;
                    uint8_t attrType = deCONZ::Zcl16BitUint;
                    if (rid.suffix == RConfigUbisysJ1Mode)
                    {
                        mfrCode = 0x0000;
                        attrId = 0x0017;
                        attrType = deCONZ::Zcl8BitBitMap;
                    }
                    else if (rid.suffix == RConfigUbisysJ1WindowCoveringType)
                    {
                        attrId = 0x0000;
                        attrType = deCONZ::Zcl8BitEnum;
                    }
                    else if (rid.suffix == RConfigUbisysJ1ConfigurationAndStatus)
                    {
                        attrId = 0x0007;
                        attrType = deCONZ::Zcl8BitBitMap;
                    }
                    else if (rid.suffix == RConfigUbisysJ1InstalledOpenLimitLift)
                    {
                        attrId = 0x0010;
                    }
                    else if (rid.suffix == RConfigUbisysJ1InstalledClosedLimitLift)
                    {
                        attrId = 0x0011;
                    }
                    else if (rid.suffix == RConfigUbisysJ1InstalledOpenLimitTilt)
                    {
                        attrId = 0x0012;
                    }
                    else if (rid.suffix == RConfigUbisysJ1InstalledClosedLimitTilt)
                    {
                        attrId = 0x0013;
                    }
                    else if (rid.suffix == RConfigUbisysJ1TurnaroundGuardTime)
                    {
                        attrId = 0x1000;
                        attrType = deCONZ::Zcl8BitUint;
                    }
                    else if (rid.suffix == RConfigUbisysJ1LiftToTiltTransitionSteps)
                    {
                        attrId = 0x1001;
                    }
                    else if (rid.suffix == RConfigUbisysJ1TotalSteps)
                    {
                        attrId = 0x1002;
                    }
                    else if (rid.suffix == RConfigUbisysJ1LiftToTiltTransitionSteps2)
                    {
                        attrId = 0x1003;
                    }
                    else if (rid.suffix == RConfigUbisysJ1TotalSteps2)
                    {
                        attrId = 0x1004;
                    }
                    else if (rid.suffix == RConfigUbisysJ1AdditionalSteps)
                    {
                        attrId = 0x1005;
                        attrType = deCONZ::Zcl8BitUint;
                    }
                    else if (rid.suffix == RConfigUbisysJ1InactivePowerThreshold)
                    {
                        attrId = 0x1006;
                    }
                    else if (rid.suffix == RConfigUbisysJ1StartupSteps)
                    {
                        attrId = 0x1007;
                    }

                    if (attrId != 0xFFFF)
                    {
                        if (addTaskWindowCoveringSetAttr(task, mfrCode, attrId, attrType, data.uinteger))
                        {
                            updated = true;
                        }
                    }
                    else
                    {
                        rsp.list.append(errorToMap(ERR_PARAMETER_NOT_AVAILABLE, QString("/sensors/%1/config/%2").arg(id).arg(pi.key()),
                                                   QString("parameter, %1, not available").arg(pi.key())));
                    }
                }

                if (updated)
                {
                    if (item->setValue(val))
                    {
                        QVariantMap rspItem;
                        QVariantMap rspItemState;
                        rspItemState[QString("/sensors/%1/config/%2").arg(id).arg(pi.key())] = val;
                        rspItem[QLatin1String("success")] = rspItemState;
                        rsp.list.append(rspItem);
                        Event e(RSensors, rid.suffix, id, item);
                        enqueueEvent(e);
                    }

                    save = true;
                }
                else
                {
                    rsp.list.append(errorToMap(ERR_ACTION_ERROR, QString("/sensors/%1/config/%2").arg(id).arg(pi.key()),
                                               QLatin1String("Could not set attribute")));
                }
            }
            else // Resource item not found ifor sensor
            {
                rsp.list.append(errorToMap(ERR_PARAMETER_NOT_AVAILABLE, QString("/sensors/%1/config/%2").arg(id).arg(pi.key()),
                                           QString("parameter, %1, not available").arg(pi.key())));
            }
        }
        else // Resource item not found in general
        {
            rsp.list.append(errorToMap(ERR_PARAMETER_NOT_AVAILABLE, QString("/sensors/%1/config/%2").arg(id).arg(pi.key()),
                                       QString("parameter, %1, not available").arg(pi.key())));
        }
    }

    if (tholdUpdated)
    {
        ResourceItem *item = sensor->item(RStateLightLevel);
        if (item)
        {
            quint16 lightlevel = item->toNumber();

            item = sensor->item(RConfigTholdDark);
            if (item)
            {
                quint16 tholddark = item->toNumber();

                item = sensor->item(RConfigTholdOffset);
                if (item)
                {
                    quint16 tholdoffset = item->toNumber();

                    bool dark = lightlevel <= tholddark;
                    bool daylight = lightlevel >= tholddark + tholdoffset;

                    item = sensor->item(RStateDark);
                    if (!item)
                    {
                        item = sensor->addItem(DataTypeBool, RStateDark);
                    }
                    if (item && item->setValue(dark))
                    {
                        if (item->lastChanged() == item->lastSet())
                        {
                            Event e(RSensors, RStateDark, sensor->id(), item);
                            enqueueEvent(e);
                        }
                    }

                    item = sensor->item(RStateDaylight);
                    if (!item)
                    {
                        item = sensor->addItem(DataTypeBool, RStateDaylight);
                    }
                    if (item && item->setValue(daylight))
                    {
                        if (item->lastChanged() == item->lastSet())
                        {
                            Event e(RSensors, RStateDaylight, sensor->id(), item);
                            enqueueEvent(e);
                        }
                    }
                }
            }
        }
    }

    if (offsetUpdated)
    {
        ResourceItem *item = sensor->item(RStateTemperature);
        if (item)
        {
            qint16 temp = item->toNumber();
            temp += offset;
            if (item->setValue(temp))
            {
                Event e(RSensors, RStateTemperature, sensor->id(), item);
                enqueueEvent(e);
            }
        }

        item = sensor->item(RStateHumidity);
        if (item)
        {
            quint16 humidity = item->toNumber();
            qint16 _humidity = humidity + offset;
            humidity = _humidity < 0 ? 0 : _humidity > 10000 ? 10000 : _humidity;
            if (item->setValue(humidity))
            {
                Event e(RSensors, RStateHumidity, sensor->id(), item);
                enqueueEvent(e);
            }
        }
    }

    if (pendingMask)
    {
        ResourceItem *item = sensor->item(RConfigPending);
        if (item)
        {
            quint16 mask = item->toNumber();
            mask |= pendingMask;
            item->setValue(mask);
            Event e(RSensors, RConfigPending, sensor->id(), item);
            enqueueEvent(e);
        }
    }

    updateSensorEtag(sensor);

    if (save)
    {
        sensor->setNeedSaveDatabase(true);
        queSaveDb(DB_SENSORS, DB_SHORT_SAVE_DELAY);
    }

    processTasks();

    return REQ_READY_SEND;
}

/*! POST, DELETE /api/<apikey>/sensors/<id>/config/schedule/Wbbb
    \return REQ_READY_SEND
            REQ_NOT_HANDLED
 */
int DeRestPluginPrivate::changeThermostatSchedule(const ApiRequest &req, ApiResponse &rsp)
{
    rsp.httpStatus = HttpStatusOk;

    // Get the /sensors/id resource.
    QString id = req.path[3];
    Sensor *sensor = id.length() < MIN_UNIQUEID_LENGTH ? getSensorNodeForId(id) : getSensorNodeForUniqueId(id);
    if (!sensor || (sensor->deletedState() == Sensor::StateDeleted))
    {
        rsp.httpStatus = HttpStatusNotFound;
        rsp.list.append(errorToMap(ERR_RESOURCE_NOT_AVAILABLE, QString("/sensors/%1").arg(id), QString("resource, /sensors/%1, not available").arg(id)));
        return REQ_READY_SEND;
    }

    // Check that it has config/schedule.
    ResourceItem *item = sensor->item(RConfigSchedule);
    if (!item)
    {
        rsp.httpStatus = HttpStatusNotFound;
        rsp.list.append(errorToMap(ERR_RESOURCE_NOT_AVAILABLE, QString("/sensors/%1/config/schedule").arg(id), QString("resource, /sensors/%1/config/schedule, not available").arg(id)));
        return REQ_READY_SEND;
    }

    // Check valid weekday pattern
    bool ok;
    uint bbb = req.path[6].mid(1).toUInt(&ok);
    if (req.path[6].left(1) != "W" || !ok || bbb < 1 || bbb > 127)
    {
        rsp.httpStatus = HttpStatusNotFound;
        rsp.list.append(errorToMap(ERR_RESOURCE_NOT_AVAILABLE, QString("/sensors/%1/config/schedule/%2").arg(id).arg(req.path[6]), QString("resource, /sensors/%1/config/schedule/%2, not available").arg(id).arg(req.path[6])));
        return REQ_READY_SEND;
    }
    quint8 weekdays = bbb;

    // Check body
    QString transitions = QString("");
    if (req.hdr.method() == QLatin1String("POST"))
    {
        QVariant var = Json::parse(req.content, ok);
        if (!ok)
        {
            rsp.list.append(errorToMap(ERR_INVALID_JSON, QString("/sensors/%1/config/schedule/%2").arg(id).arg(req.path[6]), QLatin1String("body contains invalid JSON")));
            rsp.httpStatus = HttpStatusBadRequest;
            return REQ_READY_SEND;
        }
        QVariantList list = var.toList();
        // QString transitions = QString("");
        if (!serialiseThermostatTransitions(list, &transitions))
        {
            rsp.list.append(errorToMap(ERR_INVALID_JSON, QString("/sensors/%1/config/schedule/%2").arg(id).arg(req.path[6]), QLatin1String("body contains invalid list of transitions")));
            rsp.httpStatus = HttpStatusBadRequest;
            return REQ_READY_SEND;
        }
    }

    if (req.sock)
    {
        userActivity();
    }

    bool ok2 = false;
    // Queue task.
    TaskItem task;
    task.req.dstAddress() = sensor->address();
    task.req.setTxOptions(deCONZ::ApsTxAcknowledgedTransmission);
    task.req.setDstEndpoint(sensor->fingerPrint().endpoint);
    task.req.setSrcEndpoint(getSrcEndpoint(sensor, task.req));
    task.req.setDstAddressMode(deCONZ::ApsExtAddress);

    if (R_GetProductId(sensor) == QLatin1String("Tuya_THD HY369 TRV") ||
        R_GetProductId(sensor) == QLatin1String("Tuya_THD HY368 TRV") ||
        R_GetProductId(sensor) == QLatin1String("Tuya_THD GS361A-H04 TRV") ||
        R_GetProductId(sensor) == QLatin1String("Tuya_THD Essentials TRV") ||
        R_GetProductId(sensor) == QLatin1String("Tuya_THD Smart radiator TRV") ||
        R_GetProductId(sensor) == QLatin1String("Tuya_THD NX-4911-675 TRV") ||
        R_GetProductId(sensor) == QLatin1String("Tuya_THD SEA801-ZIGBEE TRV"))
    {
        ok2 = sendTuyaRequestThermostatSetWeeklySchedule(task, weekdays, transitions, DP_IDENTIFIER_THERMOSTAT_SCHEDULE_2);
    }
    else if (R_GetProductId(sensor) == QLatin1String("Tuya_THD BTH-002 Thermostat"))
    {
        ok2 = sendTuyaRequestThermostatSetWeeklySchedule(task, weekdays, transitions, DP_IDENTIFIER_THERMOSTAT_SCHEDULE_1);
    }
    else if (R_GetProductId(sensor) == QLatin1String("Tuya_THD WZB-TRVL TRV"))
    {
        ok2 = sendTuyaRequestThermostatSetWeeklySchedule(task, weekdays, transitions, DP_IDENTIFIER_THERMOSTAT_SCHEDULE_4);
    }
    else
    {
        ok2 = addTaskThermostatSetWeeklySchedule(task, weekdays, transitions);
    }

    if (!ok2)
    {
        rsp.list.append(errorToMap(ERR_INVALID_VALUE, QString("/sensors/%1/config/schedule/%2").arg(id).arg(req.path[6]), QLatin1String("could not set schedule")));
        rsp.httpStatus = HttpStatusBadRequest;
        return REQ_READY_SEND;
    }

    QVariantMap rspItem;
    QVariantMap rspItemState;
    if (req.hdr.method() == QLatin1String("POST"))
    {
        QVariantList l;
        deserialiseThermostatTransitions(transitions, &l);
        rspItemState[QString("/config/schedule/W%1").arg(weekdays)] = l;
        rspItem[QLatin1String("success")] = rspItemState;
    }
    else
    {
        rspItem[QLatin1String("success")] = QString("/sensors/%1/config/schedule/W%2 deleted.").arg(id).arg(weekdays);
    }
    rsp.list.append(rspItem);

    updateThermostatSchedule(sensor, weekdays, transitions);

    processTasks();

    return REQ_READY_SEND;
}

/*! PUT, PATCH /api/<apikey>/sensors/<id>/state
    \return REQ_READY_SEND
            REQ_NOT_HANDLED
 */
int DeRestPluginPrivate::changeSensorState(const ApiRequest &req, ApiResponse &rsp)
{
    QString id = req.path[3];
    Sensor *sensor = id.length() < MIN_UNIQUEID_LENGTH ? getSensorNodeForId(id) : getSensorNodeForUniqueId(id);
    bool ok;
    bool updated = false;
    QVariant var = Json::parse(req.content, ok);
    QVariantMap map = var.toMap();
    QVariantMap rspItem;
    QVariantMap rspItemState;

    rsp.httpStatus = HttpStatusOk;

    if (!ok)
    {
        rsp.list.append(errorToMap(ERR_INVALID_JSON, QString("/sensors/%1/state").arg(id), QLatin1String("body contains invalid JSON")));
        rsp.httpStatus = HttpStatusBadRequest;
        return REQ_READY_SEND;
    }

    if (!sensor || (sensor->deletedState() == Sensor::StateDeleted))
    {
        rsp.httpStatus = HttpStatusNotFound;
        rsp.list.append(errorToMap(ERR_RESOURCE_NOT_AVAILABLE, QString("/sensors/%1").arg(id), QString("resource, /sensors/%1, not available").arg(id)));
        return REQ_READY_SEND;
    }

    bool isClip = sensor->type().startsWith(QLatin1String("CLIP"));

    if (req.sock)
    {
        userActivity();
    }

    //check invalid parameter
    QVariantMap::const_iterator pi = map.begin();
    QVariantMap::const_iterator pend = map.end();

    for (; pi != pend; ++pi)
    {
        ResourceItem *item = nullptr;
        ResourceItemDescriptor rid;
        if (getResourceItemDescriptor(QString("state/%1").arg(pi.key()), rid))
        {
            if (rid.suffix == RStateButtonEvent)
            {
                // allow modify physical switch buttonevent via api
            }
            else if (!isClip)
            {
                continue;
            }

            if (rid.suffix != RStateLux && rid.suffix != RStateDark && rid.suffix != RStateDaylight)
            {
                item = sensor->item(rid.suffix);
            }
            if (item)
            {
                QVariant val = map[pi.key()];
                if (rid.suffix == RStateTemperature || rid.suffix == RStateHumidity)
                {
                    ResourceItem *item2 = sensor->item(RConfigOffset);
                    if (item2 && item2->toNumber() != 0) {
                        val = val.toInt() + item2->toNumber();
                        if (rid.suffix == RStateHumidity)
                        {
                            val = val < 0 ? 0 : val > 10000 ? 10000 : val;
                        }
                    }
                }
                if (item->setValue(val))
                {
                    rspItemState[QString("/sensors/%1/state/%2").arg(id).arg(pi.key())] = val;
                    rspItem[QLatin1String("success")] = rspItemState;

                    if (rid.suffix == RStateButtonEvent ||  // always fire events for buttons
                        item->lastChanged() == item->lastSet())
                    {
                        updated = true;
                        Event e(RSensors, rid.suffix, id, item);
                        enqueueEvent(e);
                    }
                    sensor->updateStateTimestamp();
                    enqueueEvent(Event(RSensors, RStateLastUpdated, id));

                    if (rid.suffix == RStateLightLevel)
                    {
                        ResourceItem *item2 = 0;
                        quint16 measuredValue = val.toUInt();

                        quint16 tholddark = R_THOLDDARK_DEFAULT;
                        quint16 tholdoffset = R_THOLDOFFSET_DEFAULT;
                        item2 = sensor->item(RConfigTholdDark);
                        if (item2)
                        {
                            tholddark = item2->toNumber();
                        }
                        item2 = sensor->item(RConfigTholdOffset);
                        if (item2)
                        {
                            tholdoffset = item2->toNumber();
                        }
                        bool dark = measuredValue <= tholddark;
                        bool daylight = measuredValue >= tholddark + tholdoffset;

                        item2 = sensor->item(RStateDark);
                        if (!item2)
                        {
                            item2 = sensor->addItem(DataTypeBool, RStateDark);
                        }
                        if (item2->setValue(dark))
                        {
                            if (item2->lastChanged() == item2->lastSet())
                            {
                                Event e(RSensors, RStateDark, id, item2);
                                enqueueEvent(e);
                            }
                        }

                        item2 = sensor->item(RStateDaylight);
                        if (!item2)
                        {
                            item2 = sensor->addItem(DataTypeBool, RStateDaylight);
                        }
                        if (item2->setValue(daylight))
                        {
                            if (item2->lastChanged() == item2->lastSet())
                            {
                                Event e(RSensors, RStateDaylight, id, item2);
                                enqueueEvent(e);
                            }
                        }

                        item2 = sensor->item(RStateLux);
                        if (!item2)
                        {
                            item2 = sensor->addItem(DataTypeUInt32, RStateLux);
                        }
                        quint32 lux = 0;
                        if (measuredValue > 0 && measuredValue < 0xffff)
                        {
                            // valid values are 1 - 0xfffe
                            // 0, too low to measure
                            // 0xffff invalid value

                            // ZCL Attribute = 10.000 * log10(Illuminance (lx)) + 1
                            // lux = 10^((ZCL Attribute - 1)/10.000)
                            qreal exp = measuredValue - 1;
                            qreal l = qPow(10, exp / 10000.0f);
                            l += 0.5;   // round value
                            lux = static_cast<quint32>(l);
                        }
                        item2->setValue(lux);
                        if (item2->lastChanged() == item2->lastSet())
                        {
                            Event e(RSensors, RStateLux, id, item2);
                            enqueueEvent(e);
                        }
                    }
                    else if (rid.suffix == RStatePresence)
                    {
                        ResourceItem *item2 = sensor->item(RConfigDuration);
                        if (item2 && item2->toNumber() > 0)
                        {
                            sensor->durationDue = QDateTime::currentDateTime().addSecs(item2->toNumber()).addMSecs(-500);
                        }
                    }
                }
                else // invalid
                {
                    rsp.list.append(errorToMap(ERR_INVALID_VALUE, QString("/sensors/%1/state/%2").arg(id).arg(pi.key()),
                                               QString("invalid value, %1, for parameter %2").arg(val.toString()).arg(pi.key())));
                    rsp.httpStatus = HttpStatusBadRequest;
                    return REQ_READY_SEND;
                }
            }
        }

        if (!item)
        {
            // not found
            rsp.list.append(errorToMap(ERR_PARAMETER_NOT_AVAILABLE, QString("/sensors/%1/state/%2").arg(id).arg(pi.key()), QString("parameter, %1, not available").arg(pi.key())));
            rsp.httpStatus = HttpStatusBadRequest;
            return REQ_READY_SEND;
        }
    }

    rsp.list.append(rspItem);
    updateSensorEtag(sensor);
    if (updated)
    {
        sensor->setNeedSaveDatabase(true);
        queSaveDb(DB_SENSORS, DB_HUGE_SAVE_DELAY);
    }

    return REQ_READY_SEND;
}

/*! DELETE /api/<apikey>/sensors/<id>
    \return REQ_READY_SEND
            REQ_NOT_HANDLED
 */
int DeRestPluginPrivate::deleteSensor(const ApiRequest &req, ApiResponse &rsp)
{
    QString id = req.path[3];
    Sensor *sensor = id.length() < MIN_UNIQUEID_LENGTH ? getSensorNodeForId(id) : getSensorNodeForUniqueId(id);

    userActivity();

    if (!sensor || (sensor->deletedState() == Sensor::StateDeleted))
    {
        rsp.httpStatus = HttpStatusNotFound;
        rsp.list.append(errorToMap(ERR_RESOURCE_NOT_AVAILABLE, QString("/sensors/%1").arg(id), QString("resource, /sensors/%1, not available").arg(id)));
        return REQ_READY_SEND;
    }

    bool ok;
    QVariant var = Json::parse(req.content, ok);
    QVariantMap map = var.toMap();

    if (!ok)
    {
        rsp.list.append(errorToMap(ERR_INVALID_JSON, QString("/sensors/%1").arg(id), QLatin1String("body contains invalid JSON")));
        rsp.httpStatus = HttpStatusBadRequest;
        return REQ_READY_SEND;
    }

    sensor->setDeletedState(Sensor::StateDeleted);
    sensor->setNeedSaveDatabase(true);

    Event e(RSensors, REventDeleted, sensor->id());
    enqueueEvent(e);

    bool hasReset = map.contains(QLatin1String("reset"));

    if (hasReset)
    {
        if (map[QLatin1String("reset")].type() == QVariant::Bool)
        {
            bool reset = map[QLatin1String("reset")].toBool();

            QVariantMap rspItem;
            QVariantMap rspItemState;
            rspItemState[QString("/sensors/%1/reset").arg(id)] = reset;
            rspItem[QLatin1String("success")] = rspItemState;
            rsp.list.append(rspItem);

            if (reset)
            {
                sensor->setResetRetryCount(10);
            }
        }
        else
        {
            rsp.list.append(errorToMap(ERR_INVALID_VALUE, QString("/sensors/%1/reset").arg(id), QString("invalid value, %1, for parameter, reset").arg(map[QLatin1String("reset")].toString())));
            rsp.httpStatus = HttpStatusBadRequest;
            return REQ_READY_SEND;
        }
    }
    else
    {
        QVariantMap rspItem;
        QVariantMap rspItemState;
        rspItemState[QLatin1String("id")] = id;
        rspItem[QLatin1String("success")] = rspItemState;
        rsp.list.append(rspItem);
        rsp.httpStatus = HttpStatusOk;
    }

    {
        Q_Q(DeRestPlugin);
        q->nodeUpdated(sensor->address().ext(), QLatin1String("deleted"), QLatin1String(""));
    }

    queSaveDb(DB_SENSORS, DB_SHORT_SAVE_DELAY);

    updateSensorEtag(sensor);
    rsp.httpStatus = HttpStatusOk;

    return REQ_READY_SEND;
}

/*! POST /api/<apikey>/sensors
    \return REQ_READY_SEND
            REQ_NOT_HANDLED
 */
int DeRestPluginPrivate::searchNewSensors(const ApiRequest &req, ApiResponse &rsp)
{
    Q_UNUSED(req);

    if (!isInNetwork())
    {
        rsp.list.append(errorToMap(ERR_NOT_CONNECTED, QLatin1String("/sensors"), QLatin1String("Not connected")));
        rsp.httpStatus = HttpStatusServiceUnavailable;
        return REQ_READY_SEND;
    }

    startSearchSensors();
    {
        QVariantMap rspItem;
        QVariantMap rspItemState;
        rspItemState[QLatin1String("/sensors")] = QLatin1String("Searching for new devices");
        rspItemState[QLatin1String("/sensors/duration")] = (double)searchSensorsTimeout;
        rspItem[QLatin1String("success")] = rspItemState;
        rsp.list.append(rspItem);
    }

    rsp.httpStatus = HttpStatusOk;

    return REQ_READY_SEND;
}

/*! GET /api/<apikey>/sensors/new
    \return REQ_READY_SEND
            REQ_NOT_HANDLED
 */
int DeRestPluginPrivate::getNewSensors(const ApiRequest &req, ApiResponse &rsp)
{
    Q_UNUSED(req);

    if (!searchSensorsResult.isEmpty() &&
        (searchSensorsState == SearchSensorsActive || searchSensorsState == SearchSensorsDone))
    {

        rsp.map = searchSensorsResult;
    }

    if (searchSensorsState == SearchSensorsActive)
    {
        rsp.map[QLatin1String("lastscan")] = QLatin1String("active");
    }
    else if (searchSensorsState == SearchSensorsDone)
    {
        rsp.map[QLatin1String("lastscan")] = lastSensorsScan;
    }
    else
    {
        rsp.map[QLatin1String("lastscan")] = QLatin1String("none");
    }

    rsp.httpStatus = HttpStatusOk;
    return REQ_READY_SEND;
}

/*! Put all sensor parameters in a map.
    \return true - on success
            false - on error
 */
bool DeRestPluginPrivate::sensorToMap(const Sensor *sensor, QVariantMap &map, const ApiRequest &req)
{
    if (!sensor)
    {
        return false;
    }

    QVariantMap state;
    const ResourceItem *iox = nullptr;
    const ResourceItem *ioy = nullptr;
    const ResourceItem *ioz = nullptr;
    QVariantList orientation;
    const ResourceItem *ix = nullptr;
    const ResourceItem *iy = nullptr;
    QVariantList xy;
    QVariantMap config;
    const ResourceItem *ilcs = nullptr;
    const ResourceItem *ilca = nullptr;
    const ResourceItem *ilct = nullptr;
    QVariantMap lastchange;

    for (int i = 0; i < sensor->itemCount(); i++)
    {
        const ResourceItem *item = sensor->itemForIndex(static_cast<size_t>(i));
        DBG_Assert(item);
        const ResourceItemDescriptor &rid = item->descriptor();

        if (!item->isPublic())
        {
            continue;
        }

        if (rid.suffix == RConfigReachable &&
            sensor->type().startsWith(QLatin1String("ZGP")))
        {
            continue; // don't provide reachable for green power devices
        }

        if (strncmp(rid.suffix, "config/", 7) == 0)
        {
            const char *key = item->descriptor().suffix + 7;
            if (rid.suffix == RConfigPending)
            {
                QVariantList pending;
                auto value = item->toNumber();

                if (value & R_PENDING_DELAY)
                {
                    pending.append(QLatin1String("delay"));
                }
                if (value & R_PENDING_LEDINDICATION)
                {
                    pending.append(QLatin1String("ledindication"));
                }
                if (value & R_PENDING_SENSITIVITY)
                {
                    pending.append(QLatin1String("sensitivity"));
                }
                if (value & R_PENDING_USERTEST)
                {
                    pending.append(QLatin1String("usertest"));
                }
                if (value & R_PENDING_DEVICEMODE)
                {
                    pending.append(QLatin1String("devicemode"));
                }
                config[key] = pending;
            }
            else if (rid.suffix == RConfigLastChangeSource)
            {
                ilcs = item;
            }
            else if (rid.suffix == RConfigLastChangeAmount)
            {
                ilca = item;
            }
            else if (rid.suffix == RConfigLastChangeTime)
            {
                ilct = item;
            }
            else if (rid.suffix == RConfigSchedule)
            {
                QVariantMap schedule;
                deserialiseThermostatSchedule(item->toString(), &schedule);
                config[key] = schedule;
            }
            else
            {
                config[key] = item->toVariant();
            }
        }

        if (strncmp(rid.suffix, "state/", 6) == 0)
        {
            const char *key = item->descriptor().suffix + 6;

            if (rid.suffix == RStateLastUpdated)
            {
                if (!item->lastSet().isValid() || item->lastSet().date().year() < 2000)
                {
                    state[key] = QLatin1String("none");
                }
                else
                {
                    state[key] = item->toVariant().toDateTime().toString("yyyy-MM-ddTHH:mm:ss.zzz");
                }
            }
            else if (rid.suffix == RStateOrientationX)
            {
                iox = item;
            }
            else if (rid.suffix == RStateOrientationY)
            {
                ioy = item;
            }
            else if (rid.suffix == RStateOrientationZ)
            {
                ioz = item;
            }
            else if (rid.suffix == RStateX)
            {
                ix = item;
            }
            else if (rid.suffix == RStateY)
            {
                iy = item;
            }
            else
            {
                state[key] = item->toVariant();
            }
        }
    }
    if (iox && ioy && ioz)
    {
        orientation.append(iox->toNumber());
        orientation.append(ioy->toNumber());
        orientation.append(ioz->toNumber());
        state[QLatin1String("orientation")] = orientation;
    }
    if (ix && iy)
    {
        xy.append(round(ix->toNumber() / 6.5535) / 10000.0);
        xy.append(round(iy->toNumber() / 6.5535) / 10000.0);
        state[QLatin1String("xy")] = xy;
    }
    if (ilcs && ilca && ilct)
    {
        lastchange[QLatin1String("source")] = RConfigLastChangeSourceValues[ilcs->toNumber()];
        lastchange[QLatin1String("amount")] = ilca->toNumber();
        lastchange[QLatin1String("time")] = ilct->toVariant().toDateTime().toString("yyyy-MM-ddTHH:mm:ssZ");
        config[QLatin1String("lastchange")] = lastchange;
    }

    //sensor
    map[QLatin1String("name")] = sensor->name();
    map[QLatin1String("type")] = sensor->type();
    if (sensor->type().startsWith(QLatin1String("Z"))) // ZigBee sensor
    {
        map[QLatin1String("lastseen")] = sensor->lastRx().toUTC().toString("yyyy-MM-ddTHH:mmZ");
    }

    if (req.path.size() > 2 && req.path[2] == QLatin1String("devices"))
    {
        // don't add in sub device
    }
    else
    {
        if (!sensor->modelId().isEmpty())
        {
            map[QLatin1String("modelid")] = sensor->modelId();
        }
        if (!sensor->manufacturer().isEmpty())
        {
            map[QLatin1String("manufacturername")] = sensor->manufacturer();
        }
        if (!sensor->swVersion().isEmpty() && !sensor->type().startsWith(QLatin1String("ZGP")))
        {
            map[QLatin1String("swversion")] = sensor->swVersion();
        }
        if (sensor->fingerPrint().endpoint != INVALID_ENDPOINT)
        {
            map[QLatin1String("ep")] = sensor->fingerPrint().endpoint;
        }
        QString etag = sensor->etag;
        etag.remove('"'); // no quotes allowed in string
        map[QLatin1String("etag")] = etag;
    }

    // whitelist, HueApp crashes on ZHAAlarm and ZHAPressure
    if (req.mode == ApiModeHue)
    {
        if (!(sensor->type() == QLatin1String("Daylight") ||
              sensor->type() == QLatin1String("CLIPGenericFlag") ||
              sensor->type() == QLatin1String("CLIPGenericStatus") ||
              sensor->type() == QLatin1String("CLIPSwitch") ||
              sensor->type() == QLatin1String("CLIPOpenClose") ||
              sensor->type() == QLatin1String("CLIPPresence") ||
              sensor->type() == QLatin1String("CLIPTemperature") ||
              sensor->type() == QLatin1String("CLIPHumidity") ||
              sensor->type() == QLatin1String("CLIPLightlevel") ||
              sensor->type() == QLatin1String("ZGPSwitch") ||
              sensor->type() == QLatin1String("ZHASwitch") ||
              sensor->type() == QLatin1String("ZHAOpenClose") ||
              sensor->type() == QLatin1String("ZHAPresence") ||
              sensor->type() == QLatin1String("ZHATemperature") ||
              sensor->type() == QLatin1String("ZHAHumidity") ||
              sensor->type() == QLatin1String("ZHALightLevel")))
        {
            return false;
        }
        // mimic Hue Dimmer Switch
        if (sensor->modelId() == QLatin1String("TRADFRI wireless dimmer") ||
            sensor->modelId() == QLatin1String("lumi.sensor_switch.aq2"))
        {
            map[QLatin1String("manufacturername")] = QLatin1String("Philips");
            map[QLatin1String("modelid")] = QLatin1String("RWL021");
        }
        // mimic Hue motion sensor
        else if (false)
        {
            map[QLatin1String("manufacturername")] = QLatin1String("Philips");
            map[QLatin1String("modelid")] = QLatin1String("SML001");
        }
    }

    if (req.mode != ApiModeNormal &&
        sensor->manufacturer().startsWith(QLatin1String("Philips")) &&
        sensor->type().startsWith(QLatin1String("ZHA")))
    {
        QString type = sensor->type();
        type.replace(QLatin1String("ZHA"), QLatin1String("ZLL"));
        map[QLatin1String("type")] = type;
    }

    if (sensor->mode() != Sensor::ModeNone &&
        sensor->type().endsWith(QLatin1String("Switch")))
    {
        map[QLatin1String("mode")] = (double)sensor->mode();
    }

    const ResourceItem *item = sensor->item(RAttrUniqueId);
    if (item)
    {
        map[QLatin1String("uniqueid")] = item->toString();
    }
    map[QLatin1String("state")] = state;
    map[QLatin1String("config")] = config;

    return true;
}

void DeRestPluginPrivate::handleSensorEvent(const Event &e)
{
    DBG_Assert(e.resource() == RSensors);
    DBG_Assert(e.what() != nullptr);

    Sensor *sensor = getSensorNodeForId(e.id());

    if (!sensor)
    {
        return;
    }
    const QDateTime now = QDateTime::currentDateTime();

    // speedup sensor state check
    if ((e.what() == RStatePresence || e.what() == RStateButtonEvent) &&
        sensor && sensor->durationDue.isValid())
    {
        sensorCheckFast = CHECK_SENSOR_FAST_ROUNDS;
    }

    // push sensor state updates through websocket
    if (strncmp(e.what(), "state/", 6) == 0)
    {
        ResourceItem *item = sensor->item(e.what());
        if (item && item->isPublic())
        {
            if (item->descriptor().suffix == RStatePresence && item->toBool())
            {
                globalLastMotion = item->lastSet(); // remember
            }

            if (!(item->needPushSet() || item->needPushChange()))
            {
                DBG_Printf(DBG_INFO_L2, "discard sensor state push for %s: %s (already pushed)\n", qPrintable(e.id()), e.what());
                webSocketServer->flush(); // force transmit send buffer
                return; // already pushed
            }

            QVariantMap map;
            map[QLatin1String("t")] = QLatin1String("event");
            map[QLatin1String("e")] = QLatin1String("changed");
            map[QLatin1String("r")] = QLatin1String("sensors");
            map[QLatin1String("id")] = e.id();
            map[QLatin1String("uniqueid")] = sensor->uniqueId();
            QVariantMap state;
            ResourceItem *iox = nullptr;
            ResourceItem *ioy = nullptr;
            ResourceItem *ioz = nullptr;
            ResourceItem *ix = nullptr;
            ResourceItem *iy = nullptr;

            for (int i = 0; i < sensor->itemCount(); i++)
            {
                item = sensor->itemForIndex(i);
                const ResourceItemDescriptor &rid = item->descriptor();

                if (strncmp(rid.suffix, "state/", 6) == 0)
                {
                    const char *key = item->descriptor().suffix + 6;

                    if (rid.suffix == RStateOrientationX)
                    {
                        iox = item;
                    }
                    else if (rid.suffix == RStateOrientationY)
                    {
                        ioy = item;
                    }
                    else if (rid.suffix == RStateOrientationZ)
                    {
                        ioz = item;
                    }
                    else if (rid.suffix == RStateX)
                    {
                        ix = item;
                    }
                    else if (rid.suffix == RStateY)
                    {
                        iy = item;
                    }
                    else if (item->isPublic() && item->lastSet().isValid() && (gwWebSocketNotifyAll || rid.suffix == RStateButtonEvent || item->needPushChange()))
                    {
                        state[key] = item->toVariant();
                        item->clearNeedPush();
                    }
                }
            }

            if (iox && iox->lastSet().isValid() && ioy && ioy->lastSet().isValid() && ioz && ioz->lastSet().isValid())
            {
                if (gwWebSocketNotifyAll || iox->needPushChange() || ioy->needPushChange() || ioz->needPushChange())
                {
                    iox->clearNeedPush();
                    ioy->clearNeedPush();
                    ioz->clearNeedPush();

                    QVariantList orientation;
                    orientation.append(iox->toNumber());
                    orientation.append(ioy->toNumber());
                    orientation.append(ioz->toNumber());
                    state[QLatin1String("orientation")] = orientation;
                }
            }

            if (ix && ix->lastSet().isValid() && iy && iy->lastSet().isValid())
            {
                if (gwWebSocketNotifyAll || ix->needPushChange() || iy->needPushChange())
                {
                    ix->clearNeedPush();
                    iy->clearNeedPush();

                    QVariantList xy;
                    xy.append(round(ix->toNumber() / 6.5535) / 10000.0);
                    xy.append(round(iy->toNumber() / 6.5535) / 10000.0);
                    state[QLatin1String("xy")] = xy;
                }
            }

            if (!state.isEmpty())
            {
                map[QLatin1String("state")] = state;
                webSocketServer->broadcastTextMessage(Json::serialize(map));
            }
        }
    }
    else if (strncmp(e.what(), "config/", 7) == 0)
    {
        ResourceItem *item = sensor->item(e.what());
        if (item && item->isPublic())
        {
            if (!(item->needPushSet() || item->needPushChange()))
            {
                DBG_Printf(DBG_INFO_L2, "discard sensor config push for %s (already pushed)\n", e.what());
                return; // already pushed
            }

            QVariantMap map;
            map[QLatin1String("t")] = QLatin1String("event");
            map[QLatin1String("e")] = QLatin1String("changed");
            map[QLatin1String("r")] = QLatin1String("sensors");
            map[QLatin1String("id")] = e.id();
            map[QLatin1String("uniqueid")] = sensor->uniqueId();
            QVariantMap config;
            ResourceItem *ilcs = nullptr;
            ResourceItem *ilca = nullptr;
            ResourceItem *ilct = nullptr;

            for (int i = 0; i < sensor->itemCount(); i++)
            {
                item = sensor->itemForIndex(i);
                const ResourceItemDescriptor &rid = item->descriptor();

                if (strncmp(rid.suffix, "config/", 7) == 0)
                {
                    const char *key = item->descriptor().suffix + 7;

                    if (rid.suffix == RConfigLastChangeSource)
                    {
                        ilcs = item;
                    }
                    else if (rid.suffix == RConfigLastChangeAmount)
                    {
                        ilca = item;
                    }
                    else if (rid.suffix == RConfigLastChangeTime)
                    {
                        ilct = item;
                    }
                    else if (item->isPublic() && item->lastSet().isValid() && (gwWebSocketNotifyAll || item->needPushChange()))
                    {
                        if (rid.suffix == RConfigSchedule)
                        {
                            QVariantMap schedule;
                            deserialiseThermostatSchedule(item->toString(), &schedule);
                            config[key] = schedule;
                        }
                        else if (rid.suffix == RConfigPending)
                        {
                            QVariantList pending;
                            auto value = item->toNumber();

                            if (value & R_PENDING_DELAY)
                            {
                                pending.append(QLatin1String("delay"));
                            }
                            if (value & R_PENDING_LEDINDICATION)
                            {
                                pending.append(QLatin1String("ledindication"));
                            }
                            if (value & R_PENDING_SENSITIVITY)
                            {
                                pending.append(QLatin1String("sensitivity"));
                            }
                            if (value & R_PENDING_USERTEST)
                            {
                                pending.append(QLatin1String("usertest"));
                            }
                            if (value & R_PENDING_DEVICEMODE)
                            {
                                pending.append(QLatin1String("devicemode"));
                            }
                            config[key] = pending;
                        }
                        else
                        {
                            config[key] = item->toVariant();
                        }
                        item->clearNeedPush();
                    }
                }
            }
            if (ilcs && ilcs->lastSet().isValid() && ilca && ilca->lastSet().isValid() && ilct && ilct->lastSet().isValid())
            {
                if (gwWebSocketNotifyAll || ilcs->needPushChange() || ilca->needPushChange() || ilct->needPushChange())
                {
                    ilcs->clearNeedPush();
                    ilca->clearNeedPush();
                    ilct->clearNeedPush();

                    QVariantMap lastchange;
                    lastchange[QLatin1String("source")] = RConfigLastChangeSourceValues[ilcs->toNumber()];
                    lastchange[QLatin1String("amount")] = ilca->toNumber();
                    lastchange[QLatin1String("time")] = ilct->toVariant().toDateTime().toString("yyyy-MM-ddTHH:mm:ssZ");
                    config[QLatin1String("lastchange")] = lastchange;
                }
            }

            if (!config.isEmpty())
            {
                map[QLatin1String("config")] = config;
                webSocketServer->broadcastTextMessage(Json::serialize(map));
            }
        }
    }
    else if (strncmp(e.what(), "attr/", 5) == 0)
    {
        ResourceItem *item = sensor->item(e.what());
        if (item && item->isPublic())
        {
            QVariantMap map;
            map[QLatin1String("t")] = QLatin1String("event");
            map[QLatin1String("e")] = QLatin1String("changed");
            map[QLatin1String("r")] = QLatin1String("sensors");
            map[QLatin1String("id")] = e.id();
            map[QLatin1String("uniqueid")] = sensor->uniqueId();
            QVariantMap config;

            // For now, don't collect top-level attributes into a single event.
            const char *key = item->descriptor().suffix + 5;
            map[key] = item->toVariant();

            webSocketServer->broadcastTextMessage(Json::serialize(map));
        }
    }
    else if (e.what() == REventAdded)
    {
        checkSensorGroup(sensor);
        checkSensorBindingsForAttributeReporting(sensor);
        checkSensorBindingsForClientClusters(sensor);

        pushSensorInfoToCore(sensor);

        QVariantMap res;
        res[QLatin1String("name")] = sensor->name();
        searchSensorsResult[sensor->id()] = res;

        QVariantMap map;
        map[QLatin1String("t")] = QLatin1String("event");
        map[QLatin1String("e")] = QLatin1String("added");
        map[QLatin1String("r")] = QLatin1String("sensors");

        QVariantMap smap;

        QHttpRequestHeader hdr;  // dummy
        QStringList path;  // dummy
        ApiRequest req(hdr, path, nullptr, QLatin1String("")); // dummy

        req.mode = ApiModeNormal;
        sensorToMap(sensor, smap, req);
        map[QLatin1String("id")] = sensor->id();
        map[QLatin1String("uniqueid")] = sensor->uniqueId();
        smap[QLatin1String("id")] = sensor->id();
        map[QLatin1String("sensor")] = smap;

        webSocketServer->broadcastTextMessage(Json::serialize(map));
    }
    else if (e.what() == REventDeleted)
    {
        deleteGroupsWithDeviceMembership(e.id());

        QVariantMap map;
        map[QLatin1String("t")] = QLatin1String("event");
        map[QLatin1String("e")] = QLatin1String("deleted");
        map[QLatin1String("r")] = QLatin1String("sensors");

        QVariantMap smap;
        map[QLatin1String("id")] = e.id();
        map[QLatin1String("uniqueid")] = sensor->uniqueId();
        smap[QLatin1String("id")] = e.id();
        map[QLatin1String("sensor")] = smap;

        webSocketServer->broadcastTextMessage(Json::serialize(map));
    }
    else if (e.what() == REventValidGroup)
    {
        checkOldSensorGroups(sensor);

        ResourceItem *item = sensor->item(RConfigGroup);
        DBG_Assert(item != nullptr);
        if (!item)
        {
            return;
        }

        QStringList gids = item->toString().split(',', QString::SkipEmptyParts);

        for (int j = 0; j < gids.size(); j++) {
            const QString gid = gids[j];

            if (gid == QLatin1String("0"))
            {
                continue;
            }

            Group *group = getGroupForId(gid);

            if (group && group->state() != Group::StateNormal)
            {
                DBG_Printf(DBG_INFO, "reanimate group %s for sensor %s\n", qPrintable(gid), qPrintable(sensor->id()));
                group->setState(Group::StateNormal);
                group->setName(sensor->modelId() + QLatin1String(" ") + sensor->id());
                updateGroupEtag(group);
                queSaveDb(DB_GROUPS, DB_SHORT_SAVE_DELAY);
            }

            if (group && group->addDeviceMembership(sensor->id()))
            {
                DBG_Printf(DBG_INFO, "attach group %s to sensor %s\n", qPrintable(gid), qPrintable(sensor->id()));
                queSaveDb(DB_GROUPS, DB_LONG_SAVE_DELAY);
                updateGroupEtag(group);
            }

            if (!group) // create
            {
                DBG_Printf(DBG_INFO, "create group %s for sensor %s\n", qPrintable(gid), qPrintable(sensor->id()));
                Group g;
                g.setAddress(gid.toUInt());
                g.setName(sensor->modelId() + QLatin1String(" ") + sensor->id());
                g.addDeviceMembership(sensor->id());
                ResourceItem *item2 = g.addItem(DataTypeString, RAttrUniqueId);
                DBG_Assert(item2);
                if (item2)
                {
                    // FIXME: use the endpoint from which the group command was sent.
                    const QString uid = generateUniqueId(sensor->address().ext(), 0, 0);
                    item2->setValue(uid);
                }
                groups.push_back(g);
                updateGroupEtag(&groups.back());
                queSaveDb(DB_GROUPS, DB_SHORT_SAVE_DELAY);
                checkSensorBindingsForClientClusters(sensor);
            }
        }
    }
}

/*! Starts the search for new sensors.
 */
void DeRestPluginPrivate::startSearchSensors()
{
    if (searchSensorsState == SearchSensorsIdle || searchSensorsState == SearchSensorsDone)
    {
        pollNodes.clear();
        bindingQueue.clear();
        sensors.reserve(sensors.size() + 10);
        searchSensorsCandidates.clear();
        searchSensorsResult.clear();
        lastSensorsScan = QDateTime::currentDateTimeUtc().toString(QLatin1String("yyyy-MM-ddTHH:mm:ss"));
        QTimer::singleShot(1000, this, SLOT(searchSensorsTimerFired()));
        searchSensorGppPairCounter = 0;
        searchSensorsState = SearchSensorsActive;
    }
    else
    {
        Q_ASSERT(searchSensorsState == SearchSensorsActive);
    }

    searchSensorsTimeout = gwNetworkOpenDuration;
    gwPermitJoinResend = searchSensorsTimeout;
    if (!resendPermitJoinTimer->isActive())
    {
        resendPermitJoinTimer->start(100);
    }
}

/*! Handler for search sensors active state.
 */
void DeRestPluginPrivate::searchSensorsTimerFired()
{
    if (gwPermitJoinResend == 0)
    {
        if (gwPermitJoinDuration == 0)
        {
            searchSensorsTimeout = 0; // done
        }
    }

    if (searchSensorsTimeout > 0)
    {
        searchSensorsTimeout--;
        QTimer::singleShot(1000, this, SLOT(searchSensorsTimerFired()));
    }

    if (searchSensorsTimeout == 0)
    {
        DBG_Printf(DBG_INFO, "Search sensors done\n");
        fastProbeAddr = deCONZ::Address();
        fastProbeIndications.clear();
        searchSensorsState = SearchSensorsDone;
    }
}

/*! Validate sensor states. */
void DeRestPluginPrivate::checkSensorStateTimerFired()
{
    if (sensors.empty())
    {
        return;
    }

    if (sensorCheckIter >= sensors.size())
    {
        sensorCheckIter = 0;
        sensorCheckFast = (sensorCheckFast > 0) ? sensorCheckFast - 1 : 0;
    }

    for (int i = 0; i < CHECK_SENSORS_MAX; i++)
    {
        if (sensorCheckIter >= sensors.size())
        {
            break;
        }

        Sensor *sensor = &sensors[sensorCheckIter];
        sensorCheckIter++;

        if (sensor->deletedState() != Sensor::StateNormal)
        {
            continue;
        }

        if (sensor->durationDue.isValid())
        {
            QDateTime now = QDateTime::currentDateTime();

            if (sensor->modelId() == QLatin1String("TY0202")) // Lidl/SILVERCREST motion sensor
            {
                continue; // will be only reset via IAS Zone status
            }

            if (sensor->durationDue <= now)
            {
                // automatically set presence to false, if not triggered in config.duration
                ResourceItem *item = sensor->item(RStatePresence);
                if (item && item->toBool())
                {
                    DBG_Printf(DBG_INFO, "sensor %s (%s): disable presence\n", qPrintable(sensor->id()), qPrintable(sensor->modelId()));
                    item->setValue(false);
                    sensor->updateStateTimestamp();
                    enqueueEvent(Event(RSensors, RStatePresence, sensor->id(), item));
                    enqueueEvent(Event(RSensors, RStateLastUpdated, sensor->id()));
                    updateSensorEtag(sensor);
                    for (quint16 clusterId : sensor->fingerPrint().inClusters)
                    {
                        if (sensor->modelId().startsWith(QLatin1String("TRADFRI")))
                        {
                            clusterId = OCCUPANCY_SENSING_CLUSTER_ID; // workaround
                        }

                        if (clusterId == IAS_ZONE_CLUSTER_ID || clusterId == OCCUPANCY_SENSING_CLUSTER_ID)
                        {
                            pushZclValueDb(sensor->address().ext(), sensor->fingerPrint().endpoint, clusterId, 0x0000, 0);
                            break;
                        }
                    }
                }
                else if (!item && sensor->modelId() == QLatin1String("lumi.sensor_switch"))
                {
                    // Xiaomi round button (WXKG01LM)
                    // generate artificial hold event
                    item = sensor->item(RStateButtonEvent);
                    if (item && item->toNumber() == (S_BUTTON_1 + S_BUTTON_ACTION_INITIAL_PRESS))
                    {
                        item->setValue(S_BUTTON_1 + S_BUTTON_ACTION_HOLD);
                        DBG_Printf(DBG_INFO, "[INFO] - Button %u Hold %s\n", item->toNumber(), qPrintable(sensor->modelId()));
                        sensor->updateStateTimestamp();
                        enqueueEvent(Event(RSensors, RStateButtonEvent, sensor->id(), item));
                        enqueueEvent(Event(RSensors, RStateLastUpdated, sensor->id()));
                        updateSensorEtag(sensor);
                    }
                }
                else if (sensor->modelId() == QLatin1String("FOHSWITCH"))
                {
                    // Friends of Hue switch
                    // generate artificial hold event
                    item = sensor->item(RStateButtonEvent);
                    quint32 btn = item ? static_cast<quint32>(item->toNumber()) : 0;
                    const quint32 action = btn & 0x03;
                    if (btn >= S_BUTTON_1 && btn <= S_BUTTON_6 && action == S_BUTTON_ACTION_INITIAL_PRESS)
                    {
                        btn &= ~0x03;
                        item->setValue(btn + S_BUTTON_ACTION_HOLD);
                        DBG_Printf(DBG_INFO, "FoH switch button %d Hold %s\n", item->toNumber(), qPrintable(sensor->modelId()));
                        sensor->updateStateTimestamp();
                        enqueueEvent(Event(RSensors, RStateButtonEvent, sensor->id(), item));
                        enqueueEvent(Event(RSensors, RStateLastUpdated, sensor->id()));
                        updateSensorEtag(sensor);
                    }
                }
                else if (!item && sensor->modelId().startsWith(QLatin1String("lumi.vibration")) && sensor->type() == QLatin1String("ZHAVibration"))
                {
                    item = sensor->item(RStateVibration);
                    if (item && item->toBool())
                    {
                        DBG_Printf(DBG_INFO, "sensor %s (%s): disable vibration\n", qPrintable(sensor->id()), qPrintable(sensor->modelId()));
                        item->setValue(false);
                        sensor->updateStateTimestamp();
                        enqueueEvent(Event(RSensors, RStateVibration, sensor->id(), item));
                        enqueueEvent(Event(RSensors, RStateLastUpdated, sensor->id()));
                        updateSensorEtag(sensor);
                    }
                }

                sensor->durationDue = QDateTime();
            }
            else
            {
                sensorCheckFast = CHECK_SENSOR_FAST_ROUNDS;
            }
        }
    }

    // adjust check speed if needed
    int interval = (sensorCheckFast > 0) ? CHECK_SENSOR_FAST_INTERVAL
                                         : CHECK_SENSOR_INTERVAL;
    if (interval != checkSensorsTimer->interval())
    {
        DBG_Printf(DBG_INFO, "Set sensor check interval to %d milliseconds\n", interval);
        checkSensorsTimer->setInterval(interval);
    }
}

/*! Check insta mac address to model identifier.
 */
void DeRestPluginPrivate::checkInstaModelId(Sensor *sensor)
{
    if (sensor && existDevicesWithVendorCodeForMacPrefix(sensor->address(), VENDOR_INSTA))
    {
        if (!sensor->modelId().endsWith(QLatin1String("_1")))
        {   // extract model identifier from mac address 6th byte
            const quint64 model = (sensor->address().ext() >> 16) & 0xff;
            QString modelId;
            if      (model == 0x01) { modelId = QLatin1String("HS_4f_GJ_1"); }
            else if (model == 0x02) { modelId = QLatin1String("WS_4f_J_1"); }
            else if (model == 0x03) { modelId = QLatin1String("WS_3f_G_1"); }

            if (!modelId.isEmpty() && sensor->modelId() != modelId)
            {
                sensor->setModelId(modelId);
                sensor->setNeedSaveDatabase(true);
                updateSensorEtag(sensor);
            }
        }
    }
}

/*! Heuristic to detect the type and configuration of devices.
 */
void DeRestPluginPrivate::handleIndicationSearchSensors(const deCONZ::ApsDataIndication &ind, deCONZ::ZclFrame &zclFrame)
{
    if (searchSensorsState != SearchSensorsActive)
    {
        return;
    }

    if ((ind.srcAddress().hasExt() && ind.srcAddress().ext() == fastProbeAddr.ext()) ||
        (fastProbeAddr.hasExt() && ind.srcAddress().hasNwk() && ind.srcAddress().nwk() == fastProbeAddr.nwk()))
    {
        DBG_Printf(DBG_INFO, "FP indication 0x%04X / 0x%04X (0x%016llX / 0x%04X)\n", ind.profileId(), ind.clusterId(), ind.srcAddress().ext(), ind.srcAddress().nwk());
        DBG_Printf(DBG_INFO, "                      ...     (0x%016llX / 0x%04X)\n", fastProbeAddr.ext(), fastProbeAddr.nwk());
    }

    if (ind.profileId() == ZDP_PROFILE_ID && ind.clusterId() == ZDP_DEVICE_ANNCE_CLID)
    {
        QDataStream stream(ind.asdu());
        stream.setByteOrder(QDataStream::LittleEndian);

        quint8 seq;
        quint16 nwk;
        quint64 ext;
        quint8 macCapabilities;

        stream >> seq;
        stream >> nwk;
        stream >> ext;
        stream >> macCapabilities;

        DBG_Printf(DBG_INFO, "device announce 0x%016llX (0x%04X) mac capabilities 0x%02X\n", ext, nwk, macCapabilities);

        // filter supported devices

        // Busch-Jaeger
        if (existDevicesWithVendorCodeForMacPrefix(ext, VENDOR_BUSCH_JAEGER))
        {
        }
        else if (existDevicesWithVendorCodeForMacPrefix(ext, VENDOR_UBISYS))
        {
        }
        else if (existDevicesWithVendorCodeForMacPrefix(ext, VENDOR_SUNRICHER))
        {
        }
        else if (existDevicesWithVendorCodeForMacPrefix(ext, VENDOR_BOSCH))
        { // macCapabilities == 0
        }
        else if (existDevicesWithVendorCodeForMacPrefix(ext, VENDOR_DEVELCO))
        { // macCapabilities == 0
        }
        else if (macCapabilities & deCONZ::MacDeviceIsFFD)
        {
            if (existDevicesWithVendorCodeForMacPrefix(ext, VENDOR_LDS))
            { //  Fix to allow Samsung SmartThings plug sensors to be created (7A-PL-Z-J3, modelId ZB-ONOFFPlug-D0005)
            }
            else if (existDevicesWithVendorCodeForMacPrefix(ext, VENDOR_JASCO))
            { //  Fix to support GE mains powered switches
            }
            else
            {
                return;
            }
        }
        else if (macCapabilities == 0)
        {
            return;
        }

        if (fastProbeAddr.hasExt())
        {
            return;
        }

        DBG_Printf(DBG_INFO, "set fast probe address to 0x%016llX (0x%04X)\n", ext, nwk);
        fastProbeAddr.setExt(ext);
        fastProbeAddr.setNwk(nwk);
        if (!fastProbeTimer->isActive())
        {
            fastProbeTimer->start(900);
        }

        fastProbeIndications.clear();
        fastProbeIndications.push_back(ind);

        std::vector<SensorCandidate>::iterator i = searchSensorsCandidates.begin();
        std::vector<SensorCandidate>::iterator end = searchSensorsCandidates.end();

        for (; i != end; ++i)
        {
            if (i->address.ext() == ext || i->address.nwk() == nwk)
            {
                i->waitIndicationClusterId = 0xffff;
                i->timeout.invalidate();
                i->address = deCONZ::Address(); // clear
            }
        }

        SensorCandidate sc;
        sc.waitIndicationClusterId = 0xffff;
        sc.address.setExt(ext);
        sc.address.setNwk(nwk);
        sc.macCapabilities = macCapabilities;
        searchSensorsCandidates.push_back(sc);
        return;
    }
    else if (ind.profileId() == ZDP_PROFILE_ID)
    {
        if (ind.clusterId() == ZDP_MATCH_DESCRIPTOR_CLID)
        {
            return;
        }

        if (!fastProbeAddr.hasExt())
        {
            return;
        }

        if (ind.srcAddress().hasExt() && fastProbeAddr.ext() != ind.srcAddress().ext())
        {
            return;
        }
        else if (ind.srcAddress().hasNwk() && fastProbeAddr.nwk() != ind.srcAddress().nwk())
        {
            return;
        }

        std::vector<SensorCandidate>::iterator i = searchSensorsCandidates.begin();
        std::vector<SensorCandidate>::iterator end = searchSensorsCandidates.end();

        for (; i != end; ++i)
        {
            if (i->address.ext() == fastProbeAddr.ext())
            {
                DBG_Printf(DBG_INFO, "ZDP indication search sensors 0x%016llX (0x%04X) cluster 0x%04X\n", ind.srcAddress().ext(), ind.srcAddress().nwk(), ind.clusterId());

                if (ind.clusterId() == i->waitIndicationClusterId && i->timeout.isValid())
                {
                    DBG_Printf(DBG_INFO, "ZDP indication search sensors 0x%016llX (0x%04X) clear timeout on cluster 0x%04X\n", ind.srcAddress().ext(), ind.srcAddress().nwk(), ind.clusterId());
                    i->timeout.invalidate();
                    i->waitIndicationClusterId = 0xffff;
                }

                if (ind.clusterId() & 0x8000)
                {
                    fastProbeIndications.push_back(ind); // remember responses
                }

                fastProbeTimer->stop();
                fastProbeTimer->start(5);
                break;
            }
        }
        return;
    }
    else if (ind.profileId() == ZLL_PROFILE_ID || ind.profileId() == HA_PROFILE_ID)
    {
        switch (ind.clusterId())
        {
        case ONOFF_CLUSTER_ID:
        case SCENE_CLUSTER_ID:
        case LEVEL_CLUSTER_ID:
        case VENDOR_CLUSTER_ID:
            if ((zclFrame.frameControl() & deCONZ::ZclFCClusterCommand) == 0)
            {
                return;
            }

            if (zclFrame.frameControl() & deCONZ::ZclFCDirectionServerToClient)
            {
                return;
            }
            break; // ok

        case BASIC_CLUSTER_ID:
            if (!zclFrame.isProfileWideCommand())
            {
                return;
            }

            if (zclFrame.commandId() != deCONZ::ZclReadAttributesResponseId && zclFrame.commandId() != deCONZ::ZclReportAttributesId)
            {
                return;
            }
            break; // ok

        case IAS_ZONE_CLUSTER_ID:
            break; // ok

        default:
            return;
        }
    }
    else
    {
        return;
    }

    if (ind.dstAddressMode() != deCONZ::ApsGroupAddress && ind.dstAddressMode() != deCONZ::ApsNwkAddress)
    {
        return;
    }

    SensorCandidate *sc = nullptr;
    {
        std::vector<SensorCandidate>::iterator i = searchSensorsCandidates.begin();
        std::vector<SensorCandidate>::iterator end = searchSensorsCandidates.end();

        for (; i != end; ++i)
        {
            if (ind.srcAddress().hasExt() && i->address.ext() == ind.srcAddress().ext())
            {
                sc = &*i;
                break;
            }

            if (ind.srcAddress().hasNwk() && i->address.nwk() == ind.srcAddress().nwk())
            {
                sc = &*i;
                break;
            }
        }
    }

    if (sc && fastProbeAddr.hasExt() && sc->address.ext() == fastProbeAddr.ext())
    {
        if (zclFrame.manufacturerCode() == VENDOR_XIAOMI || zclFrame.manufacturerCode() == VENDOR_DSR)
        {
            DBG_Printf(DBG_INFO, "Remember Xiaomi special for 0x%016llX\n", ind.srcAddress().ext());
            fastProbeIndications.push_back(ind); // remember Xiaomi special report
        }

        if (!fastProbeTimer->isActive())
        {
            fastProbeTimer->start(5);
        }

        if (ind.profileId() == ZLL_PROFILE_ID || ind.profileId() == HA_PROFILE_ID)
        {
            if (ind.clusterId() == sc->waitIndicationClusterId && sc->timeout.isValid())
            {
                DBG_Printf(DBG_INFO, "Clear fast probe timeout for cluster 0x%04X, 0x%016llX\n", ind.clusterId(), ind.srcAddress().ext());
                sc->timeout.invalidate();
                sc->waitIndicationClusterId = 0xffff;
            }
        }
    }

    quint8 macCapabilities = 0;
    deCONZ::Address indAddress;
    if (!sc)
    {
        Sensor *sensor = getSensorNodeForAddressAndEndpoint(ind.srcAddress(), ind.srcEndpoint());

        if (sensor)
        {
            indAddress = sensor->address();
            if (sensor->node())
            {
                macCapabilities = (int)sensor->node()->macCapabilities();
            }
        }

        if (apsCtrl && (!sensor || (macCapabilities == 0)))
        {
            int i = 0;
            const deCONZ::Node *node;

            while (apsCtrl->getNode(i, &node) == 0)
            {
                /*if (node->macCapabilities() == 0)
                {
                    // ignore
                }
                else*/ if (node->address().hasExt() && ind.srcAddress().hasExt() &&
                    ind.srcAddress().ext() == node->address().ext())
                {
                    indAddress = node->address();
                    macCapabilities = node->macCapabilities();
                    break;
                }
                else if (node->address().hasNwk() && ind.srcAddress().hasNwk() &&
                    ind.srcAddress().nwk() == node->address().nwk())
                {
                    indAddress = node->address();
                    macCapabilities = node->macCapabilities();
                    break;
                }
                i++;
            }
        }
    }

    // currently only end-devices are supported
    if (!sc && (macCapabilities == 0 || (macCapabilities & deCONZ::MacDeviceIsFFD)))
    {
        return;
    }

    if (!sc && indAddress.hasExt() && indAddress.hasNwk())
    {
        SensorCandidate sc2;
        sc2.address = indAddress;
        sc2.macCapabilities = macCapabilities;
        searchSensorsCandidates.push_back(sc2);
        sc = &searchSensorsCandidates.back();
    }

    if (!sc) // we need a valid candidate from device announce or cache
    {
        return;
    }

    // check for dresden elektronik devices
    if (existDevicesWithVendorCodeForMacPrefix(sc->address, VENDOR_DDEL))
    {
        if (sc->macCapabilities & deCONZ::MacDeviceIsFFD) // end-devices only
            return;

        if (ind.profileId() != HA_PROFILE_ID)
            return;

        SensorCommand cmd;
        cmd.cluster = ind.clusterId();
        cmd.endpoint = ind.srcEndpoint();
        cmd.dstGroup = ind.dstAddress().group();
        cmd.zclCommand = zclFrame.commandId();
        cmd.zclCommandParameter = 0;

        // filter
        if (cmd.endpoint == 0x01 && cmd.cluster == ONOFF_CLUSTER_ID)
        {
            // on: Lighting and Scene Switch left button
            DBG_Printf(DBG_INFO, "Lighting or Scene Switch left button\n");
        }
        else if (cmd.endpoint == 0x02 && cmd.cluster == ONOFF_CLUSTER_ID)
        {
            // on: Lighting Switch right button
            DBG_Printf(DBG_INFO, "Lighting Switch right button\n");
        }
        else if (cmd.endpoint == 0x01 && cmd.cluster == SCENE_CLUSTER_ID && cmd.zclCommand == 0x05
                 && zclFrame.payload().size() >= 3 && zclFrame.payload().at(2) == 0x04)
        {
            // recall scene: Scene Switch
            cmd.zclCommandParameter = zclFrame.payload()[2]; // sceneId
            DBG_Printf(DBG_INFO, "Scene Switch scene %u\n", cmd.zclCommandParameter);
        }
        else
        {
            return;
        }

        bool found = false;
        for (size_t i = 0; i < sc->rxCommands.size(); i++)
        {
            if (sc->rxCommands[i] == cmd)
            {
                found = true;
                break;
            }
        }

        if (!found)
        {
            sc->rxCommands.push_back(cmd);
        }

        bool isLightingSwitch = false;
        bool isSceneSwitch = false;
        quint16 group1 = 0;
        quint16 group2 = 0;

        for (size_t i = 0; i < sc->rxCommands.size(); i++)
        {
            const SensorCommand &c = sc->rxCommands[i];
            if (c.cluster == SCENE_CLUSTER_ID && c.zclCommandParameter == 0x04 && c.endpoint == 0x01)
            {
                group1 = c.dstGroup;
                isSceneSwitch = true;
                DBG_Printf(DBG_INFO, "Scene Switch group1 0x%04X\n", group1);
                break;
            }
            else if (c.cluster == ONOFF_CLUSTER_ID && c.endpoint == 0x01)
            {
                group1 = c.dstGroup;
            }
            else if (c.cluster == ONOFF_CLUSTER_ID && c.endpoint == 0x02)
            {
                group2 = c.dstGroup;
            }

            if (!isSceneSwitch && group1 != 0 && group2 != 0)
            {
                if (group1 > group2)
                {
                    std::swap(group1, group2); // reorder
                }
                isLightingSwitch = true;
                DBG_Printf(DBG_INFO, "Lighting Switch group1 0x%04X, group2 0x%04X\n", group1, group2);
                break;
            }
        }

        Sensor *s1 = getSensorNodeForAddressAndEndpoint(ind.srcAddress(), 0x01);
        Sensor *s2 = getSensorNodeForAddressAndEndpoint(ind.srcAddress(), 0x02);

        if (isSceneSwitch || isLightingSwitch)
        {
            Sensor sensorNode;
            SensorFingerprint &fp = sensorNode.fingerPrint();
            fp.endpoint = 0x01;
            fp.deviceId = DEV_ID_ZLL_COLOR_CONTROLLER;
            fp.profileId = HA_PROFILE_ID;
            fp.inClusters.push_back(BASIC_CLUSTER_ID);
            fp.inClusters.push_back(COMMISSIONING_CLUSTER_ID);
            fp.outClusters.push_back(ONOFF_CLUSTER_ID);
            fp.outClusters.push_back(LEVEL_CLUSTER_ID);
            fp.outClusters.push_back(SCENE_CLUSTER_ID);

            sensorNode.setNode(0);
            sensorNode.address() = sc->address;
            sensorNode.setType(QLatin1String("ZHASwitch"));
            sensorNode.fingerPrint() = fp;
            sensorNode.setUniqueId(generateUniqueId(sensorNode.address().ext(), sensorNode.fingerPrint().endpoint, COMMISSIONING_CLUSTER_ID));
            sensorNode.setManufacturer(QLatin1String("dresden elektronik"));

            ResourceItem *item;
            item = sensorNode.item(RConfigOn);
            item->setValue(true);

            item = sensorNode.item(RConfigReachable);
            item->setValue(true);

            sensorNode.addItem(DataTypeInt32, RStateButtonEvent);
            sensorNode.updateStateTimestamp();

            sensorNode.setNeedSaveDatabase(true);
            updateSensorEtag(&sensorNode);

            bool update = false;

            if (!s1 && isSceneSwitch && searchSensorsState == SearchSensorsActive)
            {
                openDb();
                sensorNode.setId(QString::number(getFreeSensorId()));
                closeDb();
                sensorNode.setMode(Sensor::ModeScenes);
                sensorNode.setModelId(QLatin1String("Scene Switch"));
                sensorNode.setName(QString("Scene Switch %1").arg(sensorNode.id()));
                sensorNode.setNeedSaveDatabase(true);
                sensors.push_back(sensorNode);
                s1 = &sensors.back();
                updateSensorEtag(s1);
                update = true;
                Event e(RSensors, REventAdded, sensorNode.id());
                enqueueEvent(e);
            }
            else if (isLightingSwitch)
            {
                if (!s1 && searchSensorsState == SearchSensorsActive)
                {
                    openDb();
                    sensorNode.setId(QString::number(getFreeSensorId()));
                    closeDb();
                    sensorNode.setMode(Sensor::ModeTwoGroups);
                    sensorNode.setModelId(QLatin1String("Lighting Switch"));
                    sensorNode.setName(QString("Lighting Switch %1").arg(sensorNode.id()));
                    sensorNode.setNeedSaveDatabase(true);
                    sensors.push_back(sensorNode);
                    s1 = &sensors.back();
                    updateSensorEtag(s1);
                    update = true;
                    Event e(RSensors, REventAdded, sensorNode.id());
                    enqueueEvent(e);
                }

                if (!s2 && searchSensorsState == SearchSensorsActive)
                {
                    openDb();
                    sensorNode.setId(QString::number(getFreeSensorId()));
                    closeDb();
                    sensorNode.setMode(Sensor::ModeTwoGroups);
                    sensorNode.setName(QString("Lighting Switch %1").arg(sensorNode.id()));
                    sensorNode.setNeedSaveDatabase(true);
                    sensorNode.fingerPrint().endpoint = 0x02;
                    sensorNode.setUniqueId(generateUniqueId(sensorNode.address().ext(), sensorNode.fingerPrint().endpoint, COMMISSIONING_CLUSTER_ID));
                    sensors.push_back(sensorNode);
                    s2 = &sensors.back();
                    updateSensorEtag(s2);
                    update = true;
                    Event e(RSensors, REventAdded, sensorNode.id());
                    enqueueEvent(e);
                }
            }

            // check updated data
            if (s1 && s1->modelId().isEmpty())
            {
                if      (isSceneSwitch)    { s1->setModelId(QLatin1String("Scene Switch")); }
                else if (isLightingSwitch) { s1->setModelId(QLatin1String("Lighting Switch")); }
                s1->setNeedSaveDatabase(true);
                update = true;
            }

            if (s2 && s2->modelId().isEmpty())
            {
                if (isLightingSwitch) { s2->setModelId(QLatin1String("Lighting Switch")); }
                s2->setNeedSaveDatabase(true);
                update = true;
            }

            if (s1 && s1->manufacturer().isEmpty())
            {
                s1->setManufacturer(QLatin1String("dresden elektronik"));
                s1->setNeedSaveDatabase(true);
                update = true;
            }

            if (s2 && s2->manufacturer().isEmpty())
            {
                s2->setManufacturer(QLatin1String("dresden elektronik"));
                s2->setNeedSaveDatabase(true);
                update = true;
            }

            // create or update first group
            Group *g = (s1 && group1 != 0) ? getGroupForId(group1) : 0;
            if (!g && s1 && group1 != 0)
            {
                // delete older groups of this switch permanently
                deleteOldGroupOfSwitch(s1, group1);

                //create new switch group
                Group group;
                group.setAddress(group1);
                group.addDeviceMembership(s1->id());
                group.setName(QString("%1").arg(s1->name()));
                updateGroupEtag(&group);
                groups.push_back(group);
                update = true;
            }
            else if (g && s1)
            {
                if (g->state() == Group::StateDeleted)
                {
                    g->setState(Group::StateNormal);
                }

                // check for changed device memberships
                if (!g->m_deviceMemberships.empty())
                {
                    if (isLightingSwitch || isSceneSwitch) // only support one device member per group
                    {
                        if (g->m_deviceMemberships.size() > 1 || g->m_deviceMemberships.front() != s1->id())
                        {
                            g->m_deviceMemberships.clear();
                        }
                    }
                }

                if (g->addDeviceMembership(s1->id()))
                {
                    updateGroupEtag(g);
                    update = true;
                }
            }

            // create or update second group (if needed)
            g = (s2 && group2 != 0) ? getGroupForId(group2) : 0;
            if (!g && s2 && group2 != 0)
            {
                // delete older groups of this switch permanently
                deleteOldGroupOfSwitch(s2, group2);

                //create new switch group
                Group group;
                group.setAddress(group2);
                group.addDeviceMembership(s2->id());
                group.setName(QString("%1").arg(s2->name()));
                updateGroupEtag(&group);
                groups.push_back(group);
            }
            else if (g && s2)
            {
                if (g->state() == Group::StateDeleted)
                {
                    g->setState(Group::StateNormal);
                }

                // check for changed device memberships
                if (!g->m_deviceMemberships.empty())
                {
                    if (isLightingSwitch || isSceneSwitch) // only support one device member per group
                    {
                        if (g->m_deviceMemberships.size() > 1 || g->m_deviceMemberships.front() != s2->id())
                        {
                            g->m_deviceMemberships.clear();
                        }
                    }
                }

                if (g->addDeviceMembership(s2->id()))
                {
                    updateGroupEtag(g);
                    update = true;
                }
            }

            if (update)
            {
                queSaveDb(DB_GROUPS | DB_SENSORS, DB_SHORT_SAVE_DELAY);
            }
        }
    }
    else if (existDevicesWithVendorCodeForMacPrefix(sc->address, VENDOR_IKEA))
    {
        if (sc->macCapabilities & deCONZ::MacDeviceIsFFD) // end-devices only
            return;

        if (ind.profileId() != HA_PROFILE_ID)
            return;

        // filter for remote control toggle command (large button)
        if (ind.srcEndpoint() == 0x01 && ind.clusterId() == SCENE_CLUSTER_ID  && zclFrame.manufacturerCode() == VENDOR_IKEA &&
                 zclFrame.commandId() == 0x07 && zclFrame.payload().at(0) == 0x02)
        {
            // TODO move following legacy cleanup code in Phoscon App / switch editor
            DBG_Printf(DBG_INFO, "ikea remote setup button\n");

            Sensor *s = getSensorNodeForAddressAndEndpoint(ind.srcAddress(), ind.srcEndpoint());
            if (!s)
            {
                return;
            }

            std::vector<Rule>::iterator ri = rules.begin();
            std::vector<Rule>::iterator rend = rules.end();

            QString sensorAddress(QLatin1String("/sensors/"));
            sensorAddress.append(s->id());

            bool changed = false;

            for (; ri != rend; ++ri)
            {
                if (ri->state() != Rule::StateNormal)
                {
                    continue;
                }

                std::vector<RuleCondition>::const_iterator ci = ri->conditions().begin();
                std::vector<RuleCondition>::const_iterator cend = ri->conditions().end();

                for (; ci != cend; ++ci)
                {
                    if (ci->address().startsWith(sensorAddress))
                    {
                        if (ri->name().startsWith(QLatin1String("default-ct")) && ri->owner() == QLatin1String("deCONZ"))
                        {
                            DBG_Printf(DBG_INFO, "ikea remote delete legacy rule %s\n", qPrintable(ri->name()));
                            ri->setState(Rule::StateDeleted);
                            changed = true;
                        }
                    }
                }
            }

            if (changed)
            {
                indexRulesTriggers();
                queSaveDb(DB_RULES, DB_SHORT_SAVE_DELAY);
            }
        }
    }
}<|MERGE_RESOLUTION|>--- conflicted
+++ resolved
@@ -854,9 +854,6 @@
             //special part for tuya siren
             if (R_GetProductId(sensor) == QLatin1String("NAS-AB02B0 Siren"))
             {
-<<<<<<< HEAD
-                if (rid.suffix == RConfigMelody)
-=======
                 if (rid.suffix == RConfigLock) // Boolean
                 {
                     data.boolean ^= data.boolean;     // Flip bool value as 0 means lock and 1 means unlock
@@ -867,7 +864,6 @@
                     }
                 }
                 else if (rid.suffix == RConfigMelody) // Unsigned integer
->>>>>>> f14ecdbd
                 {
                     if (data.uinteger > 18) { data.uinteger = 18; }
                     if (data.uinteger < 1) { data.uinteger = 1; }
