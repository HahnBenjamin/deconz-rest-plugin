--- conflicted
+++ resolved
@@ -1544,49 +1544,41 @@
                     {
                         const auto match = matchKeyValue(data.uinteger, RConfigInterfaceModeValuesEMIZB);
 
-<<<<<<< HEAD
                         if (match.key)
-=======
-            // Specil part for ZHAAncillaryControl
-            if (sensor->type() == "ZHAAncillaryControl")
-            {
-                if (rid.suffix == RConfigArmMode)
-                {
-                    if (map[pi.key()].type() == QVariant::String)
-                    {
-                        QString modeArmed = map[pi.key()].toString();
+                        {
+                            if (addTaskSimpleMeteringReadWriteAttribute(task, deCONZ::ZclWriteAttributesId, METERING_ATTRID_INTERFACE_MODE, deCONZ::Zcl16BitEnum, match.value, VENDOR_DEVELCO))
+                            {
+                                updated = true;
+                            }
+                        }
+                    }
+                }
+                else if (rid.suffix == RConfigArmMode) // String
+                {
+                    const auto match = matchKeyValue(data.string, RConfigArmModeValues);
+
+                    if (isValid(match))
+                    {
                         quint8 sn = 0x00;
                         item = sensor->item(RConfigHostFlags);
                         if (item)
                         {
                             sn = static_cast<quint8>(item->toNumber());
                         }
-                        
-                        if (addTaskSendArmResponse(task, modeArmed, sn))
+                      
+                        if (addTaskSendArmResponse(task, match.value, sn))
                         {
                             updated = true;
                         }
-                        else
-                        {
-                            rsp.list.append(errorToMap(ERR_INVALID_VALUE, QString("/sensors/%1/config/armed").arg(id), QString("Command error, %1, for parameter, armed").arg(map[pi.key()].toString())));
-                            rsp.httpStatus = HttpStatusBadRequest;
-                            return REQ_READY_SEND;
-                        }
-                    }
-                    else
-                    {
-                        rsp.list.append(errorToMap(ERR_INVALID_VALUE, QString("/sensors/%1/config/%2").arg(id).arg(pi.key()),
-                                                   QString("invalid value, %1, for parameter %2").arg(map[pi.key()].toString()).arg(pi.key())));
-                        rsp.httpStatus = HttpStatusBadRequest;
-                        return REQ_READY_SEND;
-                    }
-                }
-                if (rid.suffix == RConfigPanel)
-                {
-                    if (map[pi.key()].type() == QVariant::String)
-                    {
-                        QString panelmode = map[pi.key()].toString();
-                        if (addTaskPanelStatusChanged(task, panelmode, true))
+                    }
+                }
+                else if (rid.suffix == RConfigPanel) // String
+                {
+                    const auto match = matchKeyValue(data.string, RConfigPanelValues);
+
+                    if (isValid(match))
+                    {
+                        if (addTaskPanelStatusChanged(task, match.value, true))
                         {
                             // Update too RConfigPanel
                             ResourceItem *item2 = sensor->item(RConfigPanel);
@@ -1598,38 +1590,6 @@
                             enqueueEvent(Event(RSensors, RStateAction, sensor->id(), item2));
 
                             updated = true;
-                        }
-                        else
-                        {
-                            rsp.list.append(errorToMap(ERR_INVALID_VALUE, QString("/sensors/%1/config/panel").arg(id), QString("Command error, %1, for parameter, panel").arg(map[pi.key()].toString())));
-                            rsp.httpStatus = HttpStatusBadRequest;
-                            return REQ_READY_SEND;
-                        }
-                    }
-                    else
-                    {
-                        rsp.list.append(errorToMap(ERR_INVALID_VALUE, QString("/sensors/%1/config/%2").arg(id).arg(pi.key()),
-                                                   QString("invalid value, %1, for parameter %2").arg(map[pi.key()].toString()).arg(pi.key())));
-                        rsp.httpStatus = HttpStatusBadRequest;
-                        return REQ_READY_SEND;
-                    }
-                }
-            }
-            
-            //Special part for metering interfaces
-            if (sensor->type() == "ZHAConsumption")
-            {
-                if (rid.suffix == RConfigPulseConfiguration)
-                {
-                    if (map[pi.key()].type() == QVariant::Double)
-                    {
-                        if (sensor->modelId() == QLatin1String("ZHEMI101"))
->>>>>>> 956d492b
-                        {
-                            if (addTaskSimpleMeteringReadWriteAttribute(task, deCONZ::ZclWriteAttributesId, METERING_ATTRID_INTERFACE_MODE, deCONZ::Zcl16BitEnum, match.value, VENDOR_DEVELCO))
-                            {
-                                updated = true;
-                            }
                         }
                     }
                 }
