--- conflicted
+++ resolved
@@ -1461,7 +1461,6 @@
                         return REQ_READY_SEND;
                     }
                 }
-<<<<<<< HEAD
                 else if (rid.suffix == RConfigTemperatureMeasurement)
                 {
                     if (map[pi.key()].type() == QVariant::String && map[pi.key()].toString().size() <= 16)
@@ -1470,7 +1469,7 @@
                         {
                             QString modeSet = map[pi.key()].toString();
                             quint8 mode = 0;
-                            
+
                             if (modeSet == "air sensor") { mode = 0x00; }
                             else if (modeSet == "floor sensor") { mode = 0x01; }
                             else if (modeSet == "floor protection") { mode = 0x03; }
@@ -1478,7 +1477,7 @@
                             {
                                 rspItemState[QString("error unknown temperature measurement mode for %1").arg(sensor->modelId())] = map[pi.key()];
                             }
-                            
+
                             if (mode < 4 && mode != 2)
                             {
                                 if (addTaskThermostatUiConfigurationReadWriteAttribute(task, deCONZ::ZclWriteAttributesId, 0x0403, deCONZ::Zcl8BitEnum, mode))
@@ -1492,8 +1491,14 @@
                                     rsp.httpStatus = HttpStatusBadRequest;
                                     return REQ_READY_SEND;
                                 }
-                            }  
-=======
+                            }
+                        }
+                    }
+                    else
+                    {
+                        rspItemState[QString("Error : unknown Window open setting for %1").arg(sensor->modelId())] = map[pi.key()];
+                    }
+                }
                 else if ((rid.suffix == RConfigWindowOpen) && (sensor->modelId().startsWith(QLatin1String("kud7u2l")) ||
                                                            sensor->modelId().startsWith(QLatin1String("GbxAXL2")) ||
                                                            sensor->modelId().startsWith(QLatin1String("TS0601"))))
@@ -1516,7 +1521,7 @@
                     else if (map[pi.key()].type() == QVariant::List)
                     {
                         QVariantList setting = map[pi.key()].toList();
-                        if (setting[0].type() == QVariant::Bool && setting[1].type() == QVariant::Double && setting[2].type() == QVariant::Double) 
+                        if (setting[0].type() == QVariant::Bool && setting[1].type() == QVariant::Double && setting[2].type() == QVariant::Double)
                         {
                             QByteArray data = QByteArray("\x00",1);
                             if (setting[0].toBool())
@@ -1525,25 +1530,17 @@
                             }
                             data.append((qint8)(setting[1].toUInt()));
                             data.append((qint8)(setting[2].toUInt()));
-                            
+
                             if (SendTuyaRequest(task, TaskThermostat , DP_TYPE_RAW, 0x68, data))
                             {
                                 updated = true;
                             }
 
->>>>>>> 0fda946c
                         }
                     }
                     else
                     {
-<<<<<<< HEAD
-                        rsp.list.append(errorToMap(ERR_INVALID_VALUE, QString("/sensors/%1/config/%2").arg(id).arg(pi.key()).toHtmlEscaped(),
-                                                   QString("invalid value, %1, for parameter %2").arg(map[pi.key()].toString()).arg(pi.key()).toHtmlEscaped()));
-                        rsp.httpStatus = HttpStatusBadRequest;
-                        return REQ_READY_SEND;
-=======
                         rspItemState[QString("Error : unknown Window open setting for %1").arg(sensor->modelId())] = map[pi.key()];
->>>>>>> 0fda946c
                     }
                 }
             }
