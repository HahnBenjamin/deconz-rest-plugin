--- conflicted
+++ resolved
@@ -661,7 +661,7 @@
     quint32 hostFlags = 0;
     bool offsetUpdated = false;
     qint16 offset = 0;
-    QMap<quint16, quint32> AttributeList;
+    QMap<quint16, quint32> attributeList;
     bool tholdUpdated = false;
     uint8_t pendingMask = 0;
     QVariant var = Json::parse(req.content, ok);
@@ -1105,29 +1105,38 @@
                             return REQ_READY_SEND;
                         }
                     }
-<<<<<<< HEAD
                     else if (sensor->modelId().startsWith(QLatin1String("TRV001")))
                     {
                         if (addTaskThermostatCmd(task, VENDOR_DANFOSS, 0x40, heatsetpoint, nullptr, 0))
-=======
-                    else if ( sensor->modelId().startsWith(QLatin1String("kud7u2l")) ||
-                              sensor->modelId().startsWith(QLatin1String("GbxAXL2")) ||
-                              sensor->modelId().startsWith(QLatin1String("TS0601")) )  // Tuya Smart TRV HY369 Thermostatic Radiator Valve
+                        {
+                            updated = true;
+                        }
+                        else
+                        {
+                            rsp.list.append(errorToMap(ERR_INVALID_VALUE,
+                                                       QString("/sensors/%1/%2").arg(id).arg(rid.suffix),
+                                                       QString("could not set attribute value=%1").arg(map[pi.key()].toString())));
+                            rsp.httpStatus = HttpStatusBadRequest;
+                            return REQ_READY_SEND;
+                        }
+                    }
+                    else if (sensor->modelId().startsWith(QLatin1String("kud7u2l")) ||
+                             sensor->modelId().startsWith(QLatin1String("GbxAXL2")) ||
+                             sensor->modelId().startsWith(QLatin1String("TS0601")))  // Tuya Smart TRV HY369 Thermostatic Radiator Valve
                     {
                         heatsetpoint = heatsetpoint / 10;
                         QByteArray data = QByteArray("\x00\x00",2);
                         data.append((qint8)((heatsetpoint >> 8) & 0xff));
                         data.append((qint8)(heatsetpoint & 0xff));
                         
-                        qint16 dp = 0x0202;
+                        qint16 dp = 0x0202; // @Smanar what is dp?
                         
                         if (sensor->modelId().startsWith(QLatin1String("GbxAXL2")))
                         {
                             dp = 0x0267;
                         }
                         
-                        if ( SendTuyaRequest(task, TaskThermostat , dp , data ))
->>>>>>> 52216fca
+                        if (SendTuyaRequest(task, TaskThermostat , dp, data))
                         {
                             updated = true;
                         }
@@ -1142,7 +1151,7 @@
                     }
                     else
                     {
-                        AttributeList.insert(0x0012, (quint32)heatsetpoint);
+                        attributeList.insert(0x0012, (quint32)heatsetpoint);
                     }
                 }
                 else if ((rid.suffix == RConfigMode) && !sensor->modelId().startsWith(QLatin1String("SPZB")))
@@ -1150,14 +1159,14 @@
                     // Legrand cable outlet
                     if (sensor->modelId() == QLatin1String("Cable outlet"))
                     {
-                        QString mode_set = map[pi.key()].toString();
+                        QString modeSet = map[pi.key()].toString();
                         quint64 mode = 10;
-                        if (mode_set == "confort") { mode = 0x00; }
-                        else if (mode_set == "confort-1") { mode = 0x01; }
-                        else if (mode_set == "confort-2") { mode = 0x02; }
-                        else if (mode_set == "eco") { mode = 0x03; }
-                        else if (mode_set == "hors gel") { mode = 0x04; }
-                        else if (mode_set == "off") { mode = 0x05; }
+                        if (modeSet == "confort") { mode = 0x00; }
+                        else if (modeSet == "confort-1") { mode = 0x01; }
+                        else if (modeSet == "confort-2") { mode = 0x02; }
+                        else if (modeSet == "eco") { mode = 0x03; }
+                        else if (modeSet == "hors gel") { mode = 0x04; }
+                        else if (modeSet == "off") { mode = 0x05; }
                         else
                         {
                             rspItemState[QString("error unknow mode for %1").arg(sensor->modelId())] = map[pi.key()];
@@ -1173,44 +1182,43 @@
                         rspItem["success"] = rspItemState;
                     }
                     else if ((sensor->modelId().startsWith(QLatin1String("kud7u2l"))) ||
-                             (sensor->modelId().startsWith(QLatin1String("TS0601"))) ) // Tuya Smart TRV HY369 Thermostatic Radiator Valve
+                             (sensor->modelId().startsWith(QLatin1String("TS0601")))) // Tuya Smart TRV HY369 Thermostatic Radiator Valve
                     {
                         QByteArray data;
-                        QString mode_set = map[pi.key()].toString();
-                        if (mode_set == "auto") { data = QByteArray("\x00",1); }
-                        else if (mode_set == "heat") { data = QByteArray("\x01",1); }
-                        else if (mode_set == "off") { data = QByteArray("\x02",1); }
+                        QString modeSet = map[pi.key()].toString();
+                        if (modeSet == "auto") { data = QByteArray("\x00", 1); }
+                        else if (modeSet == "heat") { data = QByteArray("\x01", 1); }
+                        else if (modeSet == "off") { data = QByteArray("\x02", 1); }
                         else
                         {
                             rspItemState[QString("error unknow mode for %1").arg(sensor->modelId())] = map[pi.key()];
                         }
-                        if (data.length() > 0 )
-                        {
-                            if ( SendTuyaRequest(task, TaskThermostat , 0x046a , data ))
+                        if (data.length() > 0)
+                        {
+                            if (SendTuyaRequest(task, TaskThermostat , 0x046a, data))
                             {
                                 updated = true;
                             }
                         }
-
                     }
                     else if (sensor->modelId().startsWith(QLatin1String("GbxAXL2")))
                     {
-                        QString mode_set = map[pi.key()].toString();
+                        QString modeSet = map[pi.key()].toString();
                         bool ok = false;
                         
-                        if (mode_set == "auto")
-                        {
-                            ok = SendTuyaRequest(task, TaskThermostat , 0x016c , QByteArray("\x01",1) ); // Set mode to auto
-                            ok = ok && (SendTuyaRequest(task, TaskThermostat , 0x0165 , QByteArray("\x01",1) )); // turn valve on
-                        }
-                        else if (mode_set == "heat")
-                        {
-                            ok = SendTuyaRequest(task, TaskThermostat , 0x016c , QByteArray("\x00",1) ); // Set mode to manu
-                            ok = ok && (SendTuyaRequest(task, TaskThermostat , 0x0165 , QByteArray("\x01",1) )); // turn valve on
-                        }
-                        else if (mode_set == "off")
-                        {
-                            ok = SendTuyaRequest(task, TaskThermostat , 0x0165 , QByteArray("\x00",1) ); // turn valve off
+                        if (modeSet == "auto")
+                        {
+                            ok = SendTuyaRequest(task, TaskThermostat , 0x016c , QByteArray("\x01", 1)); // Set mode to auto
+                            ok = ok && (SendTuyaRequest(task, TaskThermostat , 0x0165 , QByteArray("\x01", 1))); // turn valve on
+                        }
+                        else if (modeSet == "heat")
+                        {
+                            ok = SendTuyaRequest(task, TaskThermostat , 0x016c , QByteArray("\x00", 1)); // Set mode to manu
+                            ok = ok && (SendTuyaRequest(task, TaskThermostat , 0x0165 , QByteArray("\x01", 1))); // turn valve on
+                        }
+                        else if (modeSet == "off")
+                        {
+                            ok = SendTuyaRequest(task, TaskThermostat , 0x0165 , QByteArray("\x00", 1)); // turn valve off
                         }
                         else
                         {
@@ -1222,23 +1230,23 @@
                             updated = true;
                         }
                     }
-                    else if (sensor->modelId() == QLatin1String("SLR2") ||            //Hive
-                             sensor->modelId() == QLatin1String("SLR1b") ||  // Hive
+                    else if (sensor->modelId() == QLatin1String("SLR2") ||            // Hive
+                             sensor->modelId() == QLatin1String("SLR1b") ||           // Hive
                              sensor->modelId().startsWith(QLatin1String("TH112")) ||  // Sinope
                              sensor->modelId().startsWith(QLatin1String("Zen-01")))   // Zen
                     {
 
-                        QString mode_set = map[pi.key()].toString();
+                        QString modeSet = map[pi.key()].toString();
                         quint8 mode = 0x00;
-                        if (mode_set == "off") { mode = 0x00; }
-                        else if (mode_set == "auto") { mode = 0x01; }
-                        else if (mode_set == "cool") { mode = 0x03; }
-                        else if (mode_set == "heat") { mode = 0x04; }
-                        else if (mode_set == "emergency heating") { mode = 0x05; }
-                        else if (mode_set == "precooling") { mode = 0x06; }
-                        else if (mode_set == "fan only") { mode = 0x07; }
-                        else if (mode_set == "dry") { mode = 0x08; }
-                        else if (mode_set == "sleep") { mode = 0x09; }
+                        if (modeSet == "off") { mode = 0x00; }
+                        else if (modeSet == "auto") { mode = 0x01; }
+                        else if (modeSet == "cool") { mode = 0x03; }
+                        else if (modeSet == "heat") { mode = 0x04; }
+                        else if (modeSet == "emergency heating") { mode = 0x05; }
+                        else if (modeSet == "precooling") { mode = 0x06; }
+                        else if (modeSet == "fan only") { mode = 0x07; }
+                        else if (modeSet == "dry") { mode = 0x08; }
+                        else if (modeSet == "sleep") { mode = 0x09; }
                         else
                         {
                             rspItemState[QString("error unknow mode for %1").arg(sensor->modelId())] = map[pi.key()];
@@ -1246,19 +1254,19 @@
 
                         if (mode < 10)
                         {
-                            AttributeList.insert(0x001C, (quint32)mode);
+                            attributeList.insert(0x001C, (quint32)mode);
                             //Idk for other device
                             if ( (sensor->modelId() == QLatin1String("SLR2")) ||
-                                 (sensor->modelId() == QLatin1String("SLR1b")) )
+                                 (sensor->modelId() == QLatin1String("SLR1b")))
                             {
                                 //change automatically the Setpoint Hold
                                 // Add a timer for Boost mode
-                                if (mode == 0x00) { AttributeList.insert(0x0023, (quint32)0x00); }
-                                else if (mode == 0x04) { AttributeList.insert(0x0023, (quint32)0x01); }
+                                if (mode == 0x00) { attributeList.insert(0x0023, (quint32)0x00); }
+                                else if (mode == 0x04) { attributeList.insert(0x0023, (quint32)0x01); }
                                 else if (mode == 0x05)
                                 {
-                                    AttributeList.insert(0x0023, (quint32)0x01);
-                                    AttributeList.insert(0x0026, (quint32)0x003c);
+                                    attributeList.insert(0x0023, (quint32)0x01);
+                                    attributeList.insert(0x0026, (quint32)0x003c);
                                 }
                             }
                         }
@@ -1323,42 +1331,44 @@
                 }
                 else if ((rid.suffix == RConfigPreset) && (sensor->modelId().startsWith(QLatin1String("kud7u2l")) ||
                                                            sensor->modelId().startsWith(QLatin1String("GbxAXL2")) ||
-                                                           sensor->modelId().startsWith(QLatin1String("TS0601"))) )
-                {
-
+                                                           sensor->modelId().startsWith(QLatin1String("TS0601"))))
+                {
                     QByteArray data;
-                    QString preset_set = map[pi.key()].toString();
-                    if (preset_set == "holiday") { data = QByteArray("\x00",1); }
-                    else if (preset_set == "auto") { data = QByteArray("\x01",1); }
-                    else if (preset_set == "manual") { data = QByteArray("\x02",1); }
-                    else if (preset_set == "confort") { data = QByteArray("\x03",1); }
-                    else if (preset_set == "eco") { data = QByteArray("\x04",1); }
-                    else if (preset_set == "boost") { data = QByteArray("\x05",1); }
-                    else if (preset_set == "complex") { data = QByteArray("\x06",1); }
+                    QString presetSet = map[pi.key()].toString();
+                    if (presetSet == "holiday") { data = QByteArray("\x00",1); }
+                    else if (presetSet == "auto") { data = QByteArray("\x01",1); }
+                    else if (presetSet == "manual") { data = QByteArray("\x02",1); }
+                    else if (presetSet == "confort") { data = QByteArray("\x03",1); }
+                    else if (presetSet == "eco") { data = QByteArray("\x04",1); }
+                    else if (presetSet == "boost") { data = QByteArray("\x05",1); }
+                    else if (presetSet == "complex") { data = QByteArray("\x06",1); }
                     else
                     {
                         rspItemState[QString("error unknown preset for %1").arg(sensor->modelId())] = map[pi.key()];
                     }
                     if (data.length() > 0 )
                     {
-                        if ( SendTuyaRequest(task, TaskThermostat , 0x0404 , data ))
+                        if (SendTuyaRequest(task, TaskThermostat , 0x0404, data))
                         {
                             updated = true;
                         }
                     }
-		}
+                }
                 else if ((rid.suffix == RConfigLocked) && (sensor->modelId().startsWith(QLatin1String("kud7u2l")) ||
                                                            sensor->modelId().startsWith(QLatin1String("GbxAXL2")) ||
-                                                           sensor->modelId().startsWith(QLatin1String("TS0601"))) )
-                {
-
-                    QByteArray data = QByteArray("\x00",1);
-                    if (map[pi.key()].toBool()) { data = QByteArray("\x01",1); }
-                    if ( SendTuyaRequest(task, TaskThermostat , 0x0107 , data ))
+                                                           sensor->modelId().startsWith(QLatin1String("TS0601"))))
+                {
+                    QByteArray data = QByteArray("\x00", 1);
+                    if (map[pi.key()].toBool())
+                    {
+                        data = QByteArray("\x01", 1);
+                    }
+
+                    if (SendTuyaRequest(task, TaskThermostat , 0x0107, data))
                     {
                         updated = true;
                     }
-		}
+                }
             }
         }
 
@@ -1385,9 +1395,10 @@
             return REQ_READY_SEND;
         }
     }
-    if (!AttributeList.isEmpty())
-    {
-        if (!addTaskThermostatWriteAttributeList(task, 0, AttributeList))
+
+    if (!attributeList.isEmpty())
+    {
+        if (!addTaskThermostatWriteAttributeList(task, 0, attributeList))
         {
             rsp.list.append(errorToMap(ERR_INVALID_VALUE,
                                        QString("/sensors/%1/").arg(id),
@@ -1426,7 +1437,7 @@
                     {
                         item = sensor->addItem(DataTypeBool, RStateDark);
                     }
-                    if (item->setValue(dark))
+                    if (item && item->setValue(dark))
                     {
                         if (item->lastChanged() == item->lastSet())
                         {
@@ -1440,7 +1451,7 @@
                     {
                         item = sensor->addItem(DataTypeBool, RStateDaylight);
                     }
-                    if (item->setValue(daylight))
+                    if (item && item->setValue(daylight))
                     {
                         if (item->lastChanged() == item->lastSet())
                         {
@@ -1460,18 +1471,21 @@
         {
             qint16 temp = item->toNumber();
             temp += offset;
-            if (item->setValue(temp)) {
+            if (item->setValue(temp))
+            {
                 Event e(RSensors, RStateTemperature, sensor->id(), item);
                 enqueueEvent(e);
             }
         }
+
         item = sensor->item(RStateHumidity);
         if (item)
         {
             quint16 humidity = item->toNumber();
             qint16 _humidity = humidity + offset;
             humidity = _humidity < 0 ? 0 : _humidity > 10000 ? 10000 : _humidity;
-            if (item->setValue(humidity)) {
+            if (item->setValue(humidity))
+            {
                 Event e(RSensors, RStateHumidity, sensor->id(), item);
                 enqueueEvent(e);
             }
@@ -1480,13 +1494,13 @@
 
     if (pendingMask)
     {
-      ResourceItem *item = sensor->item(RConfigPending);
-      if (item)
-      {
-          uint8_t mask = item->toNumber();
-          mask |= pendingMask;
-          item->setValue(mask);
-      }
+        ResourceItem *item = sensor->item(RConfigPending);
+        if (item)
+        {
+            uint8_t mask = item->toNumber();
+            mask |= pendingMask;
+            item->setValue(mask);
+        }
     }
 
     rsp.list.append(rspItem);
