<<<<<<< HEAD
#include "de_web_plugin.h"
#include "de_web_plugin_private.h"

/*! Inits the event queue.
 */
void DeRestPluginPrivate::initEventQueue()
{
    eventTimer = new QTimer(this);
    eventTimer->setSingleShot(true);
    eventTimer->setInterval(1);
    connect(eventTimer, SIGNAL(timeout()), this, SLOT(eventQueueTimerFired()));
}
=======
#include "alarm_system_event_handler.h"
#include "de_web_plugin_private.h"
>>>>>>> d1298938

/*! Handles one event and fires again if more are in the queue.
 */
void DeRestPluginPrivate::handleEvent(const Event &e)
{
<<<<<<< HEAD
    int maxEvents = 10;

    while (maxEvents > 0 && !eventQueue.empty())
    {
        maxEvents--;
        const Event &e = eventQueue.front();

        if (e.resource() == RSensors)
        {
            handleSensorEvent(e);
        }
        else if (e.resource() == RLights)
        {
            handleLightEvent(e);
        }
        else if (e.resource() == RGroups)
        {
            handleGroupEvent(e);
        }

        emit eventNotify(e);

        if (e.deviceKey() != 0)
        {
            auto *device = DEV_GetDevice(m_devices, e.deviceKey());
            if (device)
            {
                device->handleEvent(e);
            }
        }

        handleRuleEvent(e);

        eventQueue.pop_front();
    }

    if (!eventQueue.empty())
    {
        eventTimer->start();
    }
}

/*! Puts an event into the queue.
    \param event - the event
 */
void DeRestPluginPrivate::enqueueEvent(const Event &event)
{
    if (DBG_IsEnabled(DBG_INFO_L2) && event.what() && event.resource())
=======
    if (e.resource() == RSensors)
    {
        handleSensorEvent(e);
        AS_HandleAlarmSystemDeviceEvent(e, alarmSystemDeviceTable.get(), eventEmitter);
    }
    else if (e.resource() == RLights)
    {
        handleLightEvent(e);
        AS_HandleAlarmSystemDeviceEvent(e, alarmSystemDeviceTable.get(), eventEmitter);
    }
    else if (e.resource() == RGroups)
    {
        handleGroupEvent(e);
    }
    else if (e.resource() == RAlarmSystems || e.what() == REventDeviceAlarm)
>>>>>>> d1298938
    {
        if (alarmSystems)
        {
            AS_HandleAlarmSystemEvent(e, *alarmSystems, eventEmitter, webSocketServer);
        }
    }

<<<<<<< HEAD
    RestNodeBase *restNode = nullptr;

    // workaround to attach DeviceKey to an event
    if (event.deviceKey() == 0 && (event.resource() == RSensors || event.resource() == RLights))
    {
        if (event.resource() == RSensors)
        {
            restNode = getSensorNodeForId(event.id());
            if (!restNode)
            {
                restNode = getSensorNodeForUniqueId(event.id());
            }
        }
        else if (event.resource() == RLights)
        {
            restNode = getLightNodeForId(event.id());
        }
    }

    if (restNode && restNode->address().ext() > 0)
    {
        Event e2 = event;
        e2.setDeviceKey(restNode->address().ext());
        eventQueue.push_back(e2);
    }
    else
    {
        eventQueue.push_back(event);
    }

    if (!eventTimer->isActive())
    {
        eventTimer->start();
    }
=======
    handleRuleEvent(e);
>>>>>>> d1298938
}<|MERGE_RESOLUTION|>--- conflicted
+++ resolved
@@ -1,75 +1,10 @@
-<<<<<<< HEAD
-#include "de_web_plugin.h"
-#include "de_web_plugin_private.h"
-
-/*! Inits the event queue.
- */
-void DeRestPluginPrivate::initEventQueue()
-{
-    eventTimer = new QTimer(this);
-    eventTimer->setSingleShot(true);
-    eventTimer->setInterval(1);
-    connect(eventTimer, SIGNAL(timeout()), this, SLOT(eventQueueTimerFired()));
-}
-=======
 #include "alarm_system_event_handler.h"
 #include "de_web_plugin_private.h"
->>>>>>> d1298938
 
 /*! Handles one event and fires again if more are in the queue.
  */
 void DeRestPluginPrivate::handleEvent(const Event &e)
 {
-<<<<<<< HEAD
-    int maxEvents = 10;
-
-    while (maxEvents > 0 && !eventQueue.empty())
-    {
-        maxEvents--;
-        const Event &e = eventQueue.front();
-
-        if (e.resource() == RSensors)
-        {
-            handleSensorEvent(e);
-        }
-        else if (e.resource() == RLights)
-        {
-            handleLightEvent(e);
-        }
-        else if (e.resource() == RGroups)
-        {
-            handleGroupEvent(e);
-        }
-
-        emit eventNotify(e);
-
-        if (e.deviceKey() != 0)
-        {
-            auto *device = DEV_GetDevice(m_devices, e.deviceKey());
-            if (device)
-            {
-                device->handleEvent(e);
-            }
-        }
-
-        handleRuleEvent(e);
-
-        eventQueue.pop_front();
-    }
-
-    if (!eventQueue.empty())
-    {
-        eventTimer->start();
-    }
-}
-
-/*! Puts an event into the queue.
-    \param event - the event
- */
-void DeRestPluginPrivate::enqueueEvent(const Event &event)
-{
-    if (DBG_IsEnabled(DBG_INFO_L2) && event.what() && event.resource())
-=======
     if (e.resource() == RSensors)
     {
         handleSensorEvent(e);
@@ -85,7 +20,6 @@
         handleGroupEvent(e);
     }
     else if (e.resource() == RAlarmSystems || e.what() == REventDeviceAlarm)
->>>>>>> d1298938
     {
         if (alarmSystems)
         {
@@ -93,42 +27,14 @@
         }
     }
 
-<<<<<<< HEAD
-    RestNodeBase *restNode = nullptr;
-
-    // workaround to attach DeviceKey to an event
-    if (event.deviceKey() == 0 && (event.resource() == RSensors || event.resource() == RLights))
+    if (e.deviceKey() != 0)
     {
-        if (event.resource() == RSensors)
+        auto *device = DEV_GetDevice(m_devices, e.deviceKey());
+        if (device)
         {
-            restNode = getSensorNodeForId(event.id());
-            if (!restNode)
-            {
-                restNode = getSensorNodeForUniqueId(event.id());
-            }
-        }
-        else if (event.resource() == RLights)
-        {
-            restNode = getLightNodeForId(event.id());
+            device->handleEvent(e);
         }
     }
 
-    if (restNode && restNode->address().ext() > 0)
-    {
-        Event e2 = event;
-        e2.setDeviceKey(restNode->address().ext());
-        eventQueue.push_back(e2);
-    }
-    else
-    {
-        eventQueue.push_back(event);
-    }
-
-    if (!eventTimer->isActive())
-    {
-        eventTimer->start();
-    }
-=======
     handleRuleEvent(e);
->>>>>>> d1298938
 }