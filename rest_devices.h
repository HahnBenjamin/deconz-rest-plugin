/*
 * Copyright (c) 2013-2021 dresden elektronik ingenieurtechnik gmbh.
 * All rights reserved.
 *
 * The software in this package is published under the terms of the BSD
 * style license a copy of which has been included with this distribution in
 * the LICENSE.txt file.
 *
 */

#ifndef REST_DEVICES_H
#define REST_DEVICES_H

#include <QObject>

class DeRestPluginPrivate;
class ApiRequest;
class ApiResponse;
class Event;

/*! \class RestDevices

    REST-API endpoint for devices.
 */

class RestDevices : public QObject
{
    Q_OBJECT

public:
    explicit RestDevices(QObject *parent = nullptr);
    int handleApi(const ApiRequest &req, ApiResponse &rsp);

<<<<<<< HEAD
Q_SIGNALS:
    void eventNotify(const Event &);
=======
    bool deleteDevice(quint64 extAddr);
>>>>>>> 65f4fe22

private:
    int getAllDevices(const ApiRequest &req, ApiResponse &rsp);
    int getDevice(const ApiRequest &req, ApiResponse &rsp);
    int putDeviceInstallCode(const ApiRequest &req, ApiResponse &rsp);
    int putDeviceReloadDDF(const ApiRequest &req, ApiResponse &rsp);

    DeRestPluginPrivate *plugin = nullptr;
};

#endif // REST_DEVICES_H<|MERGE_RESOLUTION|>--- conflicted
+++ resolved
@@ -31,12 +31,10 @@
     explicit RestDevices(QObject *parent = nullptr);
     int handleApi(const ApiRequest &req, ApiResponse &rsp);
 
-<<<<<<< HEAD
+    bool deleteDevice(quint64 extAddr);
+
 Q_SIGNALS:
     void eventNotify(const Event &);
-=======
-    bool deleteDevice(quint64 extAddr);
->>>>>>> 65f4fe22
 
 private:
     int getAllDevices(const ApiRequest &req, ApiResponse &rsp);
