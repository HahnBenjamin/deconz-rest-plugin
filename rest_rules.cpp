/*
 * Copyright (c) 2016-2019 dresden elektronik ingenieurtechnik gmbh.
 * All rights reserved.
 *
 * The software in this package is published under the terms of the BSD
 * style license a copy of which has been included with this distribution in
 * the LICENSE.txt file.
 *
 */

#include <QBuffer>
#include <QString>
#include <QVariantMap>
#include <QRegExp>
#include <QStringBuilder>
#include <QNetworkAccessManager>
#include <QNetworkReply>
#include "de_web_plugin.h"
#include "de_web_plugin_private.h"
#include "json.h"

#define MAX_RULES_COUNT 500
#define FAST_RULE_CHECK_INTERVAL_MS 10
#define NORMAL_RULE_CHECK_INTERVAL_MS 100

/*! Rules REST API broker.
    \param req - request data
    \param rsp - response data
    \return REQ_READY_SEND
            REQ_NOT_HANDLED
 */
int DeRestPluginPrivate::handleRulesApi(const ApiRequest &req, ApiResponse &rsp)
{
    // GET /api/<apikey>/rules
    if ((req.path.size() == 3) && (req.hdr.method() == "GET")  && (req.path[2] == "rules"))
    {
        return getAllRules(req, rsp);
    }
    // GET /api/<apikey>/rules/<id>
    else if ((req.path.size() == 4) && (req.hdr.method() == "GET") && (req.path[2] == "rules"))
    {
        return getRule(req, rsp);
    }
    // POST /api/<apikey>/rules
    else if ((req.path.size() == 3) && (req.hdr.method() == "POST") && (req.path[2] == "rules"))
    {
        return createRule(req, rsp);
    }
    // PUT, PATCH /api/<apikey>/rules/<id>
    else if ((req.path.size() == 4) && (req.hdr.method() == "PUT" || req.hdr.method() == "PATCH") && (req.path[2] == "rules"))
    {
        return updateRule(req, rsp);
    }
    // DELETE /api/<apikey>/rules/<id>
    else if ((req.path.size() == 4) && (req.hdr.method() == "DELETE") && (req.path[2] == "rules"))
    {
        return deleteRule(req, rsp);
    }

    return REQ_NOT_HANDLED;
}


/*! GET /api/<apikey>/rules
    \return REQ_READY_SEND
            REQ_NOT_HANDLED
 */
int DeRestPluginPrivate::getAllRules(const ApiRequest &req, ApiResponse &rsp)
{
    Q_UNUSED(req)
    rsp.httpStatus = HttpStatusOk;

    std::vector<Rule>::const_iterator i = rules.begin();
    std::vector<Rule>::const_iterator end = rules.end();

    for (; i != end; ++i)
    {
        // ignore deleted rules
        if (i->state() == Rule::StateDeleted)
        {
            continue;
        }

        QVariantMap rule;

        std::vector<RuleCondition>::const_iterator c = i->conditions().begin();
        std::vector<RuleCondition>::const_iterator cend = i->conditions().end();

        QVariantList conditions;

        for (; c != cend; ++c)
        {
            QVariantMap condition;
            condition["address"] = c->address();
            condition["operator"] = c->ooperator();
            if (c->value().isValid())
            {
                condition["value"] = c->value().toString();
            }
            conditions.append(condition);
        }

        std::vector<RuleAction>::const_iterator a = i->actions().begin();
        std::vector<RuleAction>::const_iterator aend = i->actions().end();

        QVariantList actions;

        for (; a != aend; ++a)
        {
            QVariantMap action;
            action["address"] = a->address();
            action["method"] = a->method();

            //parse body
            bool ok;
            QVariant body = Json::parse(a->body(), ok);

            if (ok)
            {
                action["body"] = body;
                actions.append(action);
            }
        }

        rule["name"] = i->name();
        if (i->lastTriggered().isValid())
        {
            rule["lasttriggered"] = i->lastTriggered().toString(QLatin1String("yyyy-MM-ddTHH:mm:ss"));
        }
        else
        {
            rule["lasttriggered"] = QLatin1String("none");
        }
        rule["created"] = i->creationtime();
        rule["timestriggered"] = i->timesTriggered();
        rule["owner"] = i->owner();
        rule["status"] = i->status();
        rule["conditions"] = conditions;
        rule["actions"] = actions;
        rule["periodic"] = static_cast<double>(i->triggerPeriodic());

        QString etag = i->etag;
        etag.remove('"'); // no quotes allowed in string
        rule["etag"] = etag;

        rsp.map[i->id()] = rule;
    }

    if (rsp.map.isEmpty())
    {
        rsp.str = "{}"; // return empty object
    }

    return REQ_READY_SEND;
}

/*! Put all parameters in a map for later json serialization.
    \return true - on success
            false - on error
 */
bool DeRestPluginPrivate::ruleToMap(const Rule *rule, QVariantMap &map)
{
    if (!rule)
    {
        return false;
    }

    std::vector<RuleCondition>::const_iterator c = rule->conditions().begin();
    std::vector<RuleCondition>::const_iterator c_end = rule->conditions().end();

    QVariantList conditions;

    for (; c != c_end; ++c)
    {
        QVariantMap condition;
        condition["address"] = c->address();
        condition["operator"] = c->ooperator();
        if (c->value().isValid())
        {
            condition["value"] = c->value().toString();
        }
        conditions.append(condition);
    }

    std::vector<RuleAction>::const_iterator a = rule->actions().begin();
    std::vector<RuleAction>::const_iterator a_end = rule->actions().end();

    QVariantList actions;

    for (; a != a_end; ++a)
    {
        QVariantMap action;
        action["address"] = a->address();
        action["method"] = a->method();

        //parse body
        bool ok;
        QVariant body = Json::parse(a->body(), ok);
        QVariantMap bodymap = body.toMap();

        QVariantMap::const_iterator b = bodymap.begin();
        QVariantMap::const_iterator b_end = bodymap.end();

        QVariantMap resultmap;

        for (; b != b_end; ++b)
        {
            resultmap[b.key()] = b.value();
        }

        action["body"] = resultmap;
        actions.append(action);
    }

    map["actions"] = actions;
    map["conditions"] = conditions;

    map["actions"] = actions;
    map["conditions"] = conditions;
    map["created"] = rule->creationtime();
    if (rule->lastTriggered().isValid())
    {
        map["lasttriggered"] = rule->lastTriggered().toString(QLatin1String("yyyy-MM-ddTHH:mm:ss"));
    }
    else
    {
        map["lasttriggered"] = QLatin1String("none");
    }
    map["name"] = rule->name();
    map["owner"] = rule->owner();
    map["periodic"] = rule->triggerPeriodic();
    map["status"] = rule->status();
    map["timestriggered"] = rule->timesTriggered();
    QString etag = rule->etag;
    etag.remove('"'); // no quotes allowed in string
    map["etag"] = etag;

    return true;
}


/*! GET /api/<apikey>/rules/<id>
    \return REQ_READY_SEND
            REQ_NOT_HANDLED
 */
int DeRestPluginPrivate::getRule(const ApiRequest &req, ApiResponse &rsp)
{
    DBG_Assert(req.path.size() == 4);

    if (req.path.size() != 4)
    {
        return -1;
    }

    const QString &id = req.path[3];

    Rule *rule = getRuleForId(id);

    if (!rule || (rule->state() == Rule::StateDeleted))
    {
        rsp.list.append(errorToMap(ERR_RESOURCE_NOT_AVAILABLE, QString("/rules/%1").arg(id), QString("resource, /rules/%1, not available").arg(id)));
        rsp.httpStatus = HttpStatusNotFound;
        return REQ_READY_SEND;
    }

    std::vector<RuleCondition>::const_iterator c = rule->conditions().begin();
    std::vector<RuleCondition>::const_iterator c_end = rule->conditions().end();

    QVariantList conditions;

    for (; c != c_end; ++c)
    {
        QVariantMap condition;
        condition["address"] = c->address();
        condition["operator"] = c->ooperator();
        if (c->value().isValid())
        {
            condition["value"] = c->value().toString();
        }
        conditions.append(condition);
    }

    std::vector<RuleAction>::const_iterator a = rule->actions().begin();
    std::vector<RuleAction>::const_iterator a_end = rule->actions().end();

    QVariantList actions;

    for (; a != a_end; ++a)
    {
        QVariantMap action;
        action["address"] = a->address();
        action["method"] = a->method();

        //parse body
        bool ok;
        QVariant body = Json::parse(a->body(), ok);
        QVariantMap bodymap = body.toMap();

        QVariantMap::const_iterator b = bodymap.begin();
        QVariantMap::const_iterator b_end = bodymap.end();

        QVariantMap resultmap;

        for (; b != b_end; ++b)
        {
            resultmap[b.key()] = b.value();
        }

        action["body"] = resultmap;
        actions.append(action);
    }

    rsp.map["name"] = rule->name();
    if (rule->lastTriggered().isValid())
    {
        rsp.map["lasttriggered"] = rule->lastTriggered().toString("yyyy-MM-ddTHH:mm:ss");
    }
    else
    {
        rsp.map["lasttriggered"] = QLatin1String("none");
    }
    rsp.map["created"] = rule->creationtime();
    rsp.map["timestriggered"] = rule->timesTriggered();
    rsp.map["owner"] = rule->owner();
    rsp.map["status"] = rule->status();
    rsp.map["conditions"] = conditions;
    rsp.map["actions"] = actions;
    rsp.map["periodic"] = static_cast<double>(rule->triggerPeriodic());

    QString etag = rule->etag;
    etag.remove('"'); // no quotes allowed in string
    rsp.map["etag"] = etag;

    rsp.httpStatus = HttpStatusOk;

    return REQ_READY_SEND;
}

/*! POST /api/<apikey>/rules
    \return REQ_READY_SEND
            REQ_NOT_HANDLED
 */
int DeRestPluginPrivate::createRule(const ApiRequest &req, ApiResponse &rsp)
{
    bool error = false;

    rsp.httpStatus = HttpStatusOk;
    const QString &apikey = req.path[1];

    bool ok;
    Rule rule;
    QVariant var = Json::parse(req.content, ok);
    QVariantMap map = var.toMap();
    QVariantList conditionsList = map["conditions"].toList();
    QVariantList actionsList = map["actions"].toList();

    if (!ok)
    {
        rsp.list.append(errorToMap(ERR_INVALID_JSON, QString("/rules"), QString("body contains invalid JSON")));
        rsp.httpStatus = HttpStatusBadRequest;
        return REQ_READY_SEND;
    }

    userActivity();
/*
    if (rules.size() >= MAX_RULES_COUNT) //deletet rules will be count
    {
        rsp.list.append(errorToMap(ERR_RULE_ENGINE_FULL , QString("/rules/"), QString("The Rule Engine has reached its maximum capacity of %1 rules").arg(MAX_RULES_COUNT)));
        rsp.httpStatus = HttpStatusBadRequest;
        return REQ_READY_SEND;
    }
*/
    //check invalid parameter

    if (!map.contains("name"))
    {
        error = true;
        rsp.list.append(errorToMap(ERR_MISSING_PARAMETER, QString("/rules/name"), QString("invalid/missing parameters in body")));
    }

    if (conditionsList.size() < 1)
    {
        error = true;
        rsp.list.append(errorToMap(ERR_MISSING_PARAMETER, QString("/rules/conditions"), QString("invalid/missing parameters in body")));
    }

    if (actionsList.size() < 1)
    {
        error = true;
        rsp.list.append(errorToMap(ERR_MISSING_PARAMETER, QString("/rules/actions"), QString("invalid/missing parameters in body")));
    }

    if (conditionsList.size() > 8)
    {
        error = true;
        rsp.list.append(errorToMap(ERR_TOO_MANY_ITEMS, QString("/rules/conditions"), QString("too many items in list")));
    }

    if (actionsList.size() > 8)
    {
        error = true;
        rsp.list.append(errorToMap(ERR_TOO_MANY_ITEMS, QString("/rules/actions"), QString("too many items in list")));
    }

    if (map.contains("status")) // optional
    {
        QString status = map["status"].toString();
        if (!(status == "disabled" || status == "enabled"))
        {
            error = true;
            rsp.list.append(errorToMap(ERR_INVALID_VALUE, QString("/rules/status"), QString("invalid value, %1, for parameter, status").arg(status)));
        }
    }

    if (map.contains("periodic")) // optional
    {
        int periodic = map["periodic"].toInt(&ok);

        if (!ok)
        {
            error = true;
            rsp.list.append(errorToMap(ERR_INVALID_VALUE, QString("/rules/periodic"), QString("invalid value, %1, for parameter, peridoc").arg(map["periodic"].toString())));
        }
        else
        {
            rule.setTriggerPeriodic(periodic);
        }
    }

    //resolve errors
    if (error)
    {
        rsp.httpStatus = HttpStatusBadRequest;
        return REQ_READY_SEND;
    }
    else
    {
        QString name = map["name"].toString();

        if ((map["name"].type() == QVariant::String) && !name.isEmpty())
        {
            QVariantMap rspItem;
            QVariantMap rspItemState;

            // create a new rule id
            rule.setId("1");

            do {
                ok = true;
                std::vector<Rule>::const_iterator i = rules.begin();
                std::vector<Rule>::const_iterator end = rules.end();

                for (; i != end; ++i)
                {
                    if (i->id() == rule.id())
                    {
                        rule.setId(QString::number(i->id().toInt() + 1));
                        ok = false;
                    }
                }
            } while (!ok);

            //setName
            rule.setName(name);
            rule.setOwner(apikey);
            rule.setCreationtime(QDateTime::currentDateTimeUtc().toString("yyyy-MM-ddTHH:mm:ss"));

            //setStatus optional
            if (map.contains("status"))
            {
                rule.setStatus(map["status"].toString());
            }

            //setActions
            if (checkActions(actionsList, rsp))
            {
                std::vector<RuleAction> actions;
                QVariantList::const_iterator ai = actionsList.begin();
                QVariantList::const_iterator aend = actionsList.end();

                for (; ai != aend; ++ai)
                {
                    RuleAction newAction;
                    const QVariantMap m = ai->toMap();
                    newAction.setAddress(m["address"].toString());
                    newAction.setBody(Json::serialize(m["body"].toMap()));
                    newAction.setMethod(m["method"].toString());
                    actions.push_back(newAction);
                }

                rule.setActions(actions);
            }
            else
            {
                rsp.httpStatus = HttpStatusBadRequest;
                return REQ_READY_SEND;
            }

            //setConditions
            if (checkConditions(conditionsList, rsp))
            {
                std::vector<RuleCondition> conditions;
                QVariantList::const_iterator ci = conditionsList.begin();
                QVariantList::const_iterator cend = conditionsList.end();

                for (; ci != cend; ++ci)
                {
                    const RuleCondition cond(ci->toMap());
                    if (cond.isValid())
                    {
                        conditions.push_back(cond);
                    }
                }

                rule.setConditions(conditions);
            }
            else
            {
                rsp.httpStatus = HttpStatusBadRequest;
                return REQ_READY_SEND;
            }

            updateEtag(rule.etag);
            updateEtag(gwConfigEtag);

            DBG_Printf(DBG_INFO, "create rule %s: %s\n", qPrintable(rule.id()), qPrintable(rule.name()));
            rules.push_back(rule);
            queueCheckRuleBindings(rule);
            indexRulesTriggers();
            queSaveDb(DB_RULES, DB_SHORT_SAVE_DELAY);

            rspItemState["id"] = rule.id();
            rspItem["success"] = rspItemState;
            rsp.list.append(rspItem);
            rsp.httpStatus = HttpStatusOk;
            return REQ_READY_SEND;
        }
        else
        {
            rsp.list.append(errorToMap(ERR_INVALID_JSON, QString("/rules"), QString("body contains invalid JSON")));
            rsp.httpStatus = HttpStatusBadRequest;
        }
    }

    return REQ_READY_SEND;
}


/*! PUT, PATCH /api/<apikey>/rules/<id>
    \return REQ_READY_SEND
            REQ_NOT_HANDLED
 */
int DeRestPluginPrivate::updateRule(const ApiRequest &req, ApiResponse &rsp)
{
    bool ok;
    bool error = false;
    bool changed = false;

    QString id = req.path[3];

    Rule *rule = getRuleForId(id);

    if (!rule || (rule->state() == Rule::StateDeleted))
    {
        rsp.httpStatus = HttpStatusNotFound;
        rsp.list.append(errorToMap(ERR_RESOURCE_NOT_AVAILABLE, QString("/rules/%1").arg(id), QString("resource, /rules/%1, not available").arg(id)));
        return REQ_READY_SEND;
    }

    DBG_Printf(DBG_INFO, "update rule %s: %s\n", qPrintable(id), qPrintable(rule->name()));

    QVariant var = Json::parse(req.content, ok);
    QVariantMap map = var.toMap();
    QVariantList conditionsList;
    QVariantList actionsList;

    QString name;
    QString status;
    int periodic = 0;

    rsp.httpStatus = HttpStatusOk;

    if (!ok)
    {
        rsp.list.append(errorToMap(ERR_INVALID_JSON, QString("/rules"), QString("body contains invalid JSON")));
        rsp.httpStatus = HttpStatusBadRequest;
        return REQ_READY_SEND;
    }

    userActivity();

    //check invalid parameter
    QVariantMap::const_iterator pi = map.begin();
    QVariantMap::const_iterator pend = map.end();

    for (; pi != pend; ++pi)
    {
        if(!((pi.key() == QLatin1String("name")) || (pi.key() == QLatin1String("status")) || (pi.key() == QLatin1String("actions")) || (pi.key() == QLatin1String("conditions")) || (pi.key() == QLatin1String("periodic"))))
        {
            rsp.list.append(errorToMap(ERR_PARAMETER_NOT_AVAILABLE, QString("/rules/%1/%2").arg(id).arg(pi.key()), QString("parameter, %1, not available").arg(pi.key())));
            rsp.httpStatus = HttpStatusBadRequest;
            return REQ_READY_SEND;
        }
    }

    if (map.contains("name")) // optional
    {
        name = map["name"].toString();

        if ((map["name"].type() == QVariant::String) && !(name.isEmpty()))
        {
            if (name.size() > MAX_RULE_NAME_LENGTH)
            {
                error = true;
                rsp.list.append(errorToMap(ERR_INVALID_VALUE, QString("/rules/%1/name").arg(id), QString("invalid value, %1, for parameter, /rules/%2/name").arg(name).arg(id)));
                rsp.httpStatus = HttpStatusBadRequest;
                name = QString();
            }
        }
        else
        {
            error = true;
            rsp.list.append(errorToMap(ERR_INVALID_VALUE, QString("/rules/%1/name").arg(id), QString("invalid value, %1, for parameter, /rules/%2/name").arg(name).arg(id)));
            rsp.httpStatus = HttpStatusBadRequest;
            name = QString();
        }
    }

    if (map.contains("conditions")) //optional
    {
        conditionsList = map["conditions"].toList();
        if (conditionsList.size() < 1)
        {
            error = true;
            rsp.list.append(errorToMap(ERR_MISSING_PARAMETER, QString("/rules/conditions"), QString("invalid/missing parameters in body")));
        }

        if (conditionsList.size() > 8)
        {
            error = true;
            rsp.list.append(errorToMap(ERR_TOO_MANY_ITEMS, QString("/rules/conditions"), QString("too many items in list")));
        }
    }

    if (map.contains("actions")) //optional
    {
        actionsList = map["actions"].toList();
        if (actionsList.size() < 1)
        {
            error = true;
            rsp.list.append(errorToMap(ERR_MISSING_PARAMETER, QString("/rules/actions"), QString("invalid/missing parameters in body")));
        }

        if (actionsList.size() > 8)
        {
            error = true;
            rsp.list.append(errorToMap(ERR_TOO_MANY_ITEMS, QString("/rules/actions"), QString("too many items in list")));
        }
    }
    if (map.contains("status")) // optional
    {
        status = map["status"].toString();
        if (!(status == "disabled" || status == "enabled"))
        {
            error = true;
            rsp.list.append(errorToMap(ERR_INVALID_VALUE, QString("/rules/status"), QString("invalid value, %1, for parameter, status").arg(status)));
        }
    }

    if (map.contains("periodic")) // optional
    {
        periodic = map["periodic"].toInt(&ok);

        if (!ok)
        {
            error = true;
            rsp.list.append(errorToMap(ERR_INVALID_VALUE, QString("/rules/periodic"), QString("invalid value, %1, for parameter, peridoc").arg(map["periodic"].toString())));
        }
    }

    //resolve errors
    if (error)
    {
        rsp.httpStatus = HttpStatusBadRequest;
        return REQ_READY_SEND;
    }

    // first delete old binding if present then create new binding with updated rule
    if (map.contains("actions") || map.contains("conditions"))
    {
        rule->setStatus("disabled");
        queueCheckRuleBindings(*rule);
    }

    //setName optional
    if (!name.isEmpty())
    {
        QVariantMap rspItem;
        QVariantMap rspItemState;
        rspItemState[QString("/rules/%1/name").arg(id)] = name;
        rspItem["success"] = rspItemState;
        rsp.list.append(rspItem);
        if (rule->name() != name)
        {
            changed = true;
            rule->setName(name);
        }
    }

    //setStatus optional
    if (map.contains("status"))
    {
        QVariantMap rspItem;
        QVariantMap rspItemState;
        rspItemState[QString("/rules/%1/status").arg(id)] = status;
        rspItem["success"] = rspItemState;
        rsp.list.append(rspItem);
        if (rule->status() != status)
        {
            changed = true;
            rule->setStatus(status);
        }
    }

    // periodic optional
    if (map.contains("periodic"))
    {
        if (rule->triggerPeriodic() != periodic)
        {
            changed = true;
            rule->setTriggerPeriodic(periodic);
        }
    }

    //setActions optional
    if (map.contains("actions"))
    {
        changed = true;
        if (checkActions(actionsList,rsp))
        {
            std::vector<RuleAction> actions;
            QVariantList::const_iterator ai = actionsList.begin();
            QVariantList::const_iterator aend = actionsList.end();

            for (; ai != aend; ++ai)
            {
                RuleAction newAction;
                newAction.setAddress(ai->toMap()["address"].toString());
                newAction.setBody(Json::serialize(ai->toMap()["body"].toMap()));
                newAction.setMethod(ai->toMap()["method"].toString());
                actions.push_back(newAction);
            }
            rule->setActions(actions);

            QVariantMap rspItem;
            QVariantMap rspItemState;
            rspItemState[QString("/rules/%1/actions").arg(id)] = actionsList;
            rspItem["success"] = rspItemState;
            rsp.list.append(rspItem);
        }
        else
        {
            rsp.httpStatus = HttpStatusBadRequest;
            return REQ_READY_SEND;
        }
    }

    //setConditions optional
    if (map.contains("conditions"))
    {
        changed = true;
        if (checkConditions(conditionsList, rsp))
        {
            std::vector<RuleCondition> conditions;
            QVariantList::const_iterator ci = conditionsList.begin();
            QVariantList::const_iterator cend = conditionsList.end();

            for (; ci != cend; ++ci)
            {
                const RuleCondition cond(ci->toMap());
                if (cond.isValid())
                {
                    conditions.push_back(cond);
                }
            }
            rule->setConditions(conditions);

            QVariantMap rspItem;
            QVariantMap rspItemState;
            rspItemState[QString("/rules/%1/conditions").arg(id)] = conditionsList;
            rspItem["success"] = rspItemState;
            rsp.list.append(rspItem);
            indexRulesTriggers();
        }
        else
        {
            rsp.httpStatus = HttpStatusBadRequest;
            return REQ_READY_SEND;
        }
    }

    if (!map.contains("status"))
    {
        rule->setStatus("enabled");
    }
    DBG_Printf(DBG_INFO_L2, "force verify of rule %s: %s\n", qPrintable(rule->id()), qPrintable(rule->name()));
    rule->lastBindingVerify = 0;

    if (changed)
    {
        updateEtag(rule->etag);
        updateEtag(gwConfigEtag);
        queSaveDb(DB_RULES, DB_SHORT_SAVE_DELAY);
    }

    return REQ_READY_SEND;
}


/*! Validate rule actions.
    \param actionsList the actionsList
 */
bool DeRestPluginPrivate::checkActions(QVariantList actionsList, ApiResponse &rsp)
{
    QVariantList::const_iterator ai = actionsList.begin();
    QVariantList::const_iterator aend = actionsList.end();

    for (; ai != aend; ++ai)
    {
        QString address = ai->toMap()["address"].toString();
        QString method = ai->toMap()["method"].toString();
        QString body = ai->toMap()["body"].toString();

        QStringList addrList = ai->toMap()["address"].toString().split('/', QString::SkipEmptyParts);

        //check addresses
        //address must begin with / and a valid resource
        // /<ressouce>/<id>
        // /groups/7/action
        // /lights/1/state
        // /schedules/5
        // /sensors/2

        if (addrList.size() < 2)
        {
            rsp.list.append(errorToMap(ERR_ACTION_ERROR, QString(address),
                            QString("Rule actions contain errors or an action on a unsupported resource")));
            return false;
        }

        //no dublicate addresses allowed
        const char *resources[] = { "groups", "lights", "schedules", "scenes", "sensors", "rules", nullptr };

        for (int i = 0; ; i++)
        {
            if (address.startsWith(QLatin1String("http"))) // webhook http/https
            {
                break; // supported
            }

            if (!resources[i])
            {
                rsp.list.append(errorToMap(ERR_ACTION_ERROR, QString(address),
                                QString("Rule actions contain errors or an action on a unsupported resource")));
                return false;
            }

            if (addrList[0] == resources[i])
            {
                break; // supported
            }
        }

        //check methods
        if(!(method == QLatin1String("PUT") || method == QLatin1String("POST") || method == QLatin1String("DELETE") || method == QLatin1String("BIND") || method == QLatin1String("GET")))
        {
            rsp.list.append(errorToMap(ERR_INVALID_VALUE , QString("rules/method"), QString("invalid value, %1, for parameter, method").arg(method)));
            return false;
        }

        //check body
        bool ok;
        Json::parse(body, ok);
        if (!ok)
        {
            rsp.list.append(errorToMap(ERR_INVALID_JSON, QString("/rules/"), QString("body contains invalid JSON")));
            return false;
        }
    }

    return true;
}

/*! Rule conditions contain errors or operator combination is not allowed.
    \param conditionsList the conditionsList
 */
bool DeRestPluginPrivate::checkConditions(QVariantList conditionsList, ApiResponse &rsp)
{
    // check condition parameters
    QVariantList::const_iterator ci = conditionsList.begin();
    QVariantList::const_iterator cend = conditionsList.end();

    for (; ci != cend; ++ci)
    {
        const RuleCondition cond(ci->toMap());

        Resource *resource = cond.isValid() ? getResource(cond.resource(), cond.id()) : nullptr;
        ResourceItem *item = resource ? resource->item(cond.suffix()) : nullptr;

        if (!resource || !item)
        {
            rsp.list.append(errorToMap(ERR_CONDITION_ERROR, QString(cond.address()), QLatin1String("Condition error")));
            return false;
        }
    }
    return true;
}

/*! DELETE /api/<apikey>/rules/<id>
    \return REQ_READY_SEND
            REQ_NOT_HANDLED
 */
int DeRestPluginPrivate::deleteRule(const ApiRequest &req, ApiResponse &rsp)
{
    QString id = req.path[3];
    Rule *rule = getRuleForId(id);

    userActivity();

    if (!rule || (rule->state() == Rule::StateDeleted))
    {
        rsp.httpStatus = HttpStatusNotFound;
        rsp.list.append(errorToMap(ERR_RESOURCE_NOT_AVAILABLE, QString("/rules/%1").arg(id), QString("resource, /rules/%1, not available").arg(id)));
        return REQ_READY_SEND;
    }

    rule->setState(Rule::StateDeleted);
    rule->setStatus("disabled");
    queueCheckRuleBindings(*rule);

    DBG_Printf(DBG_INFO, "delete rule %s: %s\n", qPrintable(id), qPrintable(rule->name()));

    QVariantMap rspItem;
    QVariantMap rspItemState;
    rspItemState["id"] = id;
    rspItem["success"] = rspItemState;
    rsp.list.append(rspItem);
    rsp.httpStatus = HttpStatusOk;

    updateEtag(gwConfigEtag);
    updateEtag(rule->etag);

    queSaveDb(DB_RULES, DB_SHORT_SAVE_DELAY);

    rsp.httpStatus = HttpStatusOk;

    return REQ_READY_SEND;
}

<<<<<<< HEAD
/*! Add a binding task to the queue and prevent double entries.
    \param bindingTask - the binding task
    \return true - when enqueued
 */
bool DeRestPluginPrivate::queueBindingTask(const BindingTask &bindingTask)
{
    if (!apsCtrl || apsCtrl->networkState() != deCONZ::InNetwork)
    {
        return false;
    }

    const std::list<BindingTask>::const_iterator i = std::find(bindingQueue.begin(), bindingQueue.end(), bindingTask);

    if (i == bindingQueue.end())
    {
        DBG_Printf(DBG_INFO_L2, "queue binding task for 0x%016llX, cluster 0x%04X\n", bindingTask.binding.srcAddress, bindingTask.binding.clusterId);
        bindingQueue.push_back(bindingTask);

#if DECONZ_LIB_VERSION >= 0x010F00
        if (bindingTask.action == BindingTask::ActionBind)
        {
            apsCtrl->addBinding(convertToCoreBinding(bindingTask.binding));
        }
#endif
    }
    else
    {
        DBG_Printf(DBG_INFO, "discard double entry in binding queue (size: %u) for for 0x%016llX, cluster 0x%04X\n", bindingQueue.size(), bindingTask.binding.srcAddress, bindingTask.binding.clusterId);
    }

    return true;
}

=======
>>>>>>> 45a76922
/*! Starts verification that the ZigBee bindings of a rule are present
    on the source device.
    \param rule the rule to verify
 */
void DeRestPluginPrivate::queueCheckRuleBindings(const Rule &rule)
{
    quint64 srcAddress = 0;
    quint8 srcEndpoint = 0;
    BindingTask bindingTask;
    bindingTask.state = BindingTask::StateCheck;
    Sensor *sensorNode = nullptr;

    Q_Q(DeRestPlugin);
    if (!q->pluginActive())
    {
        return;
    }

    if (rule.state() == Rule::StateNormal && rule.status() == QLatin1String("enabled"))
    {
        bindingTask.action = BindingTask::ActionBind;
    }
    else if (rule.state() == Rule::StateDeleted || rule.status() == QLatin1String("disabled"))
    {
        bindingTask.action = BindingTask::ActionUnbind;
    }
    else
    {
        DBG_Printf(DBG_INFO, "ignored checking of rule %s\n", qPrintable(rule.name()));
        return;
    }

    {   // search in conditions for binding srcAddress and srcEndpoint

        std::vector<RuleCondition>::const_iterator i = rule.conditions().begin();
        std::vector<RuleCondition>::const_iterator end = rule.conditions().end();

        for (; i != end; ++i)
        {
            // operator equal used to refer to srcEndpoint
            if (i->op() != RuleCondition::OpEqual)
            {
                continue;
            }

            if (i->resource() != RSensors)
            {
                continue;
            }

            if ((i->suffix() == RStateButtonEvent) ||
                (i->suffix() == RStateLightLevel) || // TODO check webapp2 change illuminance --> lightlevel
                (i->suffix() == RStatePresence))
            {
                sensorNode = getSensorNodeForId(i->id());

                if (sensorNode && sensorNode->isAvailable() && sensorNode->node())
                {

                    if (!sensorNode->modelId().startsWith(QLatin1String("FLS-NB")))
                    {
                        // whitelist binding support
                        return;
                    }

                    bool ok = false;
                    uint ep = i->value().toUInt(&ok);

                    if (ok && ep <= 255)
                    {
                        const std::vector<quint8> &activeEndpoints = sensorNode->node()->endpoints();

                        for (uint i = 0; i < activeEndpoints.size(); i++)
                        {
                            // check valid endpoint in 'value'
                            if (ep == activeEndpoints[i])
                            {
                                srcAddress = sensorNode->address().ext();
                                srcEndpoint = static_cast<quint8>(ep);
                                if (!sensorNode->mustRead(READ_BINDING_TABLE))
                                {
                                    sensorNode->enableRead(READ_BINDING_TABLE);
                                    sensorNode->setNextReadTime(READ_BINDING_TABLE, QTime::currentTime());
                                }
                                q->startZclAttributeTimer(1000);
                                break;
                            }
                        }

                        // found source addressing?
                        if ((srcAddress == 0) || (srcEndpoint == 0))
                        {
                            DBG_Printf(DBG_INFO, "no src addressing found for rule %s\n", qPrintable(rule.name()));
                        }
                    }
                }
                else
                {
                    void *n = nullptr;
                    uint avail = false;

                    if (sensorNode)
                    {
                        avail = sensorNode->isAvailable();
                        n = sensorNode->node();
                    }

                    DBG_Printf(DBG_INFO_L2, "skip verify rule %s for sensor %s (available = %u, node = %p, sensorNode = %p)\n",
                               qPrintable(rule.name()), qPrintable(i->id()), avail, n, sensorNode);
                }
            }
        }
    }

    if (!sensorNode)
    {
        return;
    }

    // found source addressing?
    if ((srcAddress == 0) || (srcEndpoint == 0))
    {
        return;
    }

    bindingTask.restNode = sensorNode;

    DBG_Printf(DBG_INFO, "verify Rule %s: %s\n", qPrintable(rule.id()), qPrintable(rule.name()));

    { // search in actions for binding dstAddress, dstEndpoint and clusterId
        std::vector<RuleAction>::const_iterator i = rule.actions().begin();
        std::vector<RuleAction>::const_iterator end = rule.actions().end();

        for (; i != end; ++i)
        {
            if (i->method() != QLatin1String("BIND"))
            {
                continue;
            }

            Binding &bnd = bindingTask.binding;
            bnd.srcAddress = srcAddress;
            bnd.srcEndpoint = srcEndpoint;
            bool ok = false;

            if (!sensorNode->toBool(RConfigOn))
            {
                if (bindingTask.action == BindingTask::ActionBind)
                {
                    DBG_Printf(DBG_INFO, "Sensor %s is 'off', prevent Rule %s: %s activation\n", qPrintable(sensorNode->id()), qPrintable(rule.id()), qPrintable(rule.name()));
                    bindingTask.action = BindingTask::ActionUnbind;
                }
            }

            QStringList dstAddressLs = i->address().split('/', QString::SkipEmptyParts);

            // /groups/0/action
            // /lights/2/state
            if (dstAddressLs.size() == 3)
            {
                if (dstAddressLs[0] == QLatin1String("groups"))
                {
                    bnd.dstAddress.group = dstAddressLs[1].toUShort(&ok);
                    bnd.dstAddrMode = deCONZ::ApsGroupAddress;
                }
                else if (dstAddressLs[0] == QLatin1String("lights"))
                {
                    LightNode *lightNode = getLightNodeForId(dstAddressLs[1]);
                    if (lightNode)
                    {
                        bnd.dstAddress.ext = lightNode->address().ext();
                        bnd.dstEndpoint = lightNode->haEndpoint().endpoint();
                        bnd.dstAddrMode = deCONZ::ApsExtAddress;
                        ok = true;
                    }
                }
                else
                {
                    // unsupported addressing
                    continue;
                }

                if (!ok)
                {
                    continue;
                }

                // action.body might contain multiple 'bindings'
                // TODO check if clusterId is available (finger print?)

                if (i->body().contains(QLatin1String("on")))
                {
                    bnd.clusterId = ONOFF_CLUSTER_ID;
                    queueBindingTask(bindingTask);
                }

                if (i->body().contains(QLatin1String("bri")))
                {
                    bnd.clusterId = LEVEL_CLUSTER_ID;
                    queueBindingTask(bindingTask);
                }

                if (i->body().contains(QLatin1String("scene")))
                {
                    bnd.clusterId = SCENE_CLUSTER_ID;
                    queueBindingTask(bindingTask);
                }

                if (i->body().contains(QLatin1String("illum")))
                {
                    bnd.clusterId = ILLUMINANCE_MEASUREMENT_CLUSTER_ID;
                    queueBindingTask(bindingTask);
                }

                if (i->body().contains(QLatin1String("occ")))
                {
                    bnd.clusterId = OCCUPANCY_SENSING_CLUSTER_ID;
                    queueBindingTask(bindingTask);
                }
            }
        }
    }

    if (!bindingTimer->isActive())
    {
        bindingTimer->start();
    }
}

/*! Evaluates rule.
    \param rule - the rule to check
    \param e - the trigger event
    \param eResource - the event resource
    \param eItem - the event resource item
    \param now - the current date/time to check the rule against
    \return true if rule can be triggered
 */
bool DeRestPluginPrivate::evaluateRule(Rule &rule, const Event &e, Resource *eResource, ResourceItem *eItem, QDateTime now, QDateTime previousNow)
{
    if (!apsCtrl || !eItem || !eResource || (apsCtrl->networkState() != deCONZ::InNetwork))
    {
        return false;
    }

    if (rule.state() != Rule::StateNormal || !rule.isEnabled())
    {
        return false;
    }

    if (rule.triggerPeriodic() < 0)
    {
        return false;
    }

    if (rule.triggerPeriodic() > 0)
    {
        if (rule.lastTriggered().isValid() &&
            rule.lastTriggered().addMSecs(rule.triggerPeriodic()) > now)
        {
            // not yet time
            return false;
        }
    }

    std::vector<RuleCondition>::const_iterator c = rule.conditions().begin();
    std::vector<RuleCondition>::const_iterator cend = rule.conditions().end();

    for (; c != cend; ++c)
    {
        Resource *resource = getResource(c->resource(), c->id());
        ResourceItem *item = resource ? resource->item(c->suffix()) : nullptr;

        // the condition value might refer to another resource
        Resource *valueResource = c->valueResource() ? getResource(c->valueResource(), c->valueId()) : nullptr;
        ResourceItem *valueItem = valueResource ? valueResource->item(c->valueSuffix()) : nullptr;

        if (!resource || !item)
        {
            DBG_Printf(DBG_INFO, "rule: %s, resource %s : %s id: %s (cond: %s) not found\n",
                       qPrintable(rule.id()), c->resource(), c->suffix(),
                       qPrintable(c->id()), qPrintable(c->address()));

            if (!resource)
            {
                DBG_Printf(DBG_INFO, "\tdisable rule %s: %s\n", qPrintable(rule.id()), qPrintable(rule.name()));
                rule.setStatus(QLatin1String("disabled"));
            }
            return false;
        }

        if (!item->lastSet().isValid()) { return false; }

        if (resource->prefix() == RSensors)
        {
            // don't trigger rule if sensor is disabled
            ResourceItem *item2 = resource->item(RConfigOn);
            if (item2 && !item2->toBool())
            {
                return false;
            }
        }

        if (c->op() == RuleCondition::OpEqual)
        {
            if (c->numericValue() != item->toNumber())
            {
                return false;
            }

            if (item == eItem && e.num() == e.numPrevious())
            {
                return false; // item was not changed
            }
        }
        else if (c->op() == RuleCondition::OpNotEqual)
        {
            if (c->numericValue() == item->toNumber())
            {
                return false;
            }

            if (item == eItem && e.num() == e.numPrevious())
            {
                return false; // item was not changed
            }
        }
        else if (c->op() == RuleCondition::OpGreaterThan && item->descriptor().suffix == RStateLocaltime)
        {
            if (valueItem && valueItem->descriptor().suffix == RStateLocaltime)
            {
                if (valueItem->toNumber() < item->toNumber())
                {
                    return false;
                }
            }
            else if (valueItem && valueItem->descriptor().suffix == RConfigLocalTime)
            {
                const QDateTime t1 = QDateTime::fromMSecsSinceEpoch(item->toNumber());
                if (now.time() < t1.time())
                {
                    return false;
                }
            }
        }
        else if (c->op() == RuleCondition::OpLowerThan && item->descriptor().suffix == RStateLocaltime)
        {
            if (valueItem && valueItem->descriptor().suffix == RStateLocaltime)
            {
                if (valueItem->toNumber() > item->toNumber())
                {
                    return false;
                }
            }
            else if (valueItem && valueItem->descriptor().suffix == RConfigLocalTime)
            {
                const QDateTime t1 = QDateTime::fromMSecsSinceEpoch(item->toNumber());
                if (now.time() > t1.time())
                {
                    return false;
                }
            }
        }
        else if (c->op() == RuleCondition::OpGreaterThan)
        {
            if (item->toNumber() <= c->numericValue())
            {
                return false;
            }

            if (item == eItem && e.numPrevious() > c->numericValue())
            {
                return false; // must become >
            }
        }
        else if (c->op() == RuleCondition::OpLowerThan)
        {
            if (item->toNumber() >= c->numericValue())
            {
                return false;
            }

            if (item == eItem && e.numPrevious() < c->numericValue())
            {
                return false; // must become <
            }
        }
        else if (c->op() == RuleCondition::OpDx)
        {
            if (item != eItem)
            {
                return false;
            }

            if (eItem->descriptor().suffix == RStateLastUpdated)
            {}
            else if (eItem->descriptor().suffix == RAttrLastAnnounced)
            {}
            else if (eItem->descriptor().suffix == RConfigLocalTime)
            {}
            else if (e.num() == e.numPrevious())
            {
                return false;
            }
        }
        else if (c->op() == RuleCondition::OpDdx)
        {
            if (eItem->descriptor().suffix != RConfigLocalTime)
            {
                return false;
            }

            if (!item->lastChanged().isValid())
            {
                return false;
            }

            QDateTime dt = item->lastChanged().addSecs(c->seconds());
            if (dt <= previousNow || dt > now)
            {
                return false;
            }
        }
        else if (c->op() == RuleCondition::OpStable)
        {
            if (!item->lastSet().isValid())
            {
                return false;
            }

            QDateTime dt = item->lastChanged().addSecs(c->seconds());
            if (now.secsTo(dt) > 0)
            {
                return false;
            }
        }
        else if (c->op() == RuleCondition::OpIn && c->suffix() == RConfigLocalTime)
        {
            const QTime t = now.time();
            const QTime pt = previousNow.time();

            if (eItem->descriptor().suffix == RConfigLocalTime && (c->time0() <= pt || c->time0() > t))
            {
                return false; // Only trigger on start time
            }

            if (!c->weekDayEnabled(now.date().dayOfWeek()))
            {
                return false;
            }

            if (c->time0() < c->time1() && // 8:00 - 16:00
                (t >= c->time0() && t <= c->time1()))
            {
            }
            else if (c->time0() > c->time1() && // 20:00 - 4:00
                (t >= c->time0() || t <= c->time1()))
                // 20:00 - 0:00  ||  0:00 - 4:00
            {
            }
            else
            {
                return false;
            }
        }
        else if (c->op() == RuleCondition::OpNotIn && c->suffix() == RConfigLocalTime)
        {
            const QTime t = now.time();
            const QTime pt = previousNow.time();

            if (eItem->descriptor().suffix == RConfigLocalTime && (c->time1() <= pt || c->time1() > t))
            {
                return false; // Only trigger on end time
            }

            if (!c->weekDayEnabled(now.date().dayOfWeek()))
            {
                return false;
            }

            if (c->time0() < c->time1() && // 8:00 - 16:00
                (t <= c->time0() || t >= c->time1()))
                // 0:00 - 8:00   || 16.00 - 0.00
            {
            }
            else if (c->time0() > c->time1() && // 20:00 - 4:00
                (t <= c->time0() && t >= c->time1()))
            {
            }
            else
            {
                return false;
            }
        }
        else
        {
            DBG_Printf(DBG_ERROR, "error: rule (%s) operator %s not supported\n", qPrintable(rule.id()), qPrintable(c->ooperator()));
            return false;
        }
    }

    return true;
}

/*! Index rules related resource item triggers.
    \param rule - the rule to index
 */
void DeRestPluginPrivate::indexRuleTriggers(Rule &rule)
{
    ResourceItem *itemDx = nullptr;
    ResourceItem *itemDdx = nullptr;
    std::vector<ResourceItem*> items;

    for (const RuleCondition &c : rule.conditions())
    {
        Resource *resource = getResource(c.resource(), c.id());
        ResourceItem *item = resource ? resource->item(c.suffix()) : nullptr;

        if (!resource || !item)
        {
            continue;
//            DBG_Printf(DBG_INFO, "resource %s : %s id: %s (cond: %s) not found --> disable rule\n",
//                       c->resource(), c->suffix(),
//                       qPrintable(c->id()), qPrintable(c->address()));
        }

        if (!c.id().isEmpty())
        {
            DBG_Printf(DBG_INFO_L2, "\t%s/%s/%s op: %s\n", c.resource(), qPrintable(c.id()), c.suffix(), qPrintable(c.ooperator()));
        }
        else
        {
            DBG_Printf(DBG_INFO_L2, "\t%s : %s op: %s\n", c.resource(), c.suffix(), qPrintable(c.ooperator()));
        }

        if (c.op() == RuleCondition::OpDx)
        {
            DBG_Assert(itemDx == nullptr);
            DBG_Assert(itemDdx == nullptr);
            itemDx = item;
        }
        else if (c.op() == RuleCondition::OpDdx)
        {
            DBG_Assert(itemDx == nullptr);
            DBG_Assert(itemDdx == nullptr);
            itemDdx = item;
        }
        else if (c.op() == RuleCondition::OpStable) { }
        else if (c.op() == RuleCondition::OpNotStable) { }
        else
        {
            items.push_back(item);
        }
    }

    if (itemDx)
    {
        items.clear();
        items.push_back(itemDx);
    }
    else if (itemDdx)
    {
        Resource *r = getResource(RConfig);
        itemDdx = r ? r->item(RConfigLocalTime) : nullptr;
        DBG_Assert(r != nullptr);
        DBG_Assert(itemDdx != nullptr);
        items.clear();
        if (itemDdx)
        {
            items.push_back(itemDdx);
        }
    }

    for (ResourceItem *item : items)
    {
        item->inRule(rule.handle());
        DBG_Printf(DBG_INFO_L2, "\t%s (trigger)\n", item->descriptor().suffix);
    }
}

/*! Triggers actions of a rule.
    \param rule - the rule to trigger
 */
void DeRestPluginPrivate::triggerRule(Rule &rule)
{
    if (rule.state() != Rule::StateNormal || !rule.isEnabled())
    {
        return;
    }

    DBG_Printf(DBG_INFO, "trigger rule %s - %s\n", qPrintable(rule.id()), qPrintable(rule.name()));

    bool triggered = false;
    std::vector<RuleAction>::const_iterator ai = rule.actions().begin();
    std::vector<RuleAction>::const_iterator aend = rule.actions().end();

    for (; ai != aend; ++ai)
    {
        // check webhook
        if (ai->address().startsWith(QLatin1String("http")))
        {
            if (handleWebHook(*ai) == REQ_NOT_HANDLED)
            {
                return;
            }
            triggered = true;
            continue;
        }

        if (ai->method() != QLatin1String("PUT") && ai->method() != QLatin1String("POST"))
            return;


        QStringList path = ai->address().split(QChar('/'), QString::SkipEmptyParts);

        if (path.isEmpty()) // at least: /config, /groups, /lights, /sensors
            return;

        QHttpRequestHeader hdr(ai->method(), ai->address());

        // paths start with /api/<apikey/ ...>
        path.prepend(rule.owner()); // apikey
        path.prepend(QLatin1String("api")); // api

        ApiRequest req(hdr, path, nullptr, ai->body());
        ApiResponse rsp;
        rsp.httpStatus = HttpStatusServiceUnavailable;

        // todo, dispatch request function
        if (path[2] == QLatin1String("groups"))
        {
            if (handleGroupsApi(req, rsp) == REQ_NOT_HANDLED)
            {
                return;
            }
            triggered = true;
        }
        else if (path[2] == QLatin1String("lights"))
        {
            if (handleLightsApi(req, rsp) == REQ_NOT_HANDLED)
            {
                return;
            }
            triggered = true;
        }
        else if (path[2] == QLatin1String("schedules"))
        {
            if (handleSchedulesApi(req, rsp) == REQ_NOT_HANDLED)
            {
                return;
            }
            triggered = true;
        }
        else if (path[2] == QLatin1String("scenes"))
        {
            if (handleScenesApi(req, rsp) == REQ_NOT_HANDLED)
            {
                return;
            }
            triggered = true;
        }
        else if (path[2] == QLatin1String("sensors"))
        {
            if (handleSensorsApi(req, rsp) == REQ_NOT_HANDLED)
            {
                return;
            }
            triggered = true;
        }
        else if (path[2] == QLatin1String("config"))
        {
            if (handleConfigFullApi(req, rsp) == REQ_NOT_HANDLED)
            {
                return;
            }
            triggered = true;
        }
        else if (path[2] == QLatin1String("rules"))
        {
            if (handleRulesApi(req, rsp) == REQ_NOT_HANDLED)
            {
                return;
            }
            triggered = true;
        }
        else
        {
            DBG_Printf(DBG_INFO, "unsupported rule action address %s\n", qPrintable(ai->address()));
            return;
        }

        if (rsp.httpStatus != HttpStatusOk)
        {
            DBG_Printf(DBG_INFO, "trigger rule %s - %s failed with status %s\n", qPrintable(rule.id()), qPrintable(rule.name()), rsp.httpStatus);
            return;
        }
    }

    if (triggered)
    {
        rule.m_lastTriggered = QDateTime::currentDateTimeUtc();
        rule.setTimesTriggered(rule.timesTriggered() + 1);
        updateEtag(rule.etag);
        updateEtag(gwConfigEtag);
        queSaveDb(DB_RULES, DB_HUGE_SAVE_DELAY);
    }
}

/*! Sends a HTTP request aka webhook based on a rule action.
    \param action - the action holding the request details
 */
int DeRestPluginPrivate::handleWebHook(const RuleAction &action)
{
    QNetworkRequest req(QUrl(action.address()));

    QBuffer *data = new QBuffer(this);
    DBG_Assert(data);
    if (!data)
    {
        return REQ_NOT_HANDLED;
    }

    data->setData(action.body().toUtf8());

    QNetworkReply *reply = webhookManager->sendCustomRequest(req, action.method().toLatin1(), data);
    DBG_Assert(reply);
    if (reply)
    {
        reply->setProperty("buf", QVariant::fromValue(data));
        return REQ_READY_SEND;
    }

    return REQ_NOT_HANDLED;
}

/*! Handler for finished webhooks.
  */
void DeRestPluginPrivate::webhookFinishedRequest(QNetworkReply *reply)
{
    if (!reply)
    {
        return;
    }

    if (reply->property("buf").canConvert<QBuffer*>())
    {
        QBuffer *buf  = reply->property("buf").value<QBuffer*>();
        buf->deleteLater();
    }

    DBG_Printf(DBG_INFO, "Webhook finished: %s (code: %d)\n", qPrintable(reply->url().toString()), reply->error());

    if (DBG_IsEnabled(DBG_HTTP))
    {
        for (const auto &hdr : reply->rawHeaderPairs())
        {
            DBG_Printf(DBG_HTTP, "%s: %s\n", qPrintable(hdr.first), qPrintable(hdr.second));
        }

        QByteArray data = reply->readAll();
        if (!data.isEmpty())
        {
            DBG_Printf(DBG_HTTP, "%s\n", qPrintable(data));
        }
    }

    reply->deleteLater();
}

/*! Verifies that rule bindings are valid. */
void DeRestPluginPrivate::verifyRuleBindingsTimerFired()
{
    if (!apsCtrl || (apsCtrl->networkState() != deCONZ::InNetwork) || rules.empty())
    {
        return;
    }

    Q_Q(DeRestPlugin);
    if (!q->pluginActive())
    {
        return;
    }

    if (verifyRuleIter >= rules.size())
    {
        verifyRuleIter = 0;
    }

    Rule &rule = rules[verifyRuleIter];

    //triggerRuleIfNeeded(rule);

    if (bindingQueue.size() < 16)
    {
        if (rule.state() == Rule::StateNormal)
        {
            if ((rule.lastBindingVerify + Rule::MaxVerifyDelay) < idleTotalCounter)
            {
                rule.lastBindingVerify = idleTotalCounter;
                queueCheckRuleBindings(rule);
            }
        }
    }

    verifyRuleIter++;
    if (verifyRulesTimer->interval() != NORMAL_RULE_CHECK_INTERVAL_MS)
    {
        verifyRulesTimer->setInterval(NORMAL_RULE_CHECK_INTERVAL_MS);
    }
}

/*! Trigger fast checking of rules related to the resource. */
void DeRestPluginPrivate::indexRulesTriggers()
{
    fastRuleCheck.clear();
    for (const Rule &rule : rules)
    {
        fastRuleCheck.push_back(rule.handle());
    }

    if (!fastRuleCheckTimer->isActive() && !fastRuleCheck.empty())
    {
        fastRuleCheckTimer->start();
    }
}

/*! Checks one rule from the fast check queue per event loop cycle. */
void DeRestPluginPrivate::fastRuleCheckTimerFired()
{
    for (int &handle : fastRuleCheck)
    {
        if (handle == 0)
        {
            continue;  // already checked
        }

        for (Rule &rule: rules)
        {
            if (rule.handle() == handle)
            {
                DBG_Printf(DBG_INFO_L2, "index resource items for rules, handle: %d (%s)\n", rule.handle(), qPrintable(rule.name()));
                indexRuleTriggers(rule);
                fastRuleCheckTimer->start(); // handle in next event loop cycle
                handle = 0; // mark checked
                return;
            }
        }
        handle = 0; // mark checked (2)
    }

    // all done
    fastRuleCheck.clear();
}

/*! Triggers rules based on events. */
void DeRestPluginPrivate::handleRuleEvent(const Event &e)
{
    Resource *resource = getResource(e.resource(), e.id());
    ResourceItem *item = resource ? resource->item(e.what()) : nullptr;
    const ResourceItem *localTime = config.item(RConfigLocalTime);
    const QDateTime now = localTime
      ? QDateTime::fromMSecsSinceEpoch(localTime->toNumber())
      : QDateTime::currentDateTime();
    const QDateTime previousNow = (localTime && localTime->toNumberPrevious() > 0)
      ? QDateTime::fromMSecsSinceEpoch(localTime->toNumberPrevious())
      : now.addSecs(-1);

    if (!resource || !item || item->rulesInvolved().empty())
    {
        return;
    }

    if (!e.id().isEmpty())
    {
        DBG_Printf(DBG_INFO, "rule event %s/%s/%s: %d -> %d\n", e.resource(), qPrintable(e.id()), e.what(), e.numPrevious(), e.num());
    }
    else
    {
        DBG_Printf(DBG_INFO_L2, "rule event /%s: %s -> %s (%lldms)\n", e.what(), qPrintable(previousNow.toString("hh:mm:ss.zzz")), qPrintable(now.toString("hh:mm:ss.zzz")), previousNow.msecsTo(now));
    }


    // QElapsedTimer t;
    // t.start();
    std::vector<size_t> rulesToTrigger;
    for (int handle : item->rulesInvolved())
    {
        for (size_t i = 0; i < rules.size(); i++)
        {
            if (rules[i].handle() != handle)
            {
                continue;
            }

            if (evaluateRule(rules[i], e, resource, item, now, previousNow))
            {
                rulesToTrigger.push_back(i);
            }
        }
    }

    for (size_t i : rulesToTrigger)
    {
        DBG_Assert(i < rules.size());
        if (i < rules.size())
        {
            triggerRule(rules[i]);
        }
    }

    // int dt = t.elapsed();
    // if (dt > 0)
    // {
    //     DBG_Printf(DBG_INFO_L2, "trigger rule events took %d ms\n", dt);
    // }
}
<|MERGE_RESOLUTION|>--- conflicted
+++ resolved
@@ -1,1910 +1,1874 @@
-/*
- * Copyright (c) 2016-2019 dresden elektronik ingenieurtechnik gmbh.
- * All rights reserved.
- *
- * The software in this package is published under the terms of the BSD
- * style license a copy of which has been included with this distribution in
- * the LICENSE.txt file.
- *
- */
-
-#include <QBuffer>
-#include <QString>
-#include <QVariantMap>
-#include <QRegExp>
-#include <QStringBuilder>
-#include <QNetworkAccessManager>
-#include <QNetworkReply>
-#include "de_web_plugin.h"
-#include "de_web_plugin_private.h"
-#include "json.h"
-
-#define MAX_RULES_COUNT 500
-#define FAST_RULE_CHECK_INTERVAL_MS 10
-#define NORMAL_RULE_CHECK_INTERVAL_MS 100
-
-/*! Rules REST API broker.
-    \param req - request data
-    \param rsp - response data
-    \return REQ_READY_SEND
-            REQ_NOT_HANDLED
- */
-int DeRestPluginPrivate::handleRulesApi(const ApiRequest &req, ApiResponse &rsp)
-{
-    // GET /api/<apikey>/rules
-    if ((req.path.size() == 3) && (req.hdr.method() == "GET")  && (req.path[2] == "rules"))
-    {
-        return getAllRules(req, rsp);
-    }
-    // GET /api/<apikey>/rules/<id>
-    else if ((req.path.size() == 4) && (req.hdr.method() == "GET") && (req.path[2] == "rules"))
-    {
-        return getRule(req, rsp);
-    }
-    // POST /api/<apikey>/rules
-    else if ((req.path.size() == 3) && (req.hdr.method() == "POST") && (req.path[2] == "rules"))
-    {
-        return createRule(req, rsp);
-    }
-    // PUT, PATCH /api/<apikey>/rules/<id>
-    else if ((req.path.size() == 4) && (req.hdr.method() == "PUT" || req.hdr.method() == "PATCH") && (req.path[2] == "rules"))
-    {
-        return updateRule(req, rsp);
-    }
-    // DELETE /api/<apikey>/rules/<id>
-    else if ((req.path.size() == 4) && (req.hdr.method() == "DELETE") && (req.path[2] == "rules"))
-    {
-        return deleteRule(req, rsp);
-    }
-
-    return REQ_NOT_HANDLED;
-}
-
-
-/*! GET /api/<apikey>/rules
-    \return REQ_READY_SEND
-            REQ_NOT_HANDLED
- */
-int DeRestPluginPrivate::getAllRules(const ApiRequest &req, ApiResponse &rsp)
-{
-    Q_UNUSED(req)
-    rsp.httpStatus = HttpStatusOk;
-
-    std::vector<Rule>::const_iterator i = rules.begin();
-    std::vector<Rule>::const_iterator end = rules.end();
-
-    for (; i != end; ++i)
-    {
-        // ignore deleted rules
-        if (i->state() == Rule::StateDeleted)
-        {
-            continue;
-        }
-
-        QVariantMap rule;
-
-        std::vector<RuleCondition>::const_iterator c = i->conditions().begin();
-        std::vector<RuleCondition>::const_iterator cend = i->conditions().end();
-
-        QVariantList conditions;
-
-        for (; c != cend; ++c)
-        {
-            QVariantMap condition;
-            condition["address"] = c->address();
-            condition["operator"] = c->ooperator();
-            if (c->value().isValid())
-            {
-                condition["value"] = c->value().toString();
-            }
-            conditions.append(condition);
-        }
-
-        std::vector<RuleAction>::const_iterator a = i->actions().begin();
-        std::vector<RuleAction>::const_iterator aend = i->actions().end();
-
-        QVariantList actions;
-
-        for (; a != aend; ++a)
-        {
-            QVariantMap action;
-            action["address"] = a->address();
-            action["method"] = a->method();
-
-            //parse body
-            bool ok;
-            QVariant body = Json::parse(a->body(), ok);
-
-            if (ok)
-            {
-                action["body"] = body;
-                actions.append(action);
-            }
-        }
-
-        rule["name"] = i->name();
-        if (i->lastTriggered().isValid())
-        {
-            rule["lasttriggered"] = i->lastTriggered().toString(QLatin1String("yyyy-MM-ddTHH:mm:ss"));
-        }
-        else
-        {
-            rule["lasttriggered"] = QLatin1String("none");
-        }
-        rule["created"] = i->creationtime();
-        rule["timestriggered"] = i->timesTriggered();
-        rule["owner"] = i->owner();
-        rule["status"] = i->status();
-        rule["conditions"] = conditions;
-        rule["actions"] = actions;
-        rule["periodic"] = static_cast<double>(i->triggerPeriodic());
-
-        QString etag = i->etag;
-        etag.remove('"'); // no quotes allowed in string
-        rule["etag"] = etag;
-
-        rsp.map[i->id()] = rule;
-    }
-
-    if (rsp.map.isEmpty())
-    {
-        rsp.str = "{}"; // return empty object
-    }
-
-    return REQ_READY_SEND;
-}
-
-/*! Put all parameters in a map for later json serialization.
-    \return true - on success
-            false - on error
- */
-bool DeRestPluginPrivate::ruleToMap(const Rule *rule, QVariantMap &map)
-{
-    if (!rule)
-    {
-        return false;
-    }
-
-    std::vector<RuleCondition>::const_iterator c = rule->conditions().begin();
-    std::vector<RuleCondition>::const_iterator c_end = rule->conditions().end();
-
-    QVariantList conditions;
-
-    for (; c != c_end; ++c)
-    {
-        QVariantMap condition;
-        condition["address"] = c->address();
-        condition["operator"] = c->ooperator();
-        if (c->value().isValid())
-        {
-            condition["value"] = c->value().toString();
-        }
-        conditions.append(condition);
-    }
-
-    std::vector<RuleAction>::const_iterator a = rule->actions().begin();
-    std::vector<RuleAction>::const_iterator a_end = rule->actions().end();
-
-    QVariantList actions;
-
-    for (; a != a_end; ++a)
-    {
-        QVariantMap action;
-        action["address"] = a->address();
-        action["method"] = a->method();
-
-        //parse body
-        bool ok;
-        QVariant body = Json::parse(a->body(), ok);
-        QVariantMap bodymap = body.toMap();
-
-        QVariantMap::const_iterator b = bodymap.begin();
-        QVariantMap::const_iterator b_end = bodymap.end();
-
-        QVariantMap resultmap;
-
-        for (; b != b_end; ++b)
-        {
-            resultmap[b.key()] = b.value();
-        }
-
-        action["body"] = resultmap;
-        actions.append(action);
-    }
-
-    map["actions"] = actions;
-    map["conditions"] = conditions;
-
-    map["actions"] = actions;
-    map["conditions"] = conditions;
-    map["created"] = rule->creationtime();
-    if (rule->lastTriggered().isValid())
-    {
-        map["lasttriggered"] = rule->lastTriggered().toString(QLatin1String("yyyy-MM-ddTHH:mm:ss"));
-    }
-    else
-    {
-        map["lasttriggered"] = QLatin1String("none");
-    }
-    map["name"] = rule->name();
-    map["owner"] = rule->owner();
-    map["periodic"] = rule->triggerPeriodic();
-    map["status"] = rule->status();
-    map["timestriggered"] = rule->timesTriggered();
-    QString etag = rule->etag;
-    etag.remove('"'); // no quotes allowed in string
-    map["etag"] = etag;
-
-    return true;
-}
-
-
-/*! GET /api/<apikey>/rules/<id>
-    \return REQ_READY_SEND
-            REQ_NOT_HANDLED
- */
-int DeRestPluginPrivate::getRule(const ApiRequest &req, ApiResponse &rsp)
-{
-    DBG_Assert(req.path.size() == 4);
-
-    if (req.path.size() != 4)
-    {
-        return -1;
-    }
-
-    const QString &id = req.path[3];
-
-    Rule *rule = getRuleForId(id);
-
-    if (!rule || (rule->state() == Rule::StateDeleted))
-    {
-        rsp.list.append(errorToMap(ERR_RESOURCE_NOT_AVAILABLE, QString("/rules/%1").arg(id), QString("resource, /rules/%1, not available").arg(id)));
-        rsp.httpStatus = HttpStatusNotFound;
-        return REQ_READY_SEND;
-    }
-
-    std::vector<RuleCondition>::const_iterator c = rule->conditions().begin();
-    std::vector<RuleCondition>::const_iterator c_end = rule->conditions().end();
-
-    QVariantList conditions;
-
-    for (; c != c_end; ++c)
-    {
-        QVariantMap condition;
-        condition["address"] = c->address();
-        condition["operator"] = c->ooperator();
-        if (c->value().isValid())
-        {
-            condition["value"] = c->value().toString();
-        }
-        conditions.append(condition);
-    }
-
-    std::vector<RuleAction>::const_iterator a = rule->actions().begin();
-    std::vector<RuleAction>::const_iterator a_end = rule->actions().end();
-
-    QVariantList actions;
-
-    for (; a != a_end; ++a)
-    {
-        QVariantMap action;
-        action["address"] = a->address();
-        action["method"] = a->method();
-
-        //parse body
-        bool ok;
-        QVariant body = Json::parse(a->body(), ok);
-        QVariantMap bodymap = body.toMap();
-
-        QVariantMap::const_iterator b = bodymap.begin();
-        QVariantMap::const_iterator b_end = bodymap.end();
-
-        QVariantMap resultmap;
-
-        for (; b != b_end; ++b)
-        {
-            resultmap[b.key()] = b.value();
-        }
-
-        action["body"] = resultmap;
-        actions.append(action);
-    }
-
-    rsp.map["name"] = rule->name();
-    if (rule->lastTriggered().isValid())
-    {
-        rsp.map["lasttriggered"] = rule->lastTriggered().toString("yyyy-MM-ddTHH:mm:ss");
-    }
-    else
-    {
-        rsp.map["lasttriggered"] = QLatin1String("none");
-    }
-    rsp.map["created"] = rule->creationtime();
-    rsp.map["timestriggered"] = rule->timesTriggered();
-    rsp.map["owner"] = rule->owner();
-    rsp.map["status"] = rule->status();
-    rsp.map["conditions"] = conditions;
-    rsp.map["actions"] = actions;
-    rsp.map["periodic"] = static_cast<double>(rule->triggerPeriodic());
-
-    QString etag = rule->etag;
-    etag.remove('"'); // no quotes allowed in string
-    rsp.map["etag"] = etag;
-
-    rsp.httpStatus = HttpStatusOk;
-
-    return REQ_READY_SEND;
-}
-
-/*! POST /api/<apikey>/rules
-    \return REQ_READY_SEND
-            REQ_NOT_HANDLED
- */
-int DeRestPluginPrivate::createRule(const ApiRequest &req, ApiResponse &rsp)
-{
-    bool error = false;
-
-    rsp.httpStatus = HttpStatusOk;
-    const QString &apikey = req.path[1];
-
-    bool ok;
-    Rule rule;
-    QVariant var = Json::parse(req.content, ok);
-    QVariantMap map = var.toMap();
-    QVariantList conditionsList = map["conditions"].toList();
-    QVariantList actionsList = map["actions"].toList();
-
-    if (!ok)
-    {
-        rsp.list.append(errorToMap(ERR_INVALID_JSON, QString("/rules"), QString("body contains invalid JSON")));
-        rsp.httpStatus = HttpStatusBadRequest;
-        return REQ_READY_SEND;
-    }
-
-    userActivity();
-/*
-    if (rules.size() >= MAX_RULES_COUNT) //deletet rules will be count
-    {
-        rsp.list.append(errorToMap(ERR_RULE_ENGINE_FULL , QString("/rules/"), QString("The Rule Engine has reached its maximum capacity of %1 rules").arg(MAX_RULES_COUNT)));
-        rsp.httpStatus = HttpStatusBadRequest;
-        return REQ_READY_SEND;
-    }
-*/
-    //check invalid parameter
-
-    if (!map.contains("name"))
-    {
-        error = true;
-        rsp.list.append(errorToMap(ERR_MISSING_PARAMETER, QString("/rules/name"), QString("invalid/missing parameters in body")));
-    }
-
-    if (conditionsList.size() < 1)
-    {
-        error = true;
-        rsp.list.append(errorToMap(ERR_MISSING_PARAMETER, QString("/rules/conditions"), QString("invalid/missing parameters in body")));
-    }
-
-    if (actionsList.size() < 1)
-    {
-        error = true;
-        rsp.list.append(errorToMap(ERR_MISSING_PARAMETER, QString("/rules/actions"), QString("invalid/missing parameters in body")));
-    }
-
-    if (conditionsList.size() > 8)
-    {
-        error = true;
-        rsp.list.append(errorToMap(ERR_TOO_MANY_ITEMS, QString("/rules/conditions"), QString("too many items in list")));
-    }
-
-    if (actionsList.size() > 8)
-    {
-        error = true;
-        rsp.list.append(errorToMap(ERR_TOO_MANY_ITEMS, QString("/rules/actions"), QString("too many items in list")));
-    }
-
-    if (map.contains("status")) // optional
-    {
-        QString status = map["status"].toString();
-        if (!(status == "disabled" || status == "enabled"))
-        {
-            error = true;
-            rsp.list.append(errorToMap(ERR_INVALID_VALUE, QString("/rules/status"), QString("invalid value, %1, for parameter, status").arg(status)));
-        }
-    }
-
-    if (map.contains("periodic")) // optional
-    {
-        int periodic = map["periodic"].toInt(&ok);
-
-        if (!ok)
-        {
-            error = true;
-            rsp.list.append(errorToMap(ERR_INVALID_VALUE, QString("/rules/periodic"), QString("invalid value, %1, for parameter, peridoc").arg(map["periodic"].toString())));
-        }
-        else
-        {
-            rule.setTriggerPeriodic(periodic);
-        }
-    }
-
-    //resolve errors
-    if (error)
-    {
-        rsp.httpStatus = HttpStatusBadRequest;
-        return REQ_READY_SEND;
-    }
-    else
-    {
-        QString name = map["name"].toString();
-
-        if ((map["name"].type() == QVariant::String) && !name.isEmpty())
-        {
-            QVariantMap rspItem;
-            QVariantMap rspItemState;
-
-            // create a new rule id
-            rule.setId("1");
-
-            do {
-                ok = true;
-                std::vector<Rule>::const_iterator i = rules.begin();
-                std::vector<Rule>::const_iterator end = rules.end();
-
-                for (; i != end; ++i)
-                {
-                    if (i->id() == rule.id())
-                    {
-                        rule.setId(QString::number(i->id().toInt() + 1));
-                        ok = false;
-                    }
-                }
-            } while (!ok);
-
-            //setName
-            rule.setName(name);
-            rule.setOwner(apikey);
-            rule.setCreationtime(QDateTime::currentDateTimeUtc().toString("yyyy-MM-ddTHH:mm:ss"));
-
-            //setStatus optional
-            if (map.contains("status"))
-            {
-                rule.setStatus(map["status"].toString());
-            }
-
-            //setActions
-            if (checkActions(actionsList, rsp))
-            {
-                std::vector<RuleAction> actions;
-                QVariantList::const_iterator ai = actionsList.begin();
-                QVariantList::const_iterator aend = actionsList.end();
-
-                for (; ai != aend; ++ai)
-                {
-                    RuleAction newAction;
-                    const QVariantMap m = ai->toMap();
-                    newAction.setAddress(m["address"].toString());
-                    newAction.setBody(Json::serialize(m["body"].toMap()));
-                    newAction.setMethod(m["method"].toString());
-                    actions.push_back(newAction);
-                }
-
-                rule.setActions(actions);
-            }
-            else
-            {
-                rsp.httpStatus = HttpStatusBadRequest;
-                return REQ_READY_SEND;
-            }
-
-            //setConditions
-            if (checkConditions(conditionsList, rsp))
-            {
-                std::vector<RuleCondition> conditions;
-                QVariantList::const_iterator ci = conditionsList.begin();
-                QVariantList::const_iterator cend = conditionsList.end();
-
-                for (; ci != cend; ++ci)
-                {
-                    const RuleCondition cond(ci->toMap());
-                    if (cond.isValid())
-                    {
-                        conditions.push_back(cond);
-                    }
-                }
-
-                rule.setConditions(conditions);
-            }
-            else
-            {
-                rsp.httpStatus = HttpStatusBadRequest;
-                return REQ_READY_SEND;
-            }
-
-            updateEtag(rule.etag);
-            updateEtag(gwConfigEtag);
-
-            DBG_Printf(DBG_INFO, "create rule %s: %s\n", qPrintable(rule.id()), qPrintable(rule.name()));
-            rules.push_back(rule);
-            queueCheckRuleBindings(rule);
-            indexRulesTriggers();
-            queSaveDb(DB_RULES, DB_SHORT_SAVE_DELAY);
-
-            rspItemState["id"] = rule.id();
-            rspItem["success"] = rspItemState;
-            rsp.list.append(rspItem);
-            rsp.httpStatus = HttpStatusOk;
-            return REQ_READY_SEND;
-        }
-        else
-        {
-            rsp.list.append(errorToMap(ERR_INVALID_JSON, QString("/rules"), QString("body contains invalid JSON")));
-            rsp.httpStatus = HttpStatusBadRequest;
-        }
-    }
-
-    return REQ_READY_SEND;
-}
-
-
-/*! PUT, PATCH /api/<apikey>/rules/<id>
-    \return REQ_READY_SEND
-            REQ_NOT_HANDLED
- */
-int DeRestPluginPrivate::updateRule(const ApiRequest &req, ApiResponse &rsp)
-{
-    bool ok;
-    bool error = false;
-    bool changed = false;
-
-    QString id = req.path[3];
-
-    Rule *rule = getRuleForId(id);
-
-    if (!rule || (rule->state() == Rule::StateDeleted))
-    {
-        rsp.httpStatus = HttpStatusNotFound;
-        rsp.list.append(errorToMap(ERR_RESOURCE_NOT_AVAILABLE, QString("/rules/%1").arg(id), QString("resource, /rules/%1, not available").arg(id)));
-        return REQ_READY_SEND;
-    }
-
-    DBG_Printf(DBG_INFO, "update rule %s: %s\n", qPrintable(id), qPrintable(rule->name()));
-
-    QVariant var = Json::parse(req.content, ok);
-    QVariantMap map = var.toMap();
-    QVariantList conditionsList;
-    QVariantList actionsList;
-
-    QString name;
-    QString status;
-    int periodic = 0;
-
-    rsp.httpStatus = HttpStatusOk;
-
-    if (!ok)
-    {
-        rsp.list.append(errorToMap(ERR_INVALID_JSON, QString("/rules"), QString("body contains invalid JSON")));
-        rsp.httpStatus = HttpStatusBadRequest;
-        return REQ_READY_SEND;
-    }
-
-    userActivity();
-
-    //check invalid parameter
-    QVariantMap::const_iterator pi = map.begin();
-    QVariantMap::const_iterator pend = map.end();
-
-    for (; pi != pend; ++pi)
-    {
-        if(!((pi.key() == QLatin1String("name")) || (pi.key() == QLatin1String("status")) || (pi.key() == QLatin1String("actions")) || (pi.key() == QLatin1String("conditions")) || (pi.key() == QLatin1String("periodic"))))
-        {
-            rsp.list.append(errorToMap(ERR_PARAMETER_NOT_AVAILABLE, QString("/rules/%1/%2").arg(id).arg(pi.key()), QString("parameter, %1, not available").arg(pi.key())));
-            rsp.httpStatus = HttpStatusBadRequest;
-            return REQ_READY_SEND;
-        }
-    }
-
-    if (map.contains("name")) // optional
-    {
-        name = map["name"].toString();
-
-        if ((map["name"].type() == QVariant::String) && !(name.isEmpty()))
-        {
-            if (name.size() > MAX_RULE_NAME_LENGTH)
-            {
-                error = true;
-                rsp.list.append(errorToMap(ERR_INVALID_VALUE, QString("/rules/%1/name").arg(id), QString("invalid value, %1, for parameter, /rules/%2/name").arg(name).arg(id)));
-                rsp.httpStatus = HttpStatusBadRequest;
-                name = QString();
-            }
-        }
-        else
-        {
-            error = true;
-            rsp.list.append(errorToMap(ERR_INVALID_VALUE, QString("/rules/%1/name").arg(id), QString("invalid value, %1, for parameter, /rules/%2/name").arg(name).arg(id)));
-            rsp.httpStatus = HttpStatusBadRequest;
-            name = QString();
-        }
-    }
-
-    if (map.contains("conditions")) //optional
-    {
-        conditionsList = map["conditions"].toList();
-        if (conditionsList.size() < 1)
-        {
-            error = true;
-            rsp.list.append(errorToMap(ERR_MISSING_PARAMETER, QString("/rules/conditions"), QString("invalid/missing parameters in body")));
-        }
-
-        if (conditionsList.size() > 8)
-        {
-            error = true;
-            rsp.list.append(errorToMap(ERR_TOO_MANY_ITEMS, QString("/rules/conditions"), QString("too many items in list")));
-        }
-    }
-
-    if (map.contains("actions")) //optional
-    {
-        actionsList = map["actions"].toList();
-        if (actionsList.size() < 1)
-        {
-            error = true;
-            rsp.list.append(errorToMap(ERR_MISSING_PARAMETER, QString("/rules/actions"), QString("invalid/missing parameters in body")));
-        }
-
-        if (actionsList.size() > 8)
-        {
-            error = true;
-            rsp.list.append(errorToMap(ERR_TOO_MANY_ITEMS, QString("/rules/actions"), QString("too many items in list")));
-        }
-    }
-    if (map.contains("status")) // optional
-    {
-        status = map["status"].toString();
-        if (!(status == "disabled" || status == "enabled"))
-        {
-            error = true;
-            rsp.list.append(errorToMap(ERR_INVALID_VALUE, QString("/rules/status"), QString("invalid value, %1, for parameter, status").arg(status)));
-        }
-    }
-
-    if (map.contains("periodic")) // optional
-    {
-        periodic = map["periodic"].toInt(&ok);
-
-        if (!ok)
-        {
-            error = true;
-            rsp.list.append(errorToMap(ERR_INVALID_VALUE, QString("/rules/periodic"), QString("invalid value, %1, for parameter, peridoc").arg(map["periodic"].toString())));
-        }
-    }
-
-    //resolve errors
-    if (error)
-    {
-        rsp.httpStatus = HttpStatusBadRequest;
-        return REQ_READY_SEND;
-    }
-
-    // first delete old binding if present then create new binding with updated rule
-    if (map.contains("actions") || map.contains("conditions"))
-    {
-        rule->setStatus("disabled");
-        queueCheckRuleBindings(*rule);
-    }
-
-    //setName optional
-    if (!name.isEmpty())
-    {
-        QVariantMap rspItem;
-        QVariantMap rspItemState;
-        rspItemState[QString("/rules/%1/name").arg(id)] = name;
-        rspItem["success"] = rspItemState;
-        rsp.list.append(rspItem);
-        if (rule->name() != name)
-        {
-            changed = true;
-            rule->setName(name);
-        }
-    }
-
-    //setStatus optional
-    if (map.contains("status"))
-    {
-        QVariantMap rspItem;
-        QVariantMap rspItemState;
-        rspItemState[QString("/rules/%1/status").arg(id)] = status;
-        rspItem["success"] = rspItemState;
-        rsp.list.append(rspItem);
-        if (rule->status() != status)
-        {
-            changed = true;
-            rule->setStatus(status);
-        }
-    }
-
-    // periodic optional
-    if (map.contains("periodic"))
-    {
-        if (rule->triggerPeriodic() != periodic)
-        {
-            changed = true;
-            rule->setTriggerPeriodic(periodic);
-        }
-    }
-
-    //setActions optional
-    if (map.contains("actions"))
-    {
-        changed = true;
-        if (checkActions(actionsList,rsp))
-        {
-            std::vector<RuleAction> actions;
-            QVariantList::const_iterator ai = actionsList.begin();
-            QVariantList::const_iterator aend = actionsList.end();
-
-            for (; ai != aend; ++ai)
-            {
-                RuleAction newAction;
-                newAction.setAddress(ai->toMap()["address"].toString());
-                newAction.setBody(Json::serialize(ai->toMap()["body"].toMap()));
-                newAction.setMethod(ai->toMap()["method"].toString());
-                actions.push_back(newAction);
-            }
-            rule->setActions(actions);
-
-            QVariantMap rspItem;
-            QVariantMap rspItemState;
-            rspItemState[QString("/rules/%1/actions").arg(id)] = actionsList;
-            rspItem["success"] = rspItemState;
-            rsp.list.append(rspItem);
-        }
-        else
-        {
-            rsp.httpStatus = HttpStatusBadRequest;
-            return REQ_READY_SEND;
-        }
-    }
-
-    //setConditions optional
-    if (map.contains("conditions"))
-    {
-        changed = true;
-        if (checkConditions(conditionsList, rsp))
-        {
-            std::vector<RuleCondition> conditions;
-            QVariantList::const_iterator ci = conditionsList.begin();
-            QVariantList::const_iterator cend = conditionsList.end();
-
-            for (; ci != cend; ++ci)
-            {
-                const RuleCondition cond(ci->toMap());
-                if (cond.isValid())
-                {
-                    conditions.push_back(cond);
-                }
-            }
-            rule->setConditions(conditions);
-
-            QVariantMap rspItem;
-            QVariantMap rspItemState;
-            rspItemState[QString("/rules/%1/conditions").arg(id)] = conditionsList;
-            rspItem["success"] = rspItemState;
-            rsp.list.append(rspItem);
-            indexRulesTriggers();
-        }
-        else
-        {
-            rsp.httpStatus = HttpStatusBadRequest;
-            return REQ_READY_SEND;
-        }
-    }
-
-    if (!map.contains("status"))
-    {
-        rule->setStatus("enabled");
-    }
-    DBG_Printf(DBG_INFO_L2, "force verify of rule %s: %s\n", qPrintable(rule->id()), qPrintable(rule->name()));
-    rule->lastBindingVerify = 0;
-
-    if (changed)
-    {
-        updateEtag(rule->etag);
-        updateEtag(gwConfigEtag);
-        queSaveDb(DB_RULES, DB_SHORT_SAVE_DELAY);
-    }
-
-    return REQ_READY_SEND;
-}
-
-
-/*! Validate rule actions.
-    \param actionsList the actionsList
- */
-bool DeRestPluginPrivate::checkActions(QVariantList actionsList, ApiResponse &rsp)
-{
-    QVariantList::const_iterator ai = actionsList.begin();
-    QVariantList::const_iterator aend = actionsList.end();
-
-    for (; ai != aend; ++ai)
-    {
-        QString address = ai->toMap()["address"].toString();
-        QString method = ai->toMap()["method"].toString();
-        QString body = ai->toMap()["body"].toString();
-
-        QStringList addrList = ai->toMap()["address"].toString().split('/', QString::SkipEmptyParts);
-
-        //check addresses
-        //address must begin with / and a valid resource
-        // /<ressouce>/<id>
-        // /groups/7/action
-        // /lights/1/state
-        // /schedules/5
-        // /sensors/2
-
-        if (addrList.size() < 2)
-        {
-            rsp.list.append(errorToMap(ERR_ACTION_ERROR, QString(address),
-                            QString("Rule actions contain errors or an action on a unsupported resource")));
-            return false;
-        }
-
-        //no dublicate addresses allowed
-        const char *resources[] = { "groups", "lights", "schedules", "scenes", "sensors", "rules", nullptr };
-
-        for (int i = 0; ; i++)
-        {
-            if (address.startsWith(QLatin1String("http"))) // webhook http/https
-            {
-                break; // supported
-            }
-
-            if (!resources[i])
-            {
-                rsp.list.append(errorToMap(ERR_ACTION_ERROR, QString(address),
-                                QString("Rule actions contain errors or an action on a unsupported resource")));
-                return false;
-            }
-
-            if (addrList[0] == resources[i])
-            {
-                break; // supported
-            }
-        }
-
-        //check methods
-        if(!(method == QLatin1String("PUT") || method == QLatin1String("POST") || method == QLatin1String("DELETE") || method == QLatin1String("BIND") || method == QLatin1String("GET")))
-        {
-            rsp.list.append(errorToMap(ERR_INVALID_VALUE , QString("rules/method"), QString("invalid value, %1, for parameter, method").arg(method)));
-            return false;
-        }
-
-        //check body
-        bool ok;
-        Json::parse(body, ok);
-        if (!ok)
-        {
-            rsp.list.append(errorToMap(ERR_INVALID_JSON, QString("/rules/"), QString("body contains invalid JSON")));
-            return false;
-        }
-    }
-
-    return true;
-}
-
-/*! Rule conditions contain errors or operator combination is not allowed.
-    \param conditionsList the conditionsList
- */
-bool DeRestPluginPrivate::checkConditions(QVariantList conditionsList, ApiResponse &rsp)
-{
-    // check condition parameters
-    QVariantList::const_iterator ci = conditionsList.begin();
-    QVariantList::const_iterator cend = conditionsList.end();
-
-    for (; ci != cend; ++ci)
-    {
-        const RuleCondition cond(ci->toMap());
-
-        Resource *resource = cond.isValid() ? getResource(cond.resource(), cond.id()) : nullptr;
-        ResourceItem *item = resource ? resource->item(cond.suffix()) : nullptr;
-
-        if (!resource || !item)
-        {
-            rsp.list.append(errorToMap(ERR_CONDITION_ERROR, QString(cond.address()), QLatin1String("Condition error")));
-            return false;
-        }
-    }
-    return true;
-}
-
-/*! DELETE /api/<apikey>/rules/<id>
-    \return REQ_READY_SEND
-            REQ_NOT_HANDLED
- */
-int DeRestPluginPrivate::deleteRule(const ApiRequest &req, ApiResponse &rsp)
-{
-    QString id = req.path[3];
-    Rule *rule = getRuleForId(id);
-
-    userActivity();
-
-    if (!rule || (rule->state() == Rule::StateDeleted))
-    {
-        rsp.httpStatus = HttpStatusNotFound;
-        rsp.list.append(errorToMap(ERR_RESOURCE_NOT_AVAILABLE, QString("/rules/%1").arg(id), QString("resource, /rules/%1, not available").arg(id)));
-        return REQ_READY_SEND;
-    }
-
-    rule->setState(Rule::StateDeleted);
-    rule->setStatus("disabled");
-    queueCheckRuleBindings(*rule);
-
-    DBG_Printf(DBG_INFO, "delete rule %s: %s\n", qPrintable(id), qPrintable(rule->name()));
-
-    QVariantMap rspItem;
-    QVariantMap rspItemState;
-    rspItemState["id"] = id;
-    rspItem["success"] = rspItemState;
-    rsp.list.append(rspItem);
-    rsp.httpStatus = HttpStatusOk;
-
-    updateEtag(gwConfigEtag);
-    updateEtag(rule->etag);
-
-    queSaveDb(DB_RULES, DB_SHORT_SAVE_DELAY);
-
-    rsp.httpStatus = HttpStatusOk;
-
-    return REQ_READY_SEND;
-}
-
-<<<<<<< HEAD
-/*! Add a binding task to the queue and prevent double entries.
-    \param bindingTask - the binding task
-    \return true - when enqueued
- */
-bool DeRestPluginPrivate::queueBindingTask(const BindingTask &bindingTask)
-{
-    if (!apsCtrl || apsCtrl->networkState() != deCONZ::InNetwork)
-    {
-        return false;
-    }
-
-    const std::list<BindingTask>::const_iterator i = std::find(bindingQueue.begin(), bindingQueue.end(), bindingTask);
-
-    if (i == bindingQueue.end())
-    {
-        DBG_Printf(DBG_INFO_L2, "queue binding task for 0x%016llX, cluster 0x%04X\n", bindingTask.binding.srcAddress, bindingTask.binding.clusterId);
-        bindingQueue.push_back(bindingTask);
-
-#if DECONZ_LIB_VERSION >= 0x010F00
-        if (bindingTask.action == BindingTask::ActionBind)
-        {
-            apsCtrl->addBinding(convertToCoreBinding(bindingTask.binding));
-        }
-#endif
-    }
-    else
-    {
-        DBG_Printf(DBG_INFO, "discard double entry in binding queue (size: %u) for for 0x%016llX, cluster 0x%04X\n", bindingQueue.size(), bindingTask.binding.srcAddress, bindingTask.binding.clusterId);
-    }
-
-    return true;
-}
-
-=======
->>>>>>> 45a76922
-/*! Starts verification that the ZigBee bindings of a rule are present
-    on the source device.
-    \param rule the rule to verify
- */
-void DeRestPluginPrivate::queueCheckRuleBindings(const Rule &rule)
-{
-    quint64 srcAddress = 0;
-    quint8 srcEndpoint = 0;
-    BindingTask bindingTask;
-    bindingTask.state = BindingTask::StateCheck;
-    Sensor *sensorNode = nullptr;
-
-    Q_Q(DeRestPlugin);
-    if (!q->pluginActive())
-    {
-        return;
-    }
-
-    if (rule.state() == Rule::StateNormal && rule.status() == QLatin1String("enabled"))
-    {
-        bindingTask.action = BindingTask::ActionBind;
-    }
-    else if (rule.state() == Rule::StateDeleted || rule.status() == QLatin1String("disabled"))
-    {
-        bindingTask.action = BindingTask::ActionUnbind;
-    }
-    else
-    {
-        DBG_Printf(DBG_INFO, "ignored checking of rule %s\n", qPrintable(rule.name()));
-        return;
-    }
-
-    {   // search in conditions for binding srcAddress and srcEndpoint
-
-        std::vector<RuleCondition>::const_iterator i = rule.conditions().begin();
-        std::vector<RuleCondition>::const_iterator end = rule.conditions().end();
-
-        for (; i != end; ++i)
-        {
-            // operator equal used to refer to srcEndpoint
-            if (i->op() != RuleCondition::OpEqual)
-            {
-                continue;
-            }
-
-            if (i->resource() != RSensors)
-            {
-                continue;
-            }
-
-            if ((i->suffix() == RStateButtonEvent) ||
-                (i->suffix() == RStateLightLevel) || // TODO check webapp2 change illuminance --> lightlevel
-                (i->suffix() == RStatePresence))
-            {
-                sensorNode = getSensorNodeForId(i->id());
-
-                if (sensorNode && sensorNode->isAvailable() && sensorNode->node())
-                {
-
-                    if (!sensorNode->modelId().startsWith(QLatin1String("FLS-NB")))
-                    {
-                        // whitelist binding support
-                        return;
-                    }
-
-                    bool ok = false;
-                    uint ep = i->value().toUInt(&ok);
-
-                    if (ok && ep <= 255)
-                    {
-                        const std::vector<quint8> &activeEndpoints = sensorNode->node()->endpoints();
-
-                        for (uint i = 0; i < activeEndpoints.size(); i++)
-                        {
-                            // check valid endpoint in 'value'
-                            if (ep == activeEndpoints[i])
-                            {
-                                srcAddress = sensorNode->address().ext();
-                                srcEndpoint = static_cast<quint8>(ep);
-                                if (!sensorNode->mustRead(READ_BINDING_TABLE))
-                                {
-                                    sensorNode->enableRead(READ_BINDING_TABLE);
-                                    sensorNode->setNextReadTime(READ_BINDING_TABLE, QTime::currentTime());
-                                }
-                                q->startZclAttributeTimer(1000);
-                                break;
-                            }
-                        }
-
-                        // found source addressing?
-                        if ((srcAddress == 0) || (srcEndpoint == 0))
-                        {
-                            DBG_Printf(DBG_INFO, "no src addressing found for rule %s\n", qPrintable(rule.name()));
-                        }
-                    }
-                }
-                else
-                {
-                    void *n = nullptr;
-                    uint avail = false;
-
-                    if (sensorNode)
-                    {
-                        avail = sensorNode->isAvailable();
-                        n = sensorNode->node();
-                    }
-
-                    DBG_Printf(DBG_INFO_L2, "skip verify rule %s for sensor %s (available = %u, node = %p, sensorNode = %p)\n",
-                               qPrintable(rule.name()), qPrintable(i->id()), avail, n, sensorNode);
-                }
-            }
-        }
-    }
-
-    if (!sensorNode)
-    {
-        return;
-    }
-
-    // found source addressing?
-    if ((srcAddress == 0) || (srcEndpoint == 0))
-    {
-        return;
-    }
-
-    bindingTask.restNode = sensorNode;
-
-    DBG_Printf(DBG_INFO, "verify Rule %s: %s\n", qPrintable(rule.id()), qPrintable(rule.name()));
-
-    { // search in actions for binding dstAddress, dstEndpoint and clusterId
-        std::vector<RuleAction>::const_iterator i = rule.actions().begin();
-        std::vector<RuleAction>::const_iterator end = rule.actions().end();
-
-        for (; i != end; ++i)
-        {
-            if (i->method() != QLatin1String("BIND"))
-            {
-                continue;
-            }
-
-            Binding &bnd = bindingTask.binding;
-            bnd.srcAddress = srcAddress;
-            bnd.srcEndpoint = srcEndpoint;
-            bool ok = false;
-
-            if (!sensorNode->toBool(RConfigOn))
-            {
-                if (bindingTask.action == BindingTask::ActionBind)
-                {
-                    DBG_Printf(DBG_INFO, "Sensor %s is 'off', prevent Rule %s: %s activation\n", qPrintable(sensorNode->id()), qPrintable(rule.id()), qPrintable(rule.name()));
-                    bindingTask.action = BindingTask::ActionUnbind;
-                }
-            }
-
-            QStringList dstAddressLs = i->address().split('/', QString::SkipEmptyParts);
-
-            // /groups/0/action
-            // /lights/2/state
-            if (dstAddressLs.size() == 3)
-            {
-                if (dstAddressLs[0] == QLatin1String("groups"))
-                {
-                    bnd.dstAddress.group = dstAddressLs[1].toUShort(&ok);
-                    bnd.dstAddrMode = deCONZ::ApsGroupAddress;
-                }
-                else if (dstAddressLs[0] == QLatin1String("lights"))
-                {
-                    LightNode *lightNode = getLightNodeForId(dstAddressLs[1]);
-                    if (lightNode)
-                    {
-                        bnd.dstAddress.ext = lightNode->address().ext();
-                        bnd.dstEndpoint = lightNode->haEndpoint().endpoint();
-                        bnd.dstAddrMode = deCONZ::ApsExtAddress;
-                        ok = true;
-                    }
-                }
-                else
-                {
-                    // unsupported addressing
-                    continue;
-                }
-
-                if (!ok)
-                {
-                    continue;
-                }
-
-                // action.body might contain multiple 'bindings'
-                // TODO check if clusterId is available (finger print?)
-
-                if (i->body().contains(QLatin1String("on")))
-                {
-                    bnd.clusterId = ONOFF_CLUSTER_ID;
-                    queueBindingTask(bindingTask);
-                }
-
-                if (i->body().contains(QLatin1String("bri")))
-                {
-                    bnd.clusterId = LEVEL_CLUSTER_ID;
-                    queueBindingTask(bindingTask);
-                }
-
-                if (i->body().contains(QLatin1String("scene")))
-                {
-                    bnd.clusterId = SCENE_CLUSTER_ID;
-                    queueBindingTask(bindingTask);
-                }
-
-                if (i->body().contains(QLatin1String("illum")))
-                {
-                    bnd.clusterId = ILLUMINANCE_MEASUREMENT_CLUSTER_ID;
-                    queueBindingTask(bindingTask);
-                }
-
-                if (i->body().contains(QLatin1String("occ")))
-                {
-                    bnd.clusterId = OCCUPANCY_SENSING_CLUSTER_ID;
-                    queueBindingTask(bindingTask);
-                }
-            }
-        }
-    }
-
-    if (!bindingTimer->isActive())
-    {
-        bindingTimer->start();
-    }
-}
-
-/*! Evaluates rule.
-    \param rule - the rule to check
-    \param e - the trigger event
-    \param eResource - the event resource
-    \param eItem - the event resource item
-    \param now - the current date/time to check the rule against
-    \return true if rule can be triggered
- */
-bool DeRestPluginPrivate::evaluateRule(Rule &rule, const Event &e, Resource *eResource, ResourceItem *eItem, QDateTime now, QDateTime previousNow)
-{
-    if (!apsCtrl || !eItem || !eResource || (apsCtrl->networkState() != deCONZ::InNetwork))
-    {
-        return false;
-    }
-
-    if (rule.state() != Rule::StateNormal || !rule.isEnabled())
-    {
-        return false;
-    }
-
-    if (rule.triggerPeriodic() < 0)
-    {
-        return false;
-    }
-
-    if (rule.triggerPeriodic() > 0)
-    {
-        if (rule.lastTriggered().isValid() &&
-            rule.lastTriggered().addMSecs(rule.triggerPeriodic()) > now)
-        {
-            // not yet time
-            return false;
-        }
-    }
-
-    std::vector<RuleCondition>::const_iterator c = rule.conditions().begin();
-    std::vector<RuleCondition>::const_iterator cend = rule.conditions().end();
-
-    for (; c != cend; ++c)
-    {
-        Resource *resource = getResource(c->resource(), c->id());
-        ResourceItem *item = resource ? resource->item(c->suffix()) : nullptr;
-
-        // the condition value might refer to another resource
-        Resource *valueResource = c->valueResource() ? getResource(c->valueResource(), c->valueId()) : nullptr;
-        ResourceItem *valueItem = valueResource ? valueResource->item(c->valueSuffix()) : nullptr;
-
-        if (!resource || !item)
-        {
-            DBG_Printf(DBG_INFO, "rule: %s, resource %s : %s id: %s (cond: %s) not found\n",
-                       qPrintable(rule.id()), c->resource(), c->suffix(),
-                       qPrintable(c->id()), qPrintable(c->address()));
-
-            if (!resource)
-            {
-                DBG_Printf(DBG_INFO, "\tdisable rule %s: %s\n", qPrintable(rule.id()), qPrintable(rule.name()));
-                rule.setStatus(QLatin1String("disabled"));
-            }
-            return false;
-        }
-
-        if (!item->lastSet().isValid()) { return false; }
-
-        if (resource->prefix() == RSensors)
-        {
-            // don't trigger rule if sensor is disabled
-            ResourceItem *item2 = resource->item(RConfigOn);
-            if (item2 && !item2->toBool())
-            {
-                return false;
-            }
-        }
-
-        if (c->op() == RuleCondition::OpEqual)
-        {
-            if (c->numericValue() != item->toNumber())
-            {
-                return false;
-            }
-
-            if (item == eItem && e.num() == e.numPrevious())
-            {
-                return false; // item was not changed
-            }
-        }
-        else if (c->op() == RuleCondition::OpNotEqual)
-        {
-            if (c->numericValue() == item->toNumber())
-            {
-                return false;
-            }
-
-            if (item == eItem && e.num() == e.numPrevious())
-            {
-                return false; // item was not changed
-            }
-        }
-        else if (c->op() == RuleCondition::OpGreaterThan && item->descriptor().suffix == RStateLocaltime)
-        {
-            if (valueItem && valueItem->descriptor().suffix == RStateLocaltime)
-            {
-                if (valueItem->toNumber() < item->toNumber())
-                {
-                    return false;
-                }
-            }
-            else if (valueItem && valueItem->descriptor().suffix == RConfigLocalTime)
-            {
-                const QDateTime t1 = QDateTime::fromMSecsSinceEpoch(item->toNumber());
-                if (now.time() < t1.time())
-                {
-                    return false;
-                }
-            }
-        }
-        else if (c->op() == RuleCondition::OpLowerThan && item->descriptor().suffix == RStateLocaltime)
-        {
-            if (valueItem && valueItem->descriptor().suffix == RStateLocaltime)
-            {
-                if (valueItem->toNumber() > item->toNumber())
-                {
-                    return false;
-                }
-            }
-            else if (valueItem && valueItem->descriptor().suffix == RConfigLocalTime)
-            {
-                const QDateTime t1 = QDateTime::fromMSecsSinceEpoch(item->toNumber());
-                if (now.time() > t1.time())
-                {
-                    return false;
-                }
-            }
-        }
-        else if (c->op() == RuleCondition::OpGreaterThan)
-        {
-            if (item->toNumber() <= c->numericValue())
-            {
-                return false;
-            }
-
-            if (item == eItem && e.numPrevious() > c->numericValue())
-            {
-                return false; // must become >
-            }
-        }
-        else if (c->op() == RuleCondition::OpLowerThan)
-        {
-            if (item->toNumber() >= c->numericValue())
-            {
-                return false;
-            }
-
-            if (item == eItem && e.numPrevious() < c->numericValue())
-            {
-                return false; // must become <
-            }
-        }
-        else if (c->op() == RuleCondition::OpDx)
-        {
-            if (item != eItem)
-            {
-                return false;
-            }
-
-            if (eItem->descriptor().suffix == RStateLastUpdated)
-            {}
-            else if (eItem->descriptor().suffix == RAttrLastAnnounced)
-            {}
-            else if (eItem->descriptor().suffix == RConfigLocalTime)
-            {}
-            else if (e.num() == e.numPrevious())
-            {
-                return false;
-            }
-        }
-        else if (c->op() == RuleCondition::OpDdx)
-        {
-            if (eItem->descriptor().suffix != RConfigLocalTime)
-            {
-                return false;
-            }
-
-            if (!item->lastChanged().isValid())
-            {
-                return false;
-            }
-
-            QDateTime dt = item->lastChanged().addSecs(c->seconds());
-            if (dt <= previousNow || dt > now)
-            {
-                return false;
-            }
-        }
-        else if (c->op() == RuleCondition::OpStable)
-        {
-            if (!item->lastSet().isValid())
-            {
-                return false;
-            }
-
-            QDateTime dt = item->lastChanged().addSecs(c->seconds());
-            if (now.secsTo(dt) > 0)
-            {
-                return false;
-            }
-        }
-        else if (c->op() == RuleCondition::OpIn && c->suffix() == RConfigLocalTime)
-        {
-            const QTime t = now.time();
-            const QTime pt = previousNow.time();
-
-            if (eItem->descriptor().suffix == RConfigLocalTime && (c->time0() <= pt || c->time0() > t))
-            {
-                return false; // Only trigger on start time
-            }
-
-            if (!c->weekDayEnabled(now.date().dayOfWeek()))
-            {
-                return false;
-            }
-
-            if (c->time0() < c->time1() && // 8:00 - 16:00
-                (t >= c->time0() && t <= c->time1()))
-            {
-            }
-            else if (c->time0() > c->time1() && // 20:00 - 4:00
-                (t >= c->time0() || t <= c->time1()))
-                // 20:00 - 0:00  ||  0:00 - 4:00
-            {
-            }
-            else
-            {
-                return false;
-            }
-        }
-        else if (c->op() == RuleCondition::OpNotIn && c->suffix() == RConfigLocalTime)
-        {
-            const QTime t = now.time();
-            const QTime pt = previousNow.time();
-
-            if (eItem->descriptor().suffix == RConfigLocalTime && (c->time1() <= pt || c->time1() > t))
-            {
-                return false; // Only trigger on end time
-            }
-
-            if (!c->weekDayEnabled(now.date().dayOfWeek()))
-            {
-                return false;
-            }
-
-            if (c->time0() < c->time1() && // 8:00 - 16:00
-                (t <= c->time0() || t >= c->time1()))
-                // 0:00 - 8:00   || 16.00 - 0.00
-            {
-            }
-            else if (c->time0() > c->time1() && // 20:00 - 4:00
-                (t <= c->time0() && t >= c->time1()))
-            {
-            }
-            else
-            {
-                return false;
-            }
-        }
-        else
-        {
-            DBG_Printf(DBG_ERROR, "error: rule (%s) operator %s not supported\n", qPrintable(rule.id()), qPrintable(c->ooperator()));
-            return false;
-        }
-    }
-
-    return true;
-}
-
-/*! Index rules related resource item triggers.
-    \param rule - the rule to index
- */
-void DeRestPluginPrivate::indexRuleTriggers(Rule &rule)
-{
-    ResourceItem *itemDx = nullptr;
-    ResourceItem *itemDdx = nullptr;
-    std::vector<ResourceItem*> items;
-
-    for (const RuleCondition &c : rule.conditions())
-    {
-        Resource *resource = getResource(c.resource(), c.id());
-        ResourceItem *item = resource ? resource->item(c.suffix()) : nullptr;
-
-        if (!resource || !item)
-        {
-            continue;
-//            DBG_Printf(DBG_INFO, "resource %s : %s id: %s (cond: %s) not found --> disable rule\n",
-//                       c->resource(), c->suffix(),
-//                       qPrintable(c->id()), qPrintable(c->address()));
-        }
-
-        if (!c.id().isEmpty())
-        {
-            DBG_Printf(DBG_INFO_L2, "\t%s/%s/%s op: %s\n", c.resource(), qPrintable(c.id()), c.suffix(), qPrintable(c.ooperator()));
-        }
-        else
-        {
-            DBG_Printf(DBG_INFO_L2, "\t%s : %s op: %s\n", c.resource(), c.suffix(), qPrintable(c.ooperator()));
-        }
-
-        if (c.op() == RuleCondition::OpDx)
-        {
-            DBG_Assert(itemDx == nullptr);
-            DBG_Assert(itemDdx == nullptr);
-            itemDx = item;
-        }
-        else if (c.op() == RuleCondition::OpDdx)
-        {
-            DBG_Assert(itemDx == nullptr);
-            DBG_Assert(itemDdx == nullptr);
-            itemDdx = item;
-        }
-        else if (c.op() == RuleCondition::OpStable) { }
-        else if (c.op() == RuleCondition::OpNotStable) { }
-        else
-        {
-            items.push_back(item);
-        }
-    }
-
-    if (itemDx)
-    {
-        items.clear();
-        items.push_back(itemDx);
-    }
-    else if (itemDdx)
-    {
-        Resource *r = getResource(RConfig);
-        itemDdx = r ? r->item(RConfigLocalTime) : nullptr;
-        DBG_Assert(r != nullptr);
-        DBG_Assert(itemDdx != nullptr);
-        items.clear();
-        if (itemDdx)
-        {
-            items.push_back(itemDdx);
-        }
-    }
-
-    for (ResourceItem *item : items)
-    {
-        item->inRule(rule.handle());
-        DBG_Printf(DBG_INFO_L2, "\t%s (trigger)\n", item->descriptor().suffix);
-    }
-}
-
-/*! Triggers actions of a rule.
-    \param rule - the rule to trigger
- */
-void DeRestPluginPrivate::triggerRule(Rule &rule)
-{
-    if (rule.state() != Rule::StateNormal || !rule.isEnabled())
-    {
-        return;
-    }
-
-    DBG_Printf(DBG_INFO, "trigger rule %s - %s\n", qPrintable(rule.id()), qPrintable(rule.name()));
-
-    bool triggered = false;
-    std::vector<RuleAction>::const_iterator ai = rule.actions().begin();
-    std::vector<RuleAction>::const_iterator aend = rule.actions().end();
-
-    for (; ai != aend; ++ai)
-    {
-        // check webhook
-        if (ai->address().startsWith(QLatin1String("http")))
-        {
-            if (handleWebHook(*ai) == REQ_NOT_HANDLED)
-            {
-                return;
-            }
-            triggered = true;
-            continue;
-        }
-
-        if (ai->method() != QLatin1String("PUT") && ai->method() != QLatin1String("POST"))
-            return;
-
-
-        QStringList path = ai->address().split(QChar('/'), QString::SkipEmptyParts);
-
-        if (path.isEmpty()) // at least: /config, /groups, /lights, /sensors
-            return;
-
-        QHttpRequestHeader hdr(ai->method(), ai->address());
-
-        // paths start with /api/<apikey/ ...>
-        path.prepend(rule.owner()); // apikey
-        path.prepend(QLatin1String("api")); // api
-
-        ApiRequest req(hdr, path, nullptr, ai->body());
-        ApiResponse rsp;
-        rsp.httpStatus = HttpStatusServiceUnavailable;
-
-        // todo, dispatch request function
-        if (path[2] == QLatin1String("groups"))
-        {
-            if (handleGroupsApi(req, rsp) == REQ_NOT_HANDLED)
-            {
-                return;
-            }
-            triggered = true;
-        }
-        else if (path[2] == QLatin1String("lights"))
-        {
-            if (handleLightsApi(req, rsp) == REQ_NOT_HANDLED)
-            {
-                return;
-            }
-            triggered = true;
-        }
-        else if (path[2] == QLatin1String("schedules"))
-        {
-            if (handleSchedulesApi(req, rsp) == REQ_NOT_HANDLED)
-            {
-                return;
-            }
-            triggered = true;
-        }
-        else if (path[2] == QLatin1String("scenes"))
-        {
-            if (handleScenesApi(req, rsp) == REQ_NOT_HANDLED)
-            {
-                return;
-            }
-            triggered = true;
-        }
-        else if (path[2] == QLatin1String("sensors"))
-        {
-            if (handleSensorsApi(req, rsp) == REQ_NOT_HANDLED)
-            {
-                return;
-            }
-            triggered = true;
-        }
-        else if (path[2] == QLatin1String("config"))
-        {
-            if (handleConfigFullApi(req, rsp) == REQ_NOT_HANDLED)
-            {
-                return;
-            }
-            triggered = true;
-        }
-        else if (path[2] == QLatin1String("rules"))
-        {
-            if (handleRulesApi(req, rsp) == REQ_NOT_HANDLED)
-            {
-                return;
-            }
-            triggered = true;
-        }
-        else
-        {
-            DBG_Printf(DBG_INFO, "unsupported rule action address %s\n", qPrintable(ai->address()));
-            return;
-        }
-
-        if (rsp.httpStatus != HttpStatusOk)
-        {
-            DBG_Printf(DBG_INFO, "trigger rule %s - %s failed with status %s\n", qPrintable(rule.id()), qPrintable(rule.name()), rsp.httpStatus);
-            return;
-        }
-    }
-
-    if (triggered)
-    {
-        rule.m_lastTriggered = QDateTime::currentDateTimeUtc();
-        rule.setTimesTriggered(rule.timesTriggered() + 1);
-        updateEtag(rule.etag);
-        updateEtag(gwConfigEtag);
-        queSaveDb(DB_RULES, DB_HUGE_SAVE_DELAY);
-    }
-}
-
-/*! Sends a HTTP request aka webhook based on a rule action.
-    \param action - the action holding the request details
- */
-int DeRestPluginPrivate::handleWebHook(const RuleAction &action)
-{
-    QNetworkRequest req(QUrl(action.address()));
-
-    QBuffer *data = new QBuffer(this);
-    DBG_Assert(data);
-    if (!data)
-    {
-        return REQ_NOT_HANDLED;
-    }
-
-    data->setData(action.body().toUtf8());
-
-    QNetworkReply *reply = webhookManager->sendCustomRequest(req, action.method().toLatin1(), data);
-    DBG_Assert(reply);
-    if (reply)
-    {
-        reply->setProperty("buf", QVariant::fromValue(data));
-        return REQ_READY_SEND;
-    }
-
-    return REQ_NOT_HANDLED;
-}
-
-/*! Handler for finished webhooks.
-  */
-void DeRestPluginPrivate::webhookFinishedRequest(QNetworkReply *reply)
-{
-    if (!reply)
-    {
-        return;
-    }
-
-    if (reply->property("buf").canConvert<QBuffer*>())
-    {
-        QBuffer *buf  = reply->property("buf").value<QBuffer*>();
-        buf->deleteLater();
-    }
-
-    DBG_Printf(DBG_INFO, "Webhook finished: %s (code: %d)\n", qPrintable(reply->url().toString()), reply->error());
-
-    if (DBG_IsEnabled(DBG_HTTP))
-    {
-        for (const auto &hdr : reply->rawHeaderPairs())
-        {
-            DBG_Printf(DBG_HTTP, "%s: %s\n", qPrintable(hdr.first), qPrintable(hdr.second));
-        }
-
-        QByteArray data = reply->readAll();
-        if (!data.isEmpty())
-        {
-            DBG_Printf(DBG_HTTP, "%s\n", qPrintable(data));
-        }
-    }
-
-    reply->deleteLater();
-}
-
-/*! Verifies that rule bindings are valid. */
-void DeRestPluginPrivate::verifyRuleBindingsTimerFired()
-{
-    if (!apsCtrl || (apsCtrl->networkState() != deCONZ::InNetwork) || rules.empty())
-    {
-        return;
-    }
-
-    Q_Q(DeRestPlugin);
-    if (!q->pluginActive())
-    {
-        return;
-    }
-
-    if (verifyRuleIter >= rules.size())
-    {
-        verifyRuleIter = 0;
-    }
-
-    Rule &rule = rules[verifyRuleIter];
-
-    //triggerRuleIfNeeded(rule);
-
-    if (bindingQueue.size() < 16)
-    {
-        if (rule.state() == Rule::StateNormal)
-        {
-            if ((rule.lastBindingVerify + Rule::MaxVerifyDelay) < idleTotalCounter)
-            {
-                rule.lastBindingVerify = idleTotalCounter;
-                queueCheckRuleBindings(rule);
-            }
-        }
-    }
-
-    verifyRuleIter++;
-    if (verifyRulesTimer->interval() != NORMAL_RULE_CHECK_INTERVAL_MS)
-    {
-        verifyRulesTimer->setInterval(NORMAL_RULE_CHECK_INTERVAL_MS);
-    }
-}
-
-/*! Trigger fast checking of rules related to the resource. */
-void DeRestPluginPrivate::indexRulesTriggers()
-{
-    fastRuleCheck.clear();
-    for (const Rule &rule : rules)
-    {
-        fastRuleCheck.push_back(rule.handle());
-    }
-
-    if (!fastRuleCheckTimer->isActive() && !fastRuleCheck.empty())
-    {
-        fastRuleCheckTimer->start();
-    }
-}
-
-/*! Checks one rule from the fast check queue per event loop cycle. */
-void DeRestPluginPrivate::fastRuleCheckTimerFired()
-{
-    for (int &handle : fastRuleCheck)
-    {
-        if (handle == 0)
-        {
-            continue;  // already checked
-        }
-
-        for (Rule &rule: rules)
-        {
-            if (rule.handle() == handle)
-            {
-                DBG_Printf(DBG_INFO_L2, "index resource items for rules, handle: %d (%s)\n", rule.handle(), qPrintable(rule.name()));
-                indexRuleTriggers(rule);
-                fastRuleCheckTimer->start(); // handle in next event loop cycle
-                handle = 0; // mark checked
-                return;
-            }
-        }
-        handle = 0; // mark checked (2)
-    }
-
-    // all done
-    fastRuleCheck.clear();
-}
-
-/*! Triggers rules based on events. */
-void DeRestPluginPrivate::handleRuleEvent(const Event &e)
-{
-    Resource *resource = getResource(e.resource(), e.id());
-    ResourceItem *item = resource ? resource->item(e.what()) : nullptr;
-    const ResourceItem *localTime = config.item(RConfigLocalTime);
-    const QDateTime now = localTime
-      ? QDateTime::fromMSecsSinceEpoch(localTime->toNumber())
-      : QDateTime::currentDateTime();
-    const QDateTime previousNow = (localTime && localTime->toNumberPrevious() > 0)
-      ? QDateTime::fromMSecsSinceEpoch(localTime->toNumberPrevious())
-      : now.addSecs(-1);
-
-    if (!resource || !item || item->rulesInvolved().empty())
-    {
-        return;
-    }
-
-    if (!e.id().isEmpty())
-    {
-        DBG_Printf(DBG_INFO, "rule event %s/%s/%s: %d -> %d\n", e.resource(), qPrintable(e.id()), e.what(), e.numPrevious(), e.num());
-    }
-    else
-    {
-        DBG_Printf(DBG_INFO_L2, "rule event /%s: %s -> %s (%lldms)\n", e.what(), qPrintable(previousNow.toString("hh:mm:ss.zzz")), qPrintable(now.toString("hh:mm:ss.zzz")), previousNow.msecsTo(now));
-    }
-
-
-    // QElapsedTimer t;
-    // t.start();
-    std::vector<size_t> rulesToTrigger;
-    for (int handle : item->rulesInvolved())
-    {
-        for (size_t i = 0; i < rules.size(); i++)
-        {
-            if (rules[i].handle() != handle)
-            {
-                continue;
-            }
-
-            if (evaluateRule(rules[i], e, resource, item, now, previousNow))
-            {
-                rulesToTrigger.push_back(i);
-            }
-        }
-    }
-
-    for (size_t i : rulesToTrigger)
-    {
-        DBG_Assert(i < rules.size());
-        if (i < rules.size())
-        {
-            triggerRule(rules[i]);
-        }
-    }
-
-    // int dt = t.elapsed();
-    // if (dt > 0)
-    // {
-    //     DBG_Printf(DBG_INFO_L2, "trigger rule events took %d ms\n", dt);
-    // }
-}
+/*
+ * Copyright (c) 2016-2019 dresden elektronik ingenieurtechnik gmbh.
+ * All rights reserved.
+ *
+ * The software in this package is published under the terms of the BSD
+ * style license a copy of which has been included with this distribution in
+ * the LICENSE.txt file.
+ *
+ */
+
+#include <QBuffer>
+#include <QString>
+#include <QVariantMap>
+#include <QRegExp>
+#include <QStringBuilder>
+#include <QNetworkAccessManager>
+#include <QNetworkReply>
+#include "de_web_plugin.h"
+#include "de_web_plugin_private.h"
+#include "json.h"
+
+#define MAX_RULES_COUNT 500
+#define FAST_RULE_CHECK_INTERVAL_MS 10
+#define NORMAL_RULE_CHECK_INTERVAL_MS 100
+
+/*! Rules REST API broker.
+    \param req - request data
+    \param rsp - response data
+    \return REQ_READY_SEND
+            REQ_NOT_HANDLED
+ */
+int DeRestPluginPrivate::handleRulesApi(const ApiRequest &req, ApiResponse &rsp)
+{
+    // GET /api/<apikey>/rules
+    if ((req.path.size() == 3) && (req.hdr.method() == "GET")  && (req.path[2] == "rules"))
+    {
+        return getAllRules(req, rsp);
+    }
+    // GET /api/<apikey>/rules/<id>
+    else if ((req.path.size() == 4) && (req.hdr.method() == "GET") && (req.path[2] == "rules"))
+    {
+        return getRule(req, rsp);
+    }
+    // POST /api/<apikey>/rules
+    else if ((req.path.size() == 3) && (req.hdr.method() == "POST") && (req.path[2] == "rules"))
+    {
+        return createRule(req, rsp);
+    }
+    // PUT, PATCH /api/<apikey>/rules/<id>
+    else if ((req.path.size() == 4) && (req.hdr.method() == "PUT" || req.hdr.method() == "PATCH") && (req.path[2] == "rules"))
+    {
+        return updateRule(req, rsp);
+    }
+    // DELETE /api/<apikey>/rules/<id>
+    else if ((req.path.size() == 4) && (req.hdr.method() == "DELETE") && (req.path[2] == "rules"))
+    {
+        return deleteRule(req, rsp);
+    }
+
+    return REQ_NOT_HANDLED;
+}
+
+
+/*! GET /api/<apikey>/rules
+    \return REQ_READY_SEND
+            REQ_NOT_HANDLED
+ */
+int DeRestPluginPrivate::getAllRules(const ApiRequest &req, ApiResponse &rsp)
+{
+    Q_UNUSED(req)
+    rsp.httpStatus = HttpStatusOk;
+
+    std::vector<Rule>::const_iterator i = rules.begin();
+    std::vector<Rule>::const_iterator end = rules.end();
+
+    for (; i != end; ++i)
+    {
+        // ignore deleted rules
+        if (i->state() == Rule::StateDeleted)
+        {
+            continue;
+        }
+
+        QVariantMap rule;
+
+        std::vector<RuleCondition>::const_iterator c = i->conditions().begin();
+        std::vector<RuleCondition>::const_iterator cend = i->conditions().end();
+
+        QVariantList conditions;
+
+        for (; c != cend; ++c)
+        {
+            QVariantMap condition;
+            condition["address"] = c->address();
+            condition["operator"] = c->ooperator();
+            if (c->value().isValid())
+            {
+                condition["value"] = c->value().toString();
+            }
+            conditions.append(condition);
+        }
+
+        std::vector<RuleAction>::const_iterator a = i->actions().begin();
+        std::vector<RuleAction>::const_iterator aend = i->actions().end();
+
+        QVariantList actions;
+
+        for (; a != aend; ++a)
+        {
+            QVariantMap action;
+            action["address"] = a->address();
+            action["method"] = a->method();
+
+            //parse body
+            bool ok;
+            QVariant body = Json::parse(a->body(), ok);
+
+            if (ok)
+            {
+                action["body"] = body;
+                actions.append(action);
+            }
+        }
+
+        rule["name"] = i->name();
+        if (i->lastTriggered().isValid())
+        {
+            rule["lasttriggered"] = i->lastTriggered().toString(QLatin1String("yyyy-MM-ddTHH:mm:ss"));
+        }
+        else
+        {
+            rule["lasttriggered"] = QLatin1String("none");
+        }
+        rule["created"] = i->creationtime();
+        rule["timestriggered"] = i->timesTriggered();
+        rule["owner"] = i->owner();
+        rule["status"] = i->status();
+        rule["conditions"] = conditions;
+        rule["actions"] = actions;
+        rule["periodic"] = static_cast<double>(i->triggerPeriodic());
+
+        QString etag = i->etag;
+        etag.remove('"'); // no quotes allowed in string
+        rule["etag"] = etag;
+
+        rsp.map[i->id()] = rule;
+    }
+
+    if (rsp.map.isEmpty())
+    {
+        rsp.str = "{}"; // return empty object
+    }
+
+    return REQ_READY_SEND;
+}
+
+/*! Put all parameters in a map for later json serialization.
+    \return true - on success
+            false - on error
+ */
+bool DeRestPluginPrivate::ruleToMap(const Rule *rule, QVariantMap &map)
+{
+    if (!rule)
+    {
+        return false;
+    }
+
+    std::vector<RuleCondition>::const_iterator c = rule->conditions().begin();
+    std::vector<RuleCondition>::const_iterator c_end = rule->conditions().end();
+
+    QVariantList conditions;
+
+    for (; c != c_end; ++c)
+    {
+        QVariantMap condition;
+        condition["address"] = c->address();
+        condition["operator"] = c->ooperator();
+        if (c->value().isValid())
+        {
+            condition["value"] = c->value().toString();
+        }
+        conditions.append(condition);
+    }
+
+    std::vector<RuleAction>::const_iterator a = rule->actions().begin();
+    std::vector<RuleAction>::const_iterator a_end = rule->actions().end();
+
+    QVariantList actions;
+
+    for (; a != a_end; ++a)
+    {
+        QVariantMap action;
+        action["address"] = a->address();
+        action["method"] = a->method();
+
+        //parse body
+        bool ok;
+        QVariant body = Json::parse(a->body(), ok);
+        QVariantMap bodymap = body.toMap();
+
+        QVariantMap::const_iterator b = bodymap.begin();
+        QVariantMap::const_iterator b_end = bodymap.end();
+
+        QVariantMap resultmap;
+
+        for (; b != b_end; ++b)
+        {
+            resultmap[b.key()] = b.value();
+        }
+
+        action["body"] = resultmap;
+        actions.append(action);
+    }
+
+    map["actions"] = actions;
+    map["conditions"] = conditions;
+
+    map["actions"] = actions;
+    map["conditions"] = conditions;
+    map["created"] = rule->creationtime();
+    if (rule->lastTriggered().isValid())
+    {
+        map["lasttriggered"] = rule->lastTriggered().toString(QLatin1String("yyyy-MM-ddTHH:mm:ss"));
+    }
+    else
+    {
+        map["lasttriggered"] = QLatin1String("none");
+    }
+    map["name"] = rule->name();
+    map["owner"] = rule->owner();
+    map["periodic"] = rule->triggerPeriodic();
+    map["status"] = rule->status();
+    map["timestriggered"] = rule->timesTriggered();
+    QString etag = rule->etag;
+    etag.remove('"'); // no quotes allowed in string
+    map["etag"] = etag;
+
+    return true;
+}
+
+
+/*! GET /api/<apikey>/rules/<id>
+    \return REQ_READY_SEND
+            REQ_NOT_HANDLED
+ */
+int DeRestPluginPrivate::getRule(const ApiRequest &req, ApiResponse &rsp)
+{
+    DBG_Assert(req.path.size() == 4);
+
+    if (req.path.size() != 4)
+    {
+        return -1;
+    }
+
+    const QString &id = req.path[3];
+
+    Rule *rule = getRuleForId(id);
+
+    if (!rule || (rule->state() == Rule::StateDeleted))
+    {
+        rsp.list.append(errorToMap(ERR_RESOURCE_NOT_AVAILABLE, QString("/rules/%1").arg(id), QString("resource, /rules/%1, not available").arg(id)));
+        rsp.httpStatus = HttpStatusNotFound;
+        return REQ_READY_SEND;
+    }
+
+    std::vector<RuleCondition>::const_iterator c = rule->conditions().begin();
+    std::vector<RuleCondition>::const_iterator c_end = rule->conditions().end();
+
+    QVariantList conditions;
+
+    for (; c != c_end; ++c)
+    {
+        QVariantMap condition;
+        condition["address"] = c->address();
+        condition["operator"] = c->ooperator();
+        if (c->value().isValid())
+        {
+            condition["value"] = c->value().toString();
+        }
+        conditions.append(condition);
+    }
+
+    std::vector<RuleAction>::const_iterator a = rule->actions().begin();
+    std::vector<RuleAction>::const_iterator a_end = rule->actions().end();
+
+    QVariantList actions;
+
+    for (; a != a_end; ++a)
+    {
+        QVariantMap action;
+        action["address"] = a->address();
+        action["method"] = a->method();
+
+        //parse body
+        bool ok;
+        QVariant body = Json::parse(a->body(), ok);
+        QVariantMap bodymap = body.toMap();
+
+        QVariantMap::const_iterator b = bodymap.begin();
+        QVariantMap::const_iterator b_end = bodymap.end();
+
+        QVariantMap resultmap;
+
+        for (; b != b_end; ++b)
+        {
+            resultmap[b.key()] = b.value();
+        }
+
+        action["body"] = resultmap;
+        actions.append(action);
+    }
+
+    rsp.map["name"] = rule->name();
+    if (rule->lastTriggered().isValid())
+    {
+        rsp.map["lasttriggered"] = rule->lastTriggered().toString("yyyy-MM-ddTHH:mm:ss");
+    }
+    else
+    {
+        rsp.map["lasttriggered"] = QLatin1String("none");
+    }
+    rsp.map["created"] = rule->creationtime();
+    rsp.map["timestriggered"] = rule->timesTriggered();
+    rsp.map["owner"] = rule->owner();
+    rsp.map["status"] = rule->status();
+    rsp.map["conditions"] = conditions;
+    rsp.map["actions"] = actions;
+    rsp.map["periodic"] = static_cast<double>(rule->triggerPeriodic());
+
+    QString etag = rule->etag;
+    etag.remove('"'); // no quotes allowed in string
+    rsp.map["etag"] = etag;
+
+    rsp.httpStatus = HttpStatusOk;
+
+    return REQ_READY_SEND;
+}
+
+/*! POST /api/<apikey>/rules
+    \return REQ_READY_SEND
+            REQ_NOT_HANDLED
+ */
+int DeRestPluginPrivate::createRule(const ApiRequest &req, ApiResponse &rsp)
+{
+    bool error = false;
+
+    rsp.httpStatus = HttpStatusOk;
+    const QString &apikey = req.path[1];
+
+    bool ok;
+    Rule rule;
+    QVariant var = Json::parse(req.content, ok);
+    QVariantMap map = var.toMap();
+    QVariantList conditionsList = map["conditions"].toList();
+    QVariantList actionsList = map["actions"].toList();
+
+    if (!ok)
+    {
+        rsp.list.append(errorToMap(ERR_INVALID_JSON, QString("/rules"), QString("body contains invalid JSON")));
+        rsp.httpStatus = HttpStatusBadRequest;
+        return REQ_READY_SEND;
+    }
+
+    userActivity();
+/*
+    if (rules.size() >= MAX_RULES_COUNT) //deletet rules will be count
+    {
+        rsp.list.append(errorToMap(ERR_RULE_ENGINE_FULL , QString("/rules/"), QString("The Rule Engine has reached its maximum capacity of %1 rules").arg(MAX_RULES_COUNT)));
+        rsp.httpStatus = HttpStatusBadRequest;
+        return REQ_READY_SEND;
+    }
+*/
+    //check invalid parameter
+
+    if (!map.contains("name"))
+    {
+        error = true;
+        rsp.list.append(errorToMap(ERR_MISSING_PARAMETER, QString("/rules/name"), QString("invalid/missing parameters in body")));
+    }
+
+    if (conditionsList.size() < 1)
+    {
+        error = true;
+        rsp.list.append(errorToMap(ERR_MISSING_PARAMETER, QString("/rules/conditions"), QString("invalid/missing parameters in body")));
+    }
+
+    if (actionsList.size() < 1)
+    {
+        error = true;
+        rsp.list.append(errorToMap(ERR_MISSING_PARAMETER, QString("/rules/actions"), QString("invalid/missing parameters in body")));
+    }
+
+    if (conditionsList.size() > 8)
+    {
+        error = true;
+        rsp.list.append(errorToMap(ERR_TOO_MANY_ITEMS, QString("/rules/conditions"), QString("too many items in list")));
+    }
+
+    if (actionsList.size() > 8)
+    {
+        error = true;
+        rsp.list.append(errorToMap(ERR_TOO_MANY_ITEMS, QString("/rules/actions"), QString("too many items in list")));
+    }
+
+    if (map.contains("status")) // optional
+    {
+        QString status = map["status"].toString();
+        if (!(status == "disabled" || status == "enabled"))
+        {
+            error = true;
+            rsp.list.append(errorToMap(ERR_INVALID_VALUE, QString("/rules/status"), QString("invalid value, %1, for parameter, status").arg(status)));
+        }
+    }
+
+    if (map.contains("periodic")) // optional
+    {
+        int periodic = map["periodic"].toInt(&ok);
+
+        if (!ok)
+        {
+            error = true;
+            rsp.list.append(errorToMap(ERR_INVALID_VALUE, QString("/rules/periodic"), QString("invalid value, %1, for parameter, peridoc").arg(map["periodic"].toString())));
+        }
+        else
+        {
+            rule.setTriggerPeriodic(periodic);
+        }
+    }
+
+    //resolve errors
+    if (error)
+    {
+        rsp.httpStatus = HttpStatusBadRequest;
+        return REQ_READY_SEND;
+    }
+    else
+    {
+        QString name = map["name"].toString();
+
+        if ((map["name"].type() == QVariant::String) && !name.isEmpty())
+        {
+            QVariantMap rspItem;
+            QVariantMap rspItemState;
+
+            // create a new rule id
+            rule.setId("1");
+
+            do {
+                ok = true;
+                std::vector<Rule>::const_iterator i = rules.begin();
+                std::vector<Rule>::const_iterator end = rules.end();
+
+                for (; i != end; ++i)
+                {
+                    if (i->id() == rule.id())
+                    {
+                        rule.setId(QString::number(i->id().toInt() + 1));
+                        ok = false;
+                    }
+                }
+            } while (!ok);
+
+            //setName
+            rule.setName(name);
+            rule.setOwner(apikey);
+            rule.setCreationtime(QDateTime::currentDateTimeUtc().toString("yyyy-MM-ddTHH:mm:ss"));
+
+            //setStatus optional
+            if (map.contains("status"))
+            {
+                rule.setStatus(map["status"].toString());
+            }
+
+            //setActions
+            if (checkActions(actionsList, rsp))
+            {
+                std::vector<RuleAction> actions;
+                QVariantList::const_iterator ai = actionsList.begin();
+                QVariantList::const_iterator aend = actionsList.end();
+
+                for (; ai != aend; ++ai)
+                {
+                    RuleAction newAction;
+                    const QVariantMap m = ai->toMap();
+                    newAction.setAddress(m["address"].toString());
+                    newAction.setBody(Json::serialize(m["body"].toMap()));
+                    newAction.setMethod(m["method"].toString());
+                    actions.push_back(newAction);
+                }
+
+                rule.setActions(actions);
+            }
+            else
+            {
+                rsp.httpStatus = HttpStatusBadRequest;
+                return REQ_READY_SEND;
+            }
+
+            //setConditions
+            if (checkConditions(conditionsList, rsp))
+            {
+                std::vector<RuleCondition> conditions;
+                QVariantList::const_iterator ci = conditionsList.begin();
+                QVariantList::const_iterator cend = conditionsList.end();
+
+                for (; ci != cend; ++ci)
+                {
+                    const RuleCondition cond(ci->toMap());
+                    if (cond.isValid())
+                    {
+                        conditions.push_back(cond);
+                    }
+                }
+
+                rule.setConditions(conditions);
+            }
+            else
+            {
+                rsp.httpStatus = HttpStatusBadRequest;
+                return REQ_READY_SEND;
+            }
+
+            updateEtag(rule.etag);
+            updateEtag(gwConfigEtag);
+
+            DBG_Printf(DBG_INFO, "create rule %s: %s\n", qPrintable(rule.id()), qPrintable(rule.name()));
+            rules.push_back(rule);
+            queueCheckRuleBindings(rule);
+            indexRulesTriggers();
+            queSaveDb(DB_RULES, DB_SHORT_SAVE_DELAY);
+
+            rspItemState["id"] = rule.id();
+            rspItem["success"] = rspItemState;
+            rsp.list.append(rspItem);
+            rsp.httpStatus = HttpStatusOk;
+            return REQ_READY_SEND;
+        }
+        else
+        {
+            rsp.list.append(errorToMap(ERR_INVALID_JSON, QString("/rules"), QString("body contains invalid JSON")));
+            rsp.httpStatus = HttpStatusBadRequest;
+        }
+    }
+
+    return REQ_READY_SEND;
+}
+
+
+/*! PUT, PATCH /api/<apikey>/rules/<id>
+    \return REQ_READY_SEND
+            REQ_NOT_HANDLED
+ */
+int DeRestPluginPrivate::updateRule(const ApiRequest &req, ApiResponse &rsp)
+{
+    bool ok;
+    bool error = false;
+    bool changed = false;
+
+    QString id = req.path[3];
+
+    Rule *rule = getRuleForId(id);
+
+    if (!rule || (rule->state() == Rule::StateDeleted))
+    {
+        rsp.httpStatus = HttpStatusNotFound;
+        rsp.list.append(errorToMap(ERR_RESOURCE_NOT_AVAILABLE, QString("/rules/%1").arg(id), QString("resource, /rules/%1, not available").arg(id)));
+        return REQ_READY_SEND;
+    }
+
+    DBG_Printf(DBG_INFO, "update rule %s: %s\n", qPrintable(id), qPrintable(rule->name()));
+
+    QVariant var = Json::parse(req.content, ok);
+    QVariantMap map = var.toMap();
+    QVariantList conditionsList;
+    QVariantList actionsList;
+
+    QString name;
+    QString status;
+    int periodic = 0;
+
+    rsp.httpStatus = HttpStatusOk;
+
+    if (!ok)
+    {
+        rsp.list.append(errorToMap(ERR_INVALID_JSON, QString("/rules"), QString("body contains invalid JSON")));
+        rsp.httpStatus = HttpStatusBadRequest;
+        return REQ_READY_SEND;
+    }
+
+    userActivity();
+
+    //check invalid parameter
+    QVariantMap::const_iterator pi = map.begin();
+    QVariantMap::const_iterator pend = map.end();
+
+    for (; pi != pend; ++pi)
+    {
+        if(!((pi.key() == QLatin1String("name")) || (pi.key() == QLatin1String("status")) || (pi.key() == QLatin1String("actions")) || (pi.key() == QLatin1String("conditions")) || (pi.key() == QLatin1String("periodic"))))
+        {
+            rsp.list.append(errorToMap(ERR_PARAMETER_NOT_AVAILABLE, QString("/rules/%1/%2").arg(id).arg(pi.key()), QString("parameter, %1, not available").arg(pi.key())));
+            rsp.httpStatus = HttpStatusBadRequest;
+            return REQ_READY_SEND;
+        }
+    }
+
+    if (map.contains("name")) // optional
+    {
+        name = map["name"].toString();
+
+        if ((map["name"].type() == QVariant::String) && !(name.isEmpty()))
+        {
+            if (name.size() > MAX_RULE_NAME_LENGTH)
+            {
+                error = true;
+                rsp.list.append(errorToMap(ERR_INVALID_VALUE, QString("/rules/%1/name").arg(id), QString("invalid value, %1, for parameter, /rules/%2/name").arg(name).arg(id)));
+                rsp.httpStatus = HttpStatusBadRequest;
+                name = QString();
+            }
+        }
+        else
+        {
+            error = true;
+            rsp.list.append(errorToMap(ERR_INVALID_VALUE, QString("/rules/%1/name").arg(id), QString("invalid value, %1, for parameter, /rules/%2/name").arg(name).arg(id)));
+            rsp.httpStatus = HttpStatusBadRequest;
+            name = QString();
+        }
+    }
+
+    if (map.contains("conditions")) //optional
+    {
+        conditionsList = map["conditions"].toList();
+        if (conditionsList.size() < 1)
+        {
+            error = true;
+            rsp.list.append(errorToMap(ERR_MISSING_PARAMETER, QString("/rules/conditions"), QString("invalid/missing parameters in body")));
+        }
+
+        if (conditionsList.size() > 8)
+        {
+            error = true;
+            rsp.list.append(errorToMap(ERR_TOO_MANY_ITEMS, QString("/rules/conditions"), QString("too many items in list")));
+        }
+    }
+
+    if (map.contains("actions")) //optional
+    {
+        actionsList = map["actions"].toList();
+        if (actionsList.size() < 1)
+        {
+            error = true;
+            rsp.list.append(errorToMap(ERR_MISSING_PARAMETER, QString("/rules/actions"), QString("invalid/missing parameters in body")));
+        }
+
+        if (actionsList.size() > 8)
+        {
+            error = true;
+            rsp.list.append(errorToMap(ERR_TOO_MANY_ITEMS, QString("/rules/actions"), QString("too many items in list")));
+        }
+    }
+    if (map.contains("status")) // optional
+    {
+        status = map["status"].toString();
+        if (!(status == "disabled" || status == "enabled"))
+        {
+            error = true;
+            rsp.list.append(errorToMap(ERR_INVALID_VALUE, QString("/rules/status"), QString("invalid value, %1, for parameter, status").arg(status)));
+        }
+    }
+
+    if (map.contains("periodic")) // optional
+    {
+        periodic = map["periodic"].toInt(&ok);
+
+        if (!ok)
+        {
+            error = true;
+            rsp.list.append(errorToMap(ERR_INVALID_VALUE, QString("/rules/periodic"), QString("invalid value, %1, for parameter, peridoc").arg(map["periodic"].toString())));
+        }
+    }
+
+    //resolve errors
+    if (error)
+    {
+        rsp.httpStatus = HttpStatusBadRequest;
+        return REQ_READY_SEND;
+    }
+
+    // first delete old binding if present then create new binding with updated rule
+    if (map.contains("actions") || map.contains("conditions"))
+    {
+        rule->setStatus("disabled");
+        queueCheckRuleBindings(*rule);
+    }
+
+    //setName optional
+    if (!name.isEmpty())
+    {
+        QVariantMap rspItem;
+        QVariantMap rspItemState;
+        rspItemState[QString("/rules/%1/name").arg(id)] = name;
+        rspItem["success"] = rspItemState;
+        rsp.list.append(rspItem);
+        if (rule->name() != name)
+        {
+            changed = true;
+            rule->setName(name);
+        }
+    }
+
+    //setStatus optional
+    if (map.contains("status"))
+    {
+        QVariantMap rspItem;
+        QVariantMap rspItemState;
+        rspItemState[QString("/rules/%1/status").arg(id)] = status;
+        rspItem["success"] = rspItemState;
+        rsp.list.append(rspItem);
+        if (rule->status() != status)
+        {
+            changed = true;
+            rule->setStatus(status);
+        }
+    }
+
+    // periodic optional
+    if (map.contains("periodic"))
+    {
+        if (rule->triggerPeriodic() != periodic)
+        {
+            changed = true;
+            rule->setTriggerPeriodic(periodic);
+        }
+    }
+
+    //setActions optional
+    if (map.contains("actions"))
+    {
+        changed = true;
+        if (checkActions(actionsList,rsp))
+        {
+            std::vector<RuleAction> actions;
+            QVariantList::const_iterator ai = actionsList.begin();
+            QVariantList::const_iterator aend = actionsList.end();
+
+            for (; ai != aend; ++ai)
+            {
+                RuleAction newAction;
+                newAction.setAddress(ai->toMap()["address"].toString());
+                newAction.setBody(Json::serialize(ai->toMap()["body"].toMap()));
+                newAction.setMethod(ai->toMap()["method"].toString());
+                actions.push_back(newAction);
+            }
+            rule->setActions(actions);
+
+            QVariantMap rspItem;
+            QVariantMap rspItemState;
+            rspItemState[QString("/rules/%1/actions").arg(id)] = actionsList;
+            rspItem["success"] = rspItemState;
+            rsp.list.append(rspItem);
+        }
+        else
+        {
+            rsp.httpStatus = HttpStatusBadRequest;
+            return REQ_READY_SEND;
+        }
+    }
+
+    //setConditions optional
+    if (map.contains("conditions"))
+    {
+        changed = true;
+        if (checkConditions(conditionsList, rsp))
+        {
+            std::vector<RuleCondition> conditions;
+            QVariantList::const_iterator ci = conditionsList.begin();
+            QVariantList::const_iterator cend = conditionsList.end();
+
+            for (; ci != cend; ++ci)
+            {
+                const RuleCondition cond(ci->toMap());
+                if (cond.isValid())
+                {
+                    conditions.push_back(cond);
+                }
+            }
+            rule->setConditions(conditions);
+
+            QVariantMap rspItem;
+            QVariantMap rspItemState;
+            rspItemState[QString("/rules/%1/conditions").arg(id)] = conditionsList;
+            rspItem["success"] = rspItemState;
+            rsp.list.append(rspItem);
+            indexRulesTriggers();
+        }
+        else
+        {
+            rsp.httpStatus = HttpStatusBadRequest;
+            return REQ_READY_SEND;
+        }
+    }
+
+    if (!map.contains("status"))
+    {
+        rule->setStatus("enabled");
+    }
+    DBG_Printf(DBG_INFO_L2, "force verify of rule %s: %s\n", qPrintable(rule->id()), qPrintable(rule->name()));
+    rule->lastBindingVerify = 0;
+
+    if (changed)
+    {
+        updateEtag(rule->etag);
+        updateEtag(gwConfigEtag);
+        queSaveDb(DB_RULES, DB_SHORT_SAVE_DELAY);
+    }
+
+    return REQ_READY_SEND;
+}
+
+
+/*! Validate rule actions.
+    \param actionsList the actionsList
+ */
+bool DeRestPluginPrivate::checkActions(QVariantList actionsList, ApiResponse &rsp)
+{
+    QVariantList::const_iterator ai = actionsList.begin();
+    QVariantList::const_iterator aend = actionsList.end();
+
+    for (; ai != aend; ++ai)
+    {
+        QString address = ai->toMap()["address"].toString();
+        QString method = ai->toMap()["method"].toString();
+        QString body = ai->toMap()["body"].toString();
+
+        QStringList addrList = ai->toMap()["address"].toString().split('/', QString::SkipEmptyParts);
+
+        //check addresses
+        //address must begin with / and a valid resource
+        // /<ressouce>/<id>
+        // /groups/7/action
+        // /lights/1/state
+        // /schedules/5
+        // /sensors/2
+
+        if (addrList.size() < 2)
+        {
+            rsp.list.append(errorToMap(ERR_ACTION_ERROR, QString(address),
+                            QString("Rule actions contain errors or an action on a unsupported resource")));
+            return false;
+        }
+
+        //no dublicate addresses allowed
+        const char *resources[] = { "groups", "lights", "schedules", "scenes", "sensors", "rules", nullptr };
+
+        for (int i = 0; ; i++)
+        {
+            if (address.startsWith(QLatin1String("http"))) // webhook http/https
+            {
+                break; // supported
+            }
+
+            if (!resources[i])
+            {
+                rsp.list.append(errorToMap(ERR_ACTION_ERROR, QString(address),
+                                QString("Rule actions contain errors or an action on a unsupported resource")));
+                return false;
+            }
+
+            if (addrList[0] == resources[i])
+            {
+                break; // supported
+            }
+        }
+
+        //check methods
+        if(!(method == QLatin1String("PUT") || method == QLatin1String("POST") || method == QLatin1String("DELETE") || method == QLatin1String("BIND") || method == QLatin1String("GET")))
+        {
+            rsp.list.append(errorToMap(ERR_INVALID_VALUE , QString("rules/method"), QString("invalid value, %1, for parameter, method").arg(method)));
+            return false;
+        }
+
+        //check body
+        bool ok;
+        Json::parse(body, ok);
+        if (!ok)
+        {
+            rsp.list.append(errorToMap(ERR_INVALID_JSON, QString("/rules/"), QString("body contains invalid JSON")));
+            return false;
+        }
+    }
+
+    return true;
+}
+
+/*! Rule conditions contain errors or operator combination is not allowed.
+    \param conditionsList the conditionsList
+ */
+bool DeRestPluginPrivate::checkConditions(QVariantList conditionsList, ApiResponse &rsp)
+{
+    // check condition parameters
+    QVariantList::const_iterator ci = conditionsList.begin();
+    QVariantList::const_iterator cend = conditionsList.end();
+
+    for (; ci != cend; ++ci)
+    {
+        const RuleCondition cond(ci->toMap());
+
+        Resource *resource = cond.isValid() ? getResource(cond.resource(), cond.id()) : nullptr;
+        ResourceItem *item = resource ? resource->item(cond.suffix()) : nullptr;
+
+        if (!resource || !item)
+        {
+            rsp.list.append(errorToMap(ERR_CONDITION_ERROR, QString(cond.address()), QLatin1String("Condition error")));
+            return false;
+        }
+    }
+    return true;
+}
+
+/*! DELETE /api/<apikey>/rules/<id>
+    \return REQ_READY_SEND
+            REQ_NOT_HANDLED
+ */
+int DeRestPluginPrivate::deleteRule(const ApiRequest &req, ApiResponse &rsp)
+{
+    QString id = req.path[3];
+    Rule *rule = getRuleForId(id);
+
+    userActivity();
+
+    if (!rule || (rule->state() == Rule::StateDeleted))
+    {
+        rsp.httpStatus = HttpStatusNotFound;
+        rsp.list.append(errorToMap(ERR_RESOURCE_NOT_AVAILABLE, QString("/rules/%1").arg(id), QString("resource, /rules/%1, not available").arg(id)));
+        return REQ_READY_SEND;
+    }
+
+    rule->setState(Rule::StateDeleted);
+    rule->setStatus("disabled");
+    queueCheckRuleBindings(*rule);
+
+    DBG_Printf(DBG_INFO, "delete rule %s: %s\n", qPrintable(id), qPrintable(rule->name()));
+
+    QVariantMap rspItem;
+    QVariantMap rspItemState;
+    rspItemState["id"] = id;
+    rspItem["success"] = rspItemState;
+    rsp.list.append(rspItem);
+    rsp.httpStatus = HttpStatusOk;
+
+    updateEtag(gwConfigEtag);
+    updateEtag(rule->etag);
+
+    queSaveDb(DB_RULES, DB_SHORT_SAVE_DELAY);
+
+    rsp.httpStatus = HttpStatusOk;
+
+    return REQ_READY_SEND;
+}
+
+/*! Starts verification that the ZigBee bindings of a rule are present
+    on the source device.
+    \param rule the rule to verify
+ */
+void DeRestPluginPrivate::queueCheckRuleBindings(const Rule &rule)
+{
+    quint64 srcAddress = 0;
+    quint8 srcEndpoint = 0;
+    BindingTask bindingTask;
+    bindingTask.state = BindingTask::StateCheck;
+    Sensor *sensorNode = nullptr;
+
+    Q_Q(DeRestPlugin);
+    if (!q->pluginActive())
+    {
+        return;
+    }
+
+    if (rule.state() == Rule::StateNormal && rule.status() == QLatin1String("enabled"))
+    {
+        bindingTask.action = BindingTask::ActionBind;
+    }
+    else if (rule.state() == Rule::StateDeleted || rule.status() == QLatin1String("disabled"))
+    {
+        bindingTask.action = BindingTask::ActionUnbind;
+    }
+    else
+    {
+        DBG_Printf(DBG_INFO, "ignored checking of rule %s\n", qPrintable(rule.name()));
+        return;
+    }
+
+    {   // search in conditions for binding srcAddress and srcEndpoint
+
+        std::vector<RuleCondition>::const_iterator i = rule.conditions().begin();
+        std::vector<RuleCondition>::const_iterator end = rule.conditions().end();
+
+        for (; i != end; ++i)
+        {
+            // operator equal used to refer to srcEndpoint
+            if (i->op() != RuleCondition::OpEqual)
+            {
+                continue;
+            }
+
+            if (i->resource() != RSensors)
+            {
+                continue;
+            }
+
+            if ((i->suffix() == RStateButtonEvent) ||
+                (i->suffix() == RStateLightLevel) || // TODO check webapp2 change illuminance --> lightlevel
+                (i->suffix() == RStatePresence))
+            {
+                sensorNode = getSensorNodeForId(i->id());
+
+                if (sensorNode && sensorNode->isAvailable() && sensorNode->node())
+                {
+
+                    if (!sensorNode->modelId().startsWith(QLatin1String("FLS-NB")))
+                    {
+                        // whitelist binding support
+                        return;
+                    }
+
+                    bool ok = false;
+                    uint ep = i->value().toUInt(&ok);
+
+                    if (ok && ep <= 255)
+                    {
+                        const std::vector<quint8> &activeEndpoints = sensorNode->node()->endpoints();
+
+                        for (uint i = 0; i < activeEndpoints.size(); i++)
+                        {
+                            // check valid endpoint in 'value'
+                            if (ep == activeEndpoints[i])
+                            {
+                                srcAddress = sensorNode->address().ext();
+                                srcEndpoint = static_cast<quint8>(ep);
+                                if (!sensorNode->mustRead(READ_BINDING_TABLE))
+                                {
+                                    sensorNode->enableRead(READ_BINDING_TABLE);
+                                    sensorNode->setNextReadTime(READ_BINDING_TABLE, QTime::currentTime());
+                                }
+                                q->startZclAttributeTimer(1000);
+                                break;
+                            }
+                        }
+
+                        // found source addressing?
+                        if ((srcAddress == 0) || (srcEndpoint == 0))
+                        {
+                            DBG_Printf(DBG_INFO, "no src addressing found for rule %s\n", qPrintable(rule.name()));
+                        }
+                    }
+                }
+                else
+                {
+                    void *n = nullptr;
+                    uint avail = false;
+
+                    if (sensorNode)
+                    {
+                        avail = sensorNode->isAvailable();
+                        n = sensorNode->node();
+                    }
+
+                    DBG_Printf(DBG_INFO_L2, "skip verify rule %s for sensor %s (available = %u, node = %p, sensorNode = %p)\n",
+                               qPrintable(rule.name()), qPrintable(i->id()), avail, n, sensorNode);
+                }
+            }
+        }
+    }
+
+    if (!sensorNode)
+    {
+        return;
+    }
+
+    // found source addressing?
+    if ((srcAddress == 0) || (srcEndpoint == 0))
+    {
+        return;
+    }
+
+    bindingTask.restNode = sensorNode;
+
+    DBG_Printf(DBG_INFO, "verify Rule %s: %s\n", qPrintable(rule.id()), qPrintable(rule.name()));
+
+    { // search in actions for binding dstAddress, dstEndpoint and clusterId
+        std::vector<RuleAction>::const_iterator i = rule.actions().begin();
+        std::vector<RuleAction>::const_iterator end = rule.actions().end();
+
+        for (; i != end; ++i)
+        {
+            if (i->method() != QLatin1String("BIND"))
+            {
+                continue;
+            }
+
+            Binding &bnd = bindingTask.binding;
+            bnd.srcAddress = srcAddress;
+            bnd.srcEndpoint = srcEndpoint;
+            bool ok = false;
+
+            if (!sensorNode->toBool(RConfigOn))
+            {
+                if (bindingTask.action == BindingTask::ActionBind)
+                {
+                    DBG_Printf(DBG_INFO, "Sensor %s is 'off', prevent Rule %s: %s activation\n", qPrintable(sensorNode->id()), qPrintable(rule.id()), qPrintable(rule.name()));
+                    bindingTask.action = BindingTask::ActionUnbind;
+                }
+            }
+
+            QStringList dstAddressLs = i->address().split('/', QString::SkipEmptyParts);
+
+            // /groups/0/action
+            // /lights/2/state
+            if (dstAddressLs.size() == 3)
+            {
+                if (dstAddressLs[0] == QLatin1String("groups"))
+                {
+                    bnd.dstAddress.group = dstAddressLs[1].toUShort(&ok);
+                    bnd.dstAddrMode = deCONZ::ApsGroupAddress;
+                }
+                else if (dstAddressLs[0] == QLatin1String("lights"))
+                {
+                    LightNode *lightNode = getLightNodeForId(dstAddressLs[1]);
+                    if (lightNode)
+                    {
+                        bnd.dstAddress.ext = lightNode->address().ext();
+                        bnd.dstEndpoint = lightNode->haEndpoint().endpoint();
+                        bnd.dstAddrMode = deCONZ::ApsExtAddress;
+                        ok = true;
+                    }
+                }
+                else
+                {
+                    // unsupported addressing
+                    continue;
+                }
+
+                if (!ok)
+                {
+                    continue;
+                }
+
+                // action.body might contain multiple 'bindings'
+                // TODO check if clusterId is available (finger print?)
+
+                if (i->body().contains(QLatin1String("on")))
+                {
+                    bnd.clusterId = ONOFF_CLUSTER_ID;
+                    queueBindingTask(bindingTask);
+                }
+
+                if (i->body().contains(QLatin1String("bri")))
+                {
+                    bnd.clusterId = LEVEL_CLUSTER_ID;
+                    queueBindingTask(bindingTask);
+                }
+
+                if (i->body().contains(QLatin1String("scene")))
+                {
+                    bnd.clusterId = SCENE_CLUSTER_ID;
+                    queueBindingTask(bindingTask);
+                }
+
+                if (i->body().contains(QLatin1String("illum")))
+                {
+                    bnd.clusterId = ILLUMINANCE_MEASUREMENT_CLUSTER_ID;
+                    queueBindingTask(bindingTask);
+                }
+
+                if (i->body().contains(QLatin1String("occ")))
+                {
+                    bnd.clusterId = OCCUPANCY_SENSING_CLUSTER_ID;
+                    queueBindingTask(bindingTask);
+                }
+            }
+        }
+    }
+
+    if (!bindingTimer->isActive())
+    {
+        bindingTimer->start();
+    }
+}
+
+/*! Evaluates rule.
+    \param rule - the rule to check
+    \param e - the trigger event
+    \param eResource - the event resource
+    \param eItem - the event resource item
+    \param now - the current date/time to check the rule against
+    \return true if rule can be triggered
+ */
+bool DeRestPluginPrivate::evaluateRule(Rule &rule, const Event &e, Resource *eResource, ResourceItem *eItem, QDateTime now, QDateTime previousNow)
+{
+    if (!apsCtrl || !eItem || !eResource || (apsCtrl->networkState() != deCONZ::InNetwork))
+    {
+        return false;
+    }
+
+    if (rule.state() != Rule::StateNormal || !rule.isEnabled())
+    {
+        return false;
+    }
+
+    if (rule.triggerPeriodic() < 0)
+    {
+        return false;
+    }
+
+    if (rule.triggerPeriodic() > 0)
+    {
+        if (rule.lastTriggered().isValid() &&
+            rule.lastTriggered().addMSecs(rule.triggerPeriodic()) > now)
+        {
+            // not yet time
+            return false;
+        }
+    }
+
+    std::vector<RuleCondition>::const_iterator c = rule.conditions().begin();
+    std::vector<RuleCondition>::const_iterator cend = rule.conditions().end();
+
+    for (; c != cend; ++c)
+    {
+        Resource *resource = getResource(c->resource(), c->id());
+        ResourceItem *item = resource ? resource->item(c->suffix()) : nullptr;
+
+        // the condition value might refer to another resource
+        Resource *valueResource = c->valueResource() ? getResource(c->valueResource(), c->valueId()) : nullptr;
+        ResourceItem *valueItem = valueResource ? valueResource->item(c->valueSuffix()) : nullptr;
+
+        if (!resource || !item)
+        {
+            DBG_Printf(DBG_INFO, "rule: %s, resource %s : %s id: %s (cond: %s) not found\n",
+                       qPrintable(rule.id()), c->resource(), c->suffix(),
+                       qPrintable(c->id()), qPrintable(c->address()));
+
+            if (!resource)
+            {
+                DBG_Printf(DBG_INFO, "\tdisable rule %s: %s\n", qPrintable(rule.id()), qPrintable(rule.name()));
+                rule.setStatus(QLatin1String("disabled"));
+            }
+            return false;
+        }
+
+        if (!item->lastSet().isValid()) { return false; }
+
+        if (resource->prefix() == RSensors)
+        {
+            // don't trigger rule if sensor is disabled
+            ResourceItem *item2 = resource->item(RConfigOn);
+            if (item2 && !item2->toBool())
+            {
+                return false;
+            }
+        }
+
+        if (c->op() == RuleCondition::OpEqual)
+        {
+            if (c->numericValue() != item->toNumber())
+            {
+                return false;
+            }
+
+            if (item == eItem && e.num() == e.numPrevious())
+            {
+                return false; // item was not changed
+            }
+        }
+        else if (c->op() == RuleCondition::OpNotEqual)
+        {
+            if (c->numericValue() == item->toNumber())
+            {
+                return false;
+            }
+
+            if (item == eItem && e.num() == e.numPrevious())
+            {
+                return false; // item was not changed
+            }
+        }
+        else if (c->op() == RuleCondition::OpGreaterThan && item->descriptor().suffix == RStateLocaltime)
+        {
+            if (valueItem && valueItem->descriptor().suffix == RStateLocaltime)
+            {
+                if (valueItem->toNumber() < item->toNumber())
+                {
+                    return false;
+                }
+            }
+            else if (valueItem && valueItem->descriptor().suffix == RConfigLocalTime)
+            {
+                const QDateTime t1 = QDateTime::fromMSecsSinceEpoch(item->toNumber());
+                if (now.time() < t1.time())
+                {
+                    return false;
+                }
+            }
+        }
+        else if (c->op() == RuleCondition::OpLowerThan && item->descriptor().suffix == RStateLocaltime)
+        {
+            if (valueItem && valueItem->descriptor().suffix == RStateLocaltime)
+            {
+                if (valueItem->toNumber() > item->toNumber())
+                {
+                    return false;
+                }
+            }
+            else if (valueItem && valueItem->descriptor().suffix == RConfigLocalTime)
+            {
+                const QDateTime t1 = QDateTime::fromMSecsSinceEpoch(item->toNumber());
+                if (now.time() > t1.time())
+                {
+                    return false;
+                }
+            }
+        }
+        else if (c->op() == RuleCondition::OpGreaterThan)
+        {
+            if (item->toNumber() <= c->numericValue())
+            {
+                return false;
+            }
+
+            if (item == eItem && e.numPrevious() > c->numericValue())
+            {
+                return false; // must become >
+            }
+        }
+        else if (c->op() == RuleCondition::OpLowerThan)
+        {
+            if (item->toNumber() >= c->numericValue())
+            {
+                return false;
+            }
+
+            if (item == eItem && e.numPrevious() < c->numericValue())
+            {
+                return false; // must become <
+            }
+        }
+        else if (c->op() == RuleCondition::OpDx)
+        {
+            if (item != eItem)
+            {
+                return false;
+            }
+
+            if (eItem->descriptor().suffix == RStateLastUpdated)
+            {}
+            else if (eItem->descriptor().suffix == RAttrLastAnnounced)
+            {}
+            else if (eItem->descriptor().suffix == RConfigLocalTime)
+            {}
+            else if (e.num() == e.numPrevious())
+            {
+                return false;
+            }
+        }
+        else if (c->op() == RuleCondition::OpDdx)
+        {
+            if (eItem->descriptor().suffix != RConfigLocalTime)
+            {
+                return false;
+            }
+
+            if (!item->lastChanged().isValid())
+            {
+                return false;
+            }
+
+            QDateTime dt = item->lastChanged().addSecs(c->seconds());
+            if (dt <= previousNow || dt > now)
+            {
+                return false;
+            }
+        }
+        else if (c->op() == RuleCondition::OpStable)
+        {
+            if (!item->lastSet().isValid())
+            {
+                return false;
+            }
+
+            QDateTime dt = item->lastChanged().addSecs(c->seconds());
+            if (now.secsTo(dt) > 0)
+            {
+                return false;
+            }
+        }
+        else if (c->op() == RuleCondition::OpIn && c->suffix() == RConfigLocalTime)
+        {
+            const QTime t = now.time();
+            const QTime pt = previousNow.time();
+
+            if (eItem->descriptor().suffix == RConfigLocalTime && (c->time0() <= pt || c->time0() > t))
+            {
+                return false; // Only trigger on start time
+            }
+
+            if (!c->weekDayEnabled(now.date().dayOfWeek()))
+            {
+                return false;
+            }
+
+            if (c->time0() < c->time1() && // 8:00 - 16:00
+                (t >= c->time0() && t <= c->time1()))
+            {
+            }
+            else if (c->time0() > c->time1() && // 20:00 - 4:00
+                (t >= c->time0() || t <= c->time1()))
+                // 20:00 - 0:00  ||  0:00 - 4:00
+            {
+            }
+            else
+            {
+                return false;
+            }
+        }
+        else if (c->op() == RuleCondition::OpNotIn && c->suffix() == RConfigLocalTime)
+        {
+            const QTime t = now.time();
+            const QTime pt = previousNow.time();
+
+            if (eItem->descriptor().suffix == RConfigLocalTime && (c->time1() <= pt || c->time1() > t))
+            {
+                return false; // Only trigger on end time
+            }
+
+            if (!c->weekDayEnabled(now.date().dayOfWeek()))
+            {
+                return false;
+            }
+
+            if (c->time0() < c->time1() && // 8:00 - 16:00
+                (t <= c->time0() || t >= c->time1()))
+                // 0:00 - 8:00   || 16.00 - 0.00
+            {
+            }
+            else if (c->time0() > c->time1() && // 20:00 - 4:00
+                (t <= c->time0() && t >= c->time1()))
+            {
+            }
+            else
+            {
+                return false;
+            }
+        }
+        else
+        {
+            DBG_Printf(DBG_ERROR, "error: rule (%s) operator %s not supported\n", qPrintable(rule.id()), qPrintable(c->ooperator()));
+            return false;
+        }
+    }
+
+    return true;
+}
+
+/*! Index rules related resource item triggers.
+    \param rule - the rule to index
+ */
+void DeRestPluginPrivate::indexRuleTriggers(Rule &rule)
+{
+    ResourceItem *itemDx = nullptr;
+    ResourceItem *itemDdx = nullptr;
+    std::vector<ResourceItem*> items;
+
+    for (const RuleCondition &c : rule.conditions())
+    {
+        Resource *resource = getResource(c.resource(), c.id());
+        ResourceItem *item = resource ? resource->item(c.suffix()) : nullptr;
+
+        if (!resource || !item)
+        {
+            continue;
+//            DBG_Printf(DBG_INFO, "resource %s : %s id: %s (cond: %s) not found --> disable rule\n",
+//                       c->resource(), c->suffix(),
+//                       qPrintable(c->id()), qPrintable(c->address()));
+        }
+
+        if (!c.id().isEmpty())
+        {
+            DBG_Printf(DBG_INFO_L2, "\t%s/%s/%s op: %s\n", c.resource(), qPrintable(c.id()), c.suffix(), qPrintable(c.ooperator()));
+        }
+        else
+        {
+            DBG_Printf(DBG_INFO_L2, "\t%s : %s op: %s\n", c.resource(), c.suffix(), qPrintable(c.ooperator()));
+        }
+
+        if (c.op() == RuleCondition::OpDx)
+        {
+            DBG_Assert(itemDx == nullptr);
+            DBG_Assert(itemDdx == nullptr);
+            itemDx = item;
+        }
+        else if (c.op() == RuleCondition::OpDdx)
+        {
+            DBG_Assert(itemDx == nullptr);
+            DBG_Assert(itemDdx == nullptr);
+            itemDdx = item;
+        }
+        else if (c.op() == RuleCondition::OpStable) { }
+        else if (c.op() == RuleCondition::OpNotStable) { }
+        else
+        {
+            items.push_back(item);
+        }
+    }
+
+    if (itemDx)
+    {
+        items.clear();
+        items.push_back(itemDx);
+    }
+    else if (itemDdx)
+    {
+        Resource *r = getResource(RConfig);
+        itemDdx = r ? r->item(RConfigLocalTime) : nullptr;
+        DBG_Assert(r != nullptr);
+        DBG_Assert(itemDdx != nullptr);
+        items.clear();
+        if (itemDdx)
+        {
+            items.push_back(itemDdx);
+        }
+    }
+
+    for (ResourceItem *item : items)
+    {
+        item->inRule(rule.handle());
+        DBG_Printf(DBG_INFO_L2, "\t%s (trigger)\n", item->descriptor().suffix);
+    }
+}
+
+/*! Triggers actions of a rule.
+    \param rule - the rule to trigger
+ */
+void DeRestPluginPrivate::triggerRule(Rule &rule)
+{
+    if (rule.state() != Rule::StateNormal || !rule.isEnabled())
+    {
+        return;
+    }
+
+    DBG_Printf(DBG_INFO, "trigger rule %s - %s\n", qPrintable(rule.id()), qPrintable(rule.name()));
+
+    bool triggered = false;
+    std::vector<RuleAction>::const_iterator ai = rule.actions().begin();
+    std::vector<RuleAction>::const_iterator aend = rule.actions().end();
+
+    for (; ai != aend; ++ai)
+    {
+        // check webhook
+        if (ai->address().startsWith(QLatin1String("http")))
+        {
+            if (handleWebHook(*ai) == REQ_NOT_HANDLED)
+            {
+                return;
+            }
+            triggered = true;
+            continue;
+        }
+
+        if (ai->method() != QLatin1String("PUT") && ai->method() != QLatin1String("POST"))
+            return;
+
+
+        QStringList path = ai->address().split(QChar('/'), QString::SkipEmptyParts);
+
+        if (path.isEmpty()) // at least: /config, /groups, /lights, /sensors
+            return;
+
+        QHttpRequestHeader hdr(ai->method(), ai->address());
+
+        // paths start with /api/<apikey/ ...>
+        path.prepend(rule.owner()); // apikey
+        path.prepend(QLatin1String("api")); // api
+
+        ApiRequest req(hdr, path, nullptr, ai->body());
+        ApiResponse rsp;
+        rsp.httpStatus = HttpStatusServiceUnavailable;
+
+        // todo, dispatch request function
+        if (path[2] == QLatin1String("groups"))
+        {
+            if (handleGroupsApi(req, rsp) == REQ_NOT_HANDLED)
+            {
+                return;
+            }
+            triggered = true;
+        }
+        else if (path[2] == QLatin1String("lights"))
+        {
+            if (handleLightsApi(req, rsp) == REQ_NOT_HANDLED)
+            {
+                return;
+            }
+            triggered = true;
+        }
+        else if (path[2] == QLatin1String("schedules"))
+        {
+            if (handleSchedulesApi(req, rsp) == REQ_NOT_HANDLED)
+            {
+                return;
+            }
+            triggered = true;
+        }
+        else if (path[2] == QLatin1String("scenes"))
+        {
+            if (handleScenesApi(req, rsp) == REQ_NOT_HANDLED)
+            {
+                return;
+            }
+            triggered = true;
+        }
+        else if (path[2] == QLatin1String("sensors"))
+        {
+            if (handleSensorsApi(req, rsp) == REQ_NOT_HANDLED)
+            {
+                return;
+            }
+            triggered = true;
+        }
+        else if (path[2] == QLatin1String("config"))
+        {
+            if (handleConfigFullApi(req, rsp) == REQ_NOT_HANDLED)
+            {
+                return;
+            }
+            triggered = true;
+        }
+        else if (path[2] == QLatin1String("rules"))
+        {
+            if (handleRulesApi(req, rsp) == REQ_NOT_HANDLED)
+            {
+                return;
+            }
+            triggered = true;
+        }
+        else
+        {
+            DBG_Printf(DBG_INFO, "unsupported rule action address %s\n", qPrintable(ai->address()));
+            return;
+        }
+
+        if (rsp.httpStatus != HttpStatusOk)
+        {
+            DBG_Printf(DBG_INFO, "trigger rule %s - %s failed with status %s\n", qPrintable(rule.id()), qPrintable(rule.name()), rsp.httpStatus);
+            return;
+        }
+    }
+
+    if (triggered)
+    {
+        rule.m_lastTriggered = QDateTime::currentDateTimeUtc();
+        rule.setTimesTriggered(rule.timesTriggered() + 1);
+        updateEtag(rule.etag);
+        updateEtag(gwConfigEtag);
+        queSaveDb(DB_RULES, DB_HUGE_SAVE_DELAY);
+    }
+}
+
+/*! Sends a HTTP request aka webhook based on a rule action.
+    \param action - the action holding the request details
+ */
+int DeRestPluginPrivate::handleWebHook(const RuleAction &action)
+{
+    QNetworkRequest req(QUrl(action.address()));
+
+    QBuffer *data = new QBuffer(this);
+    DBG_Assert(data);
+    if (!data)
+    {
+        return REQ_NOT_HANDLED;
+    }
+
+    data->setData(action.body().toUtf8());
+
+    QNetworkReply *reply = webhookManager->sendCustomRequest(req, action.method().toLatin1(), data);
+    DBG_Assert(reply);
+    if (reply)
+    {
+        reply->setProperty("buf", QVariant::fromValue(data));
+        return REQ_READY_SEND;
+    }
+
+    return REQ_NOT_HANDLED;
+}
+
+/*! Handler for finished webhooks.
+  */
+void DeRestPluginPrivate::webhookFinishedRequest(QNetworkReply *reply)
+{
+    if (!reply)
+    {
+        return;
+    }
+
+    if (reply->property("buf").canConvert<QBuffer*>())
+    {
+        QBuffer *buf  = reply->property("buf").value<QBuffer*>();
+        buf->deleteLater();
+    }
+
+    DBG_Printf(DBG_INFO, "Webhook finished: %s (code: %d)\n", qPrintable(reply->url().toString()), reply->error());
+
+    if (DBG_IsEnabled(DBG_HTTP))
+    {
+        for (const auto &hdr : reply->rawHeaderPairs())
+        {
+            DBG_Printf(DBG_HTTP, "%s: %s\n", qPrintable(hdr.first), qPrintable(hdr.second));
+        }
+
+        QByteArray data = reply->readAll();
+        if (!data.isEmpty())
+        {
+            DBG_Printf(DBG_HTTP, "%s\n", qPrintable(data));
+        }
+    }
+
+    reply->deleteLater();
+}
+
+/*! Verifies that rule bindings are valid. */
+void DeRestPluginPrivate::verifyRuleBindingsTimerFired()
+{
+    if (!apsCtrl || (apsCtrl->networkState() != deCONZ::InNetwork) || rules.empty())
+    {
+        return;
+    }
+
+    Q_Q(DeRestPlugin);
+    if (!q->pluginActive())
+    {
+        return;
+    }
+
+    if (verifyRuleIter >= rules.size())
+    {
+        verifyRuleIter = 0;
+    }
+
+    Rule &rule = rules[verifyRuleIter];
+
+    //triggerRuleIfNeeded(rule);
+
+    if (bindingQueue.size() < 16)
+    {
+        if (rule.state() == Rule::StateNormal)
+        {
+            if ((rule.lastBindingVerify + Rule::MaxVerifyDelay) < idleTotalCounter)
+            {
+                rule.lastBindingVerify = idleTotalCounter;
+                queueCheckRuleBindings(rule);
+            }
+        }
+    }
+
+    verifyRuleIter++;
+    if (verifyRulesTimer->interval() != NORMAL_RULE_CHECK_INTERVAL_MS)
+    {
+        verifyRulesTimer->setInterval(NORMAL_RULE_CHECK_INTERVAL_MS);
+    }
+}
+
+/*! Trigger fast checking of rules related to the resource. */
+void DeRestPluginPrivate::indexRulesTriggers()
+{
+    fastRuleCheck.clear();
+    for (const Rule &rule : rules)
+    {
+        fastRuleCheck.push_back(rule.handle());
+    }
+
+    if (!fastRuleCheckTimer->isActive() && !fastRuleCheck.empty())
+    {
+        fastRuleCheckTimer->start();
+    }
+}
+
+/*! Checks one rule from the fast check queue per event loop cycle. */
+void DeRestPluginPrivate::fastRuleCheckTimerFired()
+{
+    for (int &handle : fastRuleCheck)
+    {
+        if (handle == 0)
+        {
+            continue;  // already checked
+        }
+
+        for (Rule &rule: rules)
+        {
+            if (rule.handle() == handle)
+            {
+                DBG_Printf(DBG_INFO_L2, "index resource items for rules, handle: %d (%s)\n", rule.handle(), qPrintable(rule.name()));
+                indexRuleTriggers(rule);
+                fastRuleCheckTimer->start(); // handle in next event loop cycle
+                handle = 0; // mark checked
+                return;
+            }
+        }
+        handle = 0; // mark checked (2)
+    }
+
+    // all done
+    fastRuleCheck.clear();
+}
+
+/*! Triggers rules based on events. */
+void DeRestPluginPrivate::handleRuleEvent(const Event &e)
+{
+    Resource *resource = getResource(e.resource(), e.id());
+    ResourceItem *item = resource ? resource->item(e.what()) : nullptr;
+    const ResourceItem *localTime = config.item(RConfigLocalTime);
+    const QDateTime now = localTime
+      ? QDateTime::fromMSecsSinceEpoch(localTime->toNumber())
+      : QDateTime::currentDateTime();
+    const QDateTime previousNow = (localTime && localTime->toNumberPrevious() > 0)
+      ? QDateTime::fromMSecsSinceEpoch(localTime->toNumberPrevious())
+      : now.addSecs(-1);
+
+    if (!resource || !item || item->rulesInvolved().empty())
+    {
+        return;
+    }
+
+    if (!e.id().isEmpty())
+    {
+        DBG_Printf(DBG_INFO, "rule event %s/%s/%s: %d -> %d\n", e.resource(), qPrintable(e.id()), e.what(), e.numPrevious(), e.num());
+    }
+    else
+    {
+        DBG_Printf(DBG_INFO_L2, "rule event /%s: %s -> %s (%lldms)\n", e.what(), qPrintable(previousNow.toString("hh:mm:ss.zzz")), qPrintable(now.toString("hh:mm:ss.zzz")), previousNow.msecsTo(now));
+    }
+
+
+    // QElapsedTimer t;
+    // t.start();
+    std::vector<size_t> rulesToTrigger;
+    for (int handle : item->rulesInvolved())
+    {
+        for (size_t i = 0; i < rules.size(); i++)
+        {
+            if (rules[i].handle() != handle)
+            {
+                continue;
+            }
+
+            if (evaluateRule(rules[i], e, resource, item, now, previousNow))
+            {
+                rulesToTrigger.push_back(i);
+            }
+        }
+    }
+
+    for (size_t i : rulesToTrigger)
+    {
+        DBG_Assert(i < rules.size());
+        if (i < rules.size())
+        {
+            triggerRule(rules[i]);
+        }
+    }
+
+    // int dt = t.elapsed();
+    // if (dt > 0)
+    // {
+    //     DBG_Printf(DBG_INFO_L2, "trigger rule events took %d ms\n", dt);
+    // }
+}