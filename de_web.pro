TARGET   = de_rest_plugin

# common configuration for deCONZ plugins

TARGET = $$qtLibraryTarget($$TARGET)

DEFINES += DECONZ_DLLSPEC=Q_DECL_IMPORT

QMAKE_CXXFLAGS += -Wno-attributes \
                  -Wno-psabi \
                  -Wall

CONFIG(debug, debug|release) {
    LIBS += -L../../debug
}

CONFIG(release, debug|release) {
    LIBS += -L../../release
}

equals(QT_MAJOR_VERSION, 5):lessThan(QT_MINOR_VERSION, 15) {
    DEFINES += SKIP_EMPTY_PARTS=QString::SkipEmptyParts
} else {
    DEFINES += SKIP_EMPTY_PARTS=Qt::SkipEmptyParts
}

greaterThan(QT_MAJOR_VERSION, 4) {
    QT += core gui widgets serialport

    greaterThan(QT_MINOR_VERSION, 2) {
        DEFINES += USE_WEBSOCKETS
        QT += websockets
    }
}

QMAKE_SPEC_T = $$[QMAKE_SPEC]

contains(QMAKE_SPEC_T,.*linux.*) {
    CONFIG += link_pkgconfig
    packagesExist(sqlite3) {
        DEFINES += HAS_SQLITE3
        PKGCONFIG += sqlite3
    }

    packagesExist(openssl) {
        DEFINES += HAS_OPENSSL
        #PKGCONFIG += openssl
    }
}

unix:LIBS +=  -L../.. -ldeCONZ

unix:!macx {
    LIBS += -lcrypt
}

TEMPLATE        = lib
CONFIG         += plugin \
               += debug_and_release \
               += c++14 \
               -= qtquickcompiler

QT             += network qml

INCLUDEPATH    += ../.. \
                  ../../common

# TAG is specified by auto build system
# this is needed since non head versions which are checkedout and build
# will have a revision different to HEAD
GIT_TAG=$$TAG

isEmpty(GIT_TAG) {
    GIT_TAG=HEAD # default
}

GIT_COMMIT = $$system("git rev-list $$GIT_TAG --max-count=1")
GIT_COMMIT_DATE = $$system("git show -s --format=%ct $$GIT_TAG")

# Version Major.Minor.Build
# Important: don't change the format of this line since it's parsed by scripts!
DEFINES += GW_SW_VERSION=\\\"2.11.00\\\"
DEFINES += GW_SW_DATE=$$GIT_COMMIT_DATE
DEFINES += GW_API_VERSION=\\\"1.16.0\\\"
DEFINES += GIT_COMMMIT=\\\"$$GIT_COMMIT\\\"

# Minimum version of the RaspBee firmware
# which shall be used in order to support all features for this software release (case sensitive)
DEFINES += GW_AUTO_UPDATE_AVR_FW_VERSION=0x260b0500
DEFINES += GW_AUTO_UPDATE_R21_FW_VERSION=0x26420700
DEFINES += GW_MIN_AVR_FW_VERSION=0x26390500
DEFINES += GW_MIN_R21_FW_VERSION=0x26660700

# Minimum version of the deRFusb23E0X firmware
# which shall be used in order to support all features for this software release
DEFINES += GW_MIN_DERFUSB23E0X_FW_VERSION=0x22030300

DEFINES += GW_DEFAULT_NAME=\\\"Phoscon-GW\\\"

HEADERS  = bindings.h \
           connectivity.h \
           colorspace.h \
           database.h \
           daylight.h \
           de_web_plugin.h \
           de_web_plugin_private.h \
           de_web_widget.h \
           device.h \
           device_access_fn.h \
           device_compat.h \
           device_ddf_init.h \
           device_descriptions.h \
           device_js/device_js.h \
           device_js/device_js_wrappers.h \
           device_tick.h \
           event.h \
           gateway.h \
           gateway_scanner.h \
           green_power.h \
           group.h \
           group_info.h \
           json.h \
           light_node.h \
           poll_control.h \
           poll_manager.h \
           product_match.h \
           read_files.h \
           resource.h \
           resourcelinks.h \
           rest_devices.h \
           rest_node_base.h \
           rule.h \
           scene.h \
           sensor.h \
           state_change.h \
           tuya.h \
<<<<<<< HEAD
           websocket_server.h \
           zdp.h
           
=======
           utils/utils.h \
           websocket_server.h
>>>>>>> bcb568d0

SOURCES  = air_quality.cpp \
           authorisation.cpp \
           bindings.cpp \
           change_channel.cpp \
           connectivity.cpp \
           colorspace.cpp \
           database.cpp \
           daylight.cpp \
           device.cpp \
           device_access_fn.cpp \
           device_compat.cpp \
           device_ddf_init.cpp \
           device_descriptions.cpp \
           device_js/device_js.cpp \
           device_js/device_js_wrappers.cpp \
           device_setup.cpp \
           device_tick.cpp \
           diagnostics.cpp \
           discovery.cpp \
           de_web_plugin.cpp \
           de_web_widget.cpp \
           de_otau.cpp \
           event.cpp \
           event_queue.cpp \
           fan_control.cpp \
           firmware_update.cpp \
           gateway.cpp \
           gateway_scanner.cpp \
           green_power.cpp \
           group.cpp \
           group_info.cpp \
           gw_uuid.cpp \
           ias_ace.cpp \
           ias_zone.cpp \
           identify.cpp \
           json.cpp \
           light_node.cpp \
           poll_control.cpp \
           poll_manager.cpp \
           product_match.cpp \
           read_files.cpp \
           resource.cpp \
           resourcelinks.cpp \
           rest_configuration.cpp \
           rest_devices.cpp \
           rest_gateways.cpp \
           rest_groups.cpp \
           rest_lights.cpp \
           rest_node_base.cpp \
           rest_resourcelinks.cpp \
           rest_rules.cpp \
           rest_sensors.cpp \
           rest_schedules.cpp \
           rest_touchlink.cpp \
           rest_scenes.cpp \
           rest_info.cpp \
           rest_capabilities.cpp \
           rule.cpp \
           state_change.cpp \
           thermostat_ui_configuration.cpp \
           upnp.cpp \
           permitJoin.cpp \
           scene.cpp \
           sensor.cpp \
           simple_metering.cpp \
           thermostat.cpp \
           time.cpp \
           tuya.cpp \
           basic.cpp \
           appliances.cpp \
           reset_device.cpp \
           rest_userparameter.cpp \
           utils/utils.cpp \
           zcl_tasks.cpp \
           window_covering.cpp \
           websocket_server.cpp \
           xmas.cpp \
           zdp.cpp

win32 {

    OPENSSL_PATH = E:/Qt/Tools/OpenSSL/Win_x86

    exists($$OPENSSL_PATH) {
        message(OpenSLL detected $$OPENSSL_PATH)

        #LIBS += -L$$OPENSSL_PATH/bin \
        #     -llibcrypto-1_1 \
        #     -llibssl-1_1
        INCLUDEPATH += $$OPENSSL_PATH/include
        DEFINES += HAS_OPENSSL
    }

    LIBS += \
         -L../.. \
         -L$${PWD}/../../../lib/sqlite-dll-win32-x86-3240000 \
         -ldeCONZ1 \
         -lsqlite3

    INCLUDEPATH += $${PWD}/../../../lib/sqlite-amalgamation-3240000
    CONFIG += dll
}

win32:DESTDIR  = ../../debug/plugins # TODO adjust
unix:DESTDIR  = ..

FORMS += \
    de_web_widget.ui<|MERGE_RESOLUTION|>--- conflicted
+++ resolved
@@ -134,14 +134,10 @@
            sensor.h \
            state_change.h \
            tuya.h \
-<<<<<<< HEAD
+           utils/utils.h \
            websocket_server.h \
            zdp.h
            
-=======
-           utils/utils.h \
-           websocket_server.h
->>>>>>> bcb568d0
 
 SOURCES  = air_quality.cpp \
            authorisation.cpp \
