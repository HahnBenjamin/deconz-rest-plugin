TARGET   = de_rest_plugin

# common configuration for deCONZ plugins

TARGET = $$qtLibraryTarget($$TARGET)

DEFINES += DECONZ_DLLSPEC=Q_DECL_IMPORT

QMAKE_CXXFLAGS += -Wno-attributes \
                  -Wno-psabi \
                  -Wall

CONFIG(debug, debug|release) {
    LIBS += -L../../debug
}

CONFIG(release, debug|release) {
    LIBS += -L../../release
}

equals(QT_MAJOR_VERSION, 5):lessThan(QT_MINOR_VERSION, 15) {
    DEFINES += SKIP_EMPTY_PARTS=QString::SkipEmptyParts
} else {
    DEFINES += SKIP_EMPTY_PARTS=Qt::SkipEmptyParts
}

greaterThan(QT_MAJOR_VERSION, 4) {
    QT += core gui widgets serialport

    greaterThan(QT_MINOR_VERSION, 2) {
        DEFINES += USE_WEBSOCKETS
        QT += websockets
    }
}

QMAKE_SPEC_T = $$[QMAKE_SPEC]

contains(QMAKE_SPEC_T,.*linux.*) {
    CONFIG += link_pkgconfig
    packagesExist(sqlite3) {
        DEFINES += HAS_SQLITE3
        PKGCONFIG += sqlite3
    }

    packagesExist(openssl) {
        DEFINES += HAS_OPENSSL
        #PKGCONFIG += openssl
    }
}

unix:LIBS +=  -L../.. -ldeCONZ

unix:!macx {
    LIBS += -lcrypt
}

TEMPLATE        = lib
CONFIG         += plugin \
               += debug_and_release \
               += c++14 \
               -= qtquickcompiler

QT             += network qml

INCLUDEPATH    += ../.. \
                  ../../common

# TAG is specified by auto build system
# this is needed since non head versions which are checkedout and build
# will have a revision different to HEAD
GIT_TAG=$$TAG

isEmpty(GIT_TAG) {
    GIT_TAG=HEAD # default
}

GIT_COMMIT = $$system("git rev-list $$GIT_TAG --max-count=1")
GIT_COMMIT_DATE = $$system("git show -s --format=%ct $$GIT_TAG")

# Version Major.Minor.Build
# Important: don't change the format of this line since it's parsed by scripts!
DEFINES += GW_SW_VERSION=\\\"2.11.01\\\"
DEFINES += GW_SW_DATE=$$GIT_COMMIT_DATE
DEFINES += GW_API_VERSION=\\\"1.16.0\\\"
DEFINES += GIT_COMMMIT=\\\"$$GIT_COMMIT\\\"

# Minimum version of the RaspBee firmware
# which shall be used in order to support all features for this software release (case sensitive)
DEFINES += GW_AUTO_UPDATE_AVR_FW_VERSION=0x260b0500
DEFINES += GW_AUTO_UPDATE_R21_FW_VERSION=0x26420700
DEFINES += GW_MIN_AVR_FW_VERSION=0x26390500
DEFINES += GW_MIN_R21_FW_VERSION=0x26660700

# Minimum version of the deRFusb23E0X firmware
# which shall be used in order to support all features for this software release
DEFINES += GW_MIN_DERFUSB23E0X_FW_VERSION=0x22030300

DEFINES += GW_DEFAULT_NAME=\\\"Phoscon-GW\\\"

HEADERS  = bindings.h \
           connectivity.h \
           colorspace.h \
           database.h \
           daylight.h \
           de_web_plugin.h \
           de_web_plugin_private.h \
           de_web_widget.h \
           device.h \
           device_access_fn.h \
           device_compat.h \
           device_ddf_init.h \
           device_descriptions.h \
           device_js/device_js.h \
           device_js/device_js_wrappers.h \
           device_tick.h \
           event.h \
           gateway.h \
           gateway_scanner.h \
           green_power.h \
           group.h \
           group_info.h \
           json.h \
           light_node.h \
           poll_control.h \
           poll_manager.h \
           product_match.h \
           read_files.h \
           resource.h \
           resourcelinks.h \
           rest_devices.h \
           rest_node_base.h \
           rule.h \
           scene.h \
           sensor.h \
           state_change.h \
           tuya.h \
           utils/rstring.h \
           utils/utils.h \
           websocket_server.h \
           zcl/zcl.h \
           zdp/zdp.h
           

SOURCES  = air_quality.cpp \
           authorisation.cpp \
           bindings.cpp \
           change_channel.cpp \
           connectivity.cpp \
           colorspace.cpp \
           database.cpp \
           daylight.cpp \
           device.cpp \
           device_access_fn.cpp \
           device_compat.cpp \
           device_ddf_init.cpp \
           device_descriptions.cpp \
           device_js/device_js.cpp \
           device_js/device_js_wrappers.cpp \
           device_setup.cpp \
           device_tick.cpp \
           diagnostics.cpp \
           discovery.cpp \
           de_web_plugin.cpp \
           de_web_widget.cpp \
           de_otau.cpp \
           electrical_measurement.cpp \
           event.cpp \
           event_queue.cpp \
           fan_control.cpp \
           firmware_update.cpp \
           gateway.cpp \
           gateway_scanner.cpp \
           green_power.cpp \
           group.cpp \
           group_info.cpp \
           gw_uuid.cpp \
           ias_ace.cpp \
           ias_zone.cpp \
           identify.cpp \
           json.cpp \
           light_node.cpp \
           poll_control.cpp \
           poll_manager.cpp \
           product_match.cpp \
           read_files.cpp \
           resource.cpp \
           resourcelinks.cpp \
           rest_configuration.cpp \
           rest_devices.cpp \
           rest_gateways.cpp \
           rest_groups.cpp \
           rest_lights.cpp \
           rest_node_base.cpp \
           rest_resourcelinks.cpp \
           rest_rules.cpp \
           rest_sensors.cpp \
           rest_schedules.cpp \
           rest_touchlink.cpp \
           rest_scenes.cpp \
           rest_info.cpp \
           rest_capabilities.cpp \
           rule.cpp \
           state_change.cpp \
           thermostat_ui_configuration.cpp \
           upnp.cpp \
           permitJoin.cpp \
           scene.cpp \
           sensor.cpp \
           simple_metering.cpp \
           thermostat.cpp \
           time.cpp \
           tuya.cpp \
           basic.cpp \
           appliances.cpp \
           reset_device.cpp \
           rest_userparameter.cpp \
           utils/rstring.cpp \
           utils/utils.cpp \
<<<<<<< HEAD
=======
           xiaomi.cpp \
           zcl_tasks.cpp \
>>>>>>> ea37a538
           window_covering.cpp \
           websocket_server.cpp \
           zcl/zcl.cpp \
           zcl_tasks.cpp \
           zdp/zdp.cpp \
           xmas.cpp

win32 {

    OPENSSL_PATH = E:/Qt/Tools/OpenSSL/Win_x86

    exists($$OPENSSL_PATH) {
        message(OpenSLL detected $$OPENSSL_PATH)

        #LIBS += -L$$OPENSSL_PATH/bin \
        #     -llibcrypto-1_1 \
        #     -llibssl-1_1
        INCLUDEPATH += $$OPENSSL_PATH/include
        DEFINES += HAS_OPENSSL
    }

    LIBS += \
         -L../.. \
         -L$${PWD}/../../../lib/sqlite-dll-win32-x86-3240000 \
         -ldeCONZ1 \
         -lsqlite3

    INCLUDEPATH += $${PWD}/../../../lib/sqlite-amalgamation-3240000
    CONFIG += dll
}

win32:DESTDIR  = ../../debug/plugins # TODO adjust
unix:DESTDIR  = ..

FORMS += \
    de_web_widget.ui<|MERGE_RESOLUTION|>--- conflicted
+++ resolved
@@ -216,11 +216,7 @@
            rest_userparameter.cpp \
            utils/rstring.cpp \
            utils/utils.cpp \
-<<<<<<< HEAD
-=======
            xiaomi.cpp \
-           zcl_tasks.cpp \
->>>>>>> ea37a538
            window_covering.cpp \
            websocket_server.cpp \
            zcl/zcl.cpp \
