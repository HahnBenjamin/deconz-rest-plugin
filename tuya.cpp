/*
 * tuya.cpp
 *
 * Implementation of Tuya cluster.
 *
 */

#include <regex>
#include "de_web_plugin.h"
#include "de_web_plugin_private.h"
#include "tuya.h"

//***********************************************************************************

// Value for dp_type
// ------------------
// 0x00 	DP_TYPE_RAW 	?
// 0x01 	DP_TYPE_BOOL 	?
// 0x02 	DP_TYPE_VALUE 	4 byte unsigned integer
// 0x03 	DP_TYPE_STRING 	variable length string
// 0x04 	DP_TYPE_ENUM 	1 byte enum
// 0x05 	DP_TYPE_FAULT 	1 byte bitmap (didn't test yet)

// Value for dp_identifier (it s device dependent)
//
// Value for windows covering
//-----------------------------------------------------
// 0x01 	control         	enum 	open, stop, close, continue
// 0x02 	percent_control 	value 	0-100% control
// 0x03 	percent_state 	    value 	Report from motor about current percentage
// 0x04 	control_back     	enum 	Configures motor direction (untested)
// 0x05 	work_state       	enum 	Supposedly shows if motor is opening or closing, always 0 for me though
// 0x06 	situation_set 	    enum 	Configures if 100% equals to fully closed or fully open (untested)
// 0x07 	fault           	bitmap 	Anything but 0 means something went wrong (untested)

// Value for switch
//-------------------
// 0x01 	Button 1
// 0x02 	Button 2
// 0x03 	Button 3
// 0x04 	???
// 0x0D     All buttons

// Value for thermostat
//---------------------
// 0x04     Preset
// 0x6C     Auto / Manu
// 0x65     Manu / Off
// 0x6E     Low battery
// 0x02     Actual temperature
// 0x03     Thermostat temperature
// 0x14     Valve
// 0x15     Battery level
// 0x6A     Mode

// Value For Various sensor
// -------------------------
// 0x03     Presence detection (with 0x04)
// 0x65     Water leak (with 0x01)

// List of tuya command
// ---------------------
// Cmd ID       Description
// 0x01        Product Information Inquiry / Reporting
// 0x02        Device Status Query / Report
// 0x03        Zigbee Device Reset
// 0x04        Order Issuance
// 0x05        Status Report
// 0x06        Status Search
// 0x07        reserved
// 0x08        Zigbee Device Functional Test
// 0x09        Query key information (only scene switch devices are valid)
// 0x0A        Scene wakeup command (only scene switch device is valid)
// 0x0A-0x23   reserved
// 0x24        Time synchronization

//******************************************************************************************

/*! Returns true if the \p manufacturer name referes to a Tuya device. */
bool isTuyaManufacturerName(const QString &manufacturer)
{
    return manufacturer.startsWith(QLatin1String("_T")) && // quick check for performance
           std::regex_match(qPrintable(manufacturer), std::regex("_T[A-Z][A-Z0-9]{4}_[a-z0-9]{8}"));
}

// Tests for Tuya manufacturer name
/*
 Q_ASSERT(isTuyaManufacturerName("_TZ3000_bi6lpsew"));
 Q_ASSERT(isTuyaManufacturerName("_TYZB02_key8kk7r"));
 Q_ASSERT(isTuyaManufacturerName("_TYST11_ckud7u2l"));
 Q_ASSERT(isTuyaManufacturerName("_TYZB02_keyjqthh"));
 Q_ASSERT(!isTuyaManufacturerName("lumi.sensor_switch.aq2"));
*/

/*! Helper to generate a new task with new task and req id based on a reference */
static void copyTaskReq(TaskItem &a, TaskItem &b)
{
    b.req.dstAddress() = a.req.dstAddress();
    b.req.setDstAddressMode(a.req.dstAddressMode());
    b.req.setSrcEndpoint(a.req.srcEndpoint());
    b.req.setDstEndpoint(a.req.dstEndpoint());
    b.req.setRadius(a.req.radius());
    b.req.setTxOptions(a.req.txOptions());
    b.req.setSendDelay(a.req.sendDelay());
    b.zclFrame.payload().clear();
}

bool UseTuyaCluster(const QString &manufacturer)
{
    // https://docs.tuya.com/en/iot/device-development/module/zigbee-module/zigbeetyzs11module?id=K989rik5nkhez
    //_TZ3000 don't use tuya cluster
    //_TYZB01 don't use tuya cluster
    //_TYZB02 don't use tuya cluster
    //_TZ3400 don't use tuya cluster

    if (manufacturer.startsWith(QLatin1String("_TZE200_")) || // Tuya clutster visible
        manufacturer.startsWith(QLatin1String("Tuya_C_")) ||  // Used by fake device
        manufacturer.startsWith(QLatin1String("_TYST11_")))   // Tuya cluster invisible
    {
        return true;
    }
    return false;
}


/*! Handle packets related to Tuya 0xEF00 cluster.
    \param ind the APS level data indication containing the ZCL packet
    \param zclFrame the actual ZCL frame which holds the scene cluster reponse

    Taken from https://medium.com/@dzegarra/zigbee2mqtt-how-to-add-support-for-a-new-tuya-based-device-part-2-5492707e882d
 */

void DeRestPluginPrivate::handleTuyaClusterIndication(const deCONZ::ApsDataIndication &ind, deCONZ::ZclFrame &zclFrame)
{
    if (zclFrame.isDefaultResponse())
    {
        return;
    }

    bool update = false;

    LightNode *lightNode = getLightNodeForAddress(ind.srcAddress(), ind.srcEndpoint());
    Sensor *sensorNode = getSensorNodeForAddressAndEndpoint(ind.srcAddress(), ind.srcEndpoint());

    if (!sensorNode && !lightNode)
    {
        return;
    }
    
    // DBG_Printf(DBG_INFO, "Tuya debug 4 : Address 0x%016llX, Command 0x%02X, Payload %s\n", ind.srcAddress().ext(), zclFrame.commandId(), qPrintable(zclFrame.payload().toHex()));

    if (zclFrame.commandId() == TUYA_REQUEST)
    {
        // 0x00 : TUYA_REQUEST > Used to send command, so not used here
    }
    else if (zclFrame.commandId() == TUYA_REPORTING || zclFrame.commandId() == TUYA_QUERY)
    {
        // 0x01 : TUYA_REPORTING > Used to inform of changes in its state.
        // 0x02 : TUYA_QUERY > Send after receiving a 0x00 command.
        
        // Send default response
        if (zclFrame.commandId() == TUYA_REPORTING && !(zclFrame.frameControl() & deCONZ::ZclFCDisableDefaultResponse))
        {
            sendZclDefaultResponse(ind, zclFrame, deCONZ::ZclSuccessStatus);
        }

        if (zclFrame.payload().size() < 7)
        {
            DBG_Printf(DBG_INFO, "Tuya : Payload too short\n");
            return;
        }

        QDataStream stream(zclFrame.payload());
        stream.setByteOrder(QDataStream::LittleEndian);

        // "dp" field describes the action/message of a command frame and was composed by a type and an identifier
        // Composed by a type (dp_type) and an identifier (dp_identifier), the identifier is device dependant.
        // "transid" is just a "counter", a response will have the same transif than the command.
        // "Status" and "fn" are always 0
        // More explanations at top of file

        quint8 status;
        quint8 transid;
        quint16 dp;
        quint8 fn;
        quint8 length = 0;
        qint32 data = 0;

        quint8 dp_type;
        quint8 dp_identifier;
        quint8 dummy;

        stream >> status;
        stream >> transid;
        stream >> dp;
        stream >> fn;

        //Convertion octet string to decimal value
        stream >> length;

        //security, it seem 4 is the maximum
        if (length > 4)
        {
            DBG_Printf(DBG_INFO, "Tuya : Schedule command\n");
        }
        else
        {
            for (; length > 0; length--)
            {
                stream >> dummy;
                data = data << 8;
                data = data + dummy;
            }
        }

        //To be more precise
        dp_identifier = (dp & 0xFF);
        dp_type = ((dp >> 8) & 0xFF);

        DBG_Printf(DBG_INFO, "Tuya debug 4 : Address 0x%016llX Payload %s\n", ind.srcAddress().ext(), qPrintable(zclFrame.payload().toHex()));
        DBG_Printf(DBG_INFO, "Tuya debug 5 : Status: %u Transid: %u Dp: %u (0x%02X,0x%02X) Fn: %u Data %ld\n", status, transid, dp, dp_type, dp_identifier, fn, data);

        if (length > 4) //schedule command
        {

            // Monday = 64, Tuesday = 32, Wednesday = 16, Thursday = 8, Friday = 4, Saturday = 2, Sunday = 1
            // If you want your schedule to run only on workdays, the value would be W124. (64+32+16+8+4 = 124)
            // The API specifies 3 numbers, so a schedule that runs on Monday would be W064.
            //
            // Workday = W124
            // Not working day = W003
            // Saturday = W002
            // Sunday = W001
            // All days = W127

            QString transitions;

            if (zclFrame.payload().size() < ((length * 3) + 6))
            {
                DBG_Printf(DBG_INFO, "Tuya : Schedule data error\n");
                return;
            }

            quint8 hour;
            quint8 minut;
            quint8 heatSetpoint;
            
            quint16 minut16;
            quint16 heatSetpoint16;

            quint8 part = 0;
            QList<int> listday;
            
            switch (dp)
            {
                case 0x0070: //work days (6)
                {
                    part = 1;
                    listday << 124;
                    length = length / 3;
                }
                break;
                case 0x0071: // holiday = Not working day (6)
                {
                    part = 1;
                    listday << 3;
                    length = length / 3;
                }
                break;
                case 0x0065: // Moe thermostat W124 (4) + W002 (4) + W001 (4)
                {
                    part = length / 3;
                    listday << 124 << 2 << 1;
                    length = length / 3;
                }
                break;
                // Daily schedule (mode 8)(minut 16)(temperature 16)(minut 16)(temperature 16)(minut 16)(temperature 16)(minut 16)(temperature 16)
                case 0x007B: // Sunday
                case 0x007C: // Monday
                case 0x007D: // Thuesday
                case 0x007E: // Wednesday
                case 0x007F: // Thursday
                case 0x0080: // Friday
                case 0x0081: // Saturday
                {
                    const std::array<int, 7> t = {1,64,32,46,8,4,2};
                    part = 1;
                    
                    if (dp < 0x007B || (dp - 0x007B) >= static_cast<int>(t.size()))
                    {
                        DBG_Printf(DBG_INFO, "Tuya unsupported daily schedule dp value: 0x%04X\n", dp);
                        return; // bail out early
                    }
                    
                    listday << t[dp - 0x007B];
                    
                    length = (length - 1) / 2;
                    
                    quint8 mode;
                    stream >> mode; // First octet is the mode
                    break;

                }
                default:
                {
                    DBG_Printf(DBG_INFO, "Tuya : Unknow Schedule mode\n");
                }
                break;
            }
            
            for (; part > 0; part--)
            {
                for (; length > 0; length--)
                {
                    if (dp >= 0x007B && dp <= 0x0081)
                    {
                        stream >> minut16;
                        stream >> heatSetpoint16;
                        hour = static_cast<quint8>((minut16 / 60) & 0xff);
                        minut = static_cast<quint8>((minut16 - 60 * hour) & 0xff);
                        heatSetpoint = static_cast<quint8>((heatSetpoint16 / 10) & 0xff);
                    }
                    else
                    {
                        stream >> hour;
                        stream >> minut;
                        stream >> heatSetpoint;
                    }

                    transitions += QString("T%1:%2|%3")
                        .arg(hour, 2, 10, QChar('0'))
                        .arg(minut, 2, 10, QChar('0'))
                        .arg(heatSetpoint);

                    if (part > 0 && listday.size() >= static_cast<int>(part))
                    {
                        updateThermostatSchedule(sensorNode, listday.at(part - 1), transitions);
                    }
                }
            }

            return;
        }

        // Sensor and light use same cluster, so need to make a choice for device that have both
        // Some device have sensornode AND lightnode, so need to use the good one.
        if (sensorNode && lightNode)
        {
            if (dp == 0x0215) // battery
            {
                lightNode = nullptr;
            }

            if (sensorNode->type() == QLatin1String("ZHAThermostat"))
            {
                lightNode = nullptr;
            }
        }

        if (lightNode)
        {
            //Window covering ?
<<<<<<< HEAD
            if ((lightNode->manufacturer() == QLatin1String("_TYST11_wmcdj3aq")) ||
                (lightNode->manufacturer() == QLatin1String("_TZE200_xuzcvlku")) ||
                (lightNode->manufacturer() == QLatin1String("_TZE200_wmcdj3aq")) ||
                (lightNode->manufacturer() == QLatin1String("_TZE200_fzo2pocs")) ||
                (lightNode->manufacturer() == QLatin1String("_TYST11_xu1rkty3")) )
=======
            if (lightNode->manufacturer() == QLatin1String("_TYST11_wmcdj3aq") ||
                lightNode->manufacturer() == QLatin1String("_TZE200_xuzcvlku") ||
                lightNode->manufacturer() == QLatin1String("_TZE200_wmcdj3aq") ||
                lightNode->manufacturer() == QLatin1String("_TYST11_xu1rkty3"))
>>>>>>> aab2ccc3
            {

                switch (dp)
                {
                    // 0x0407 > starting moving
                    // 0x0105 > configuration done
                    case 0x0401:
                    {
                        if (data == 0x02) //open
                        {
                            lightNode->setValue(RStateOpen, true);
                            lightNode->setValue(RStateOn, false);
                        }
                        else if (data == 0x00) //close
                        {
                            lightNode->setValue(RStateOpen, false);
                            lightNode->setValue(RStateOn, true);
                        }
                        else if (data == 0x01) //stop
                        {
                        }
                    }
                    break;
                    case 0x0202: // going to position
                    case 0x0203: // position reached (more usefull I think)
                    {
                        quint8 lift = static_cast<quint8>(data);
                        bool open = lift < 100;
                        lightNode->setValue(RStateLift, lift);
                        lightNode->setValue(RStateOpen, open);

                        quint8 level = lift * 254 / 100;
                        bool on = level > 0;
                        lightNode->setValue(RStateBri, level);
                        lightNode->setValue(RStateOn, on);
                    }
                    break;
                    case 0x0405: // rotation direction
                    {
                        DBG_Printf(DBG_INFO, "Tuya debug 3 : Covering motor direction %ld\n", data);
                    }
                    break;

                    //other
                    default:
                    break;

                }
            }
            else
            {
                // Switch device 1/2/3 gangs
                switch (dp)
                {
                    case 0x0101:
                    case 0x0102:
                    case 0x0103:
                    {
                        bool onoff = (data == 0) ? false : true;

                        {
                            uint ep = 0x01;
                            if (dp == 0x0102) { ep = 0x02; }
                            if (dp == 0x0103) { ep = 0x03; }

                            LightNode *lightNode2 = lightNode;
                            lightNode = getLightNodeForAddress(ind.srcAddress(), ep);

                            if (!lightNode)
                            {
                                return;
                            }

                            //Find model id if missing (modelId().isEmpty ?) and complete it
                            if (lightNode->modelId().isNull() || lightNode->modelId() == QLatin1String("Unknown") || lightNode->manufacturer() == QLatin1String("Unknown"))
                            {
                                DBG_Printf(DBG_INFO, "Tuya debug 10 : Updating model ID\n");
                                if (!lightNode2->modelId().isNull())
                                {
                                    lightNode->setModelId(lightNode2->modelId());
                                }
                                if (lightNode2->manufacturer().startsWith(QLatin1String("_T")))
                                {
                                    lightNode->setManufacturerName(lightNode2->manufacturer());
                                }
                            }

                            ResourceItem *item = lightNode->item(RStateOn);
                            if (item && item->toBool() != onoff)
                            {
                                item->setValue(onoff);
                                Event e(RLights, RStateOn, lightNode->id(), item);
                                enqueueEvent(e);
                                update = true;
                            }
                        }
                    }
                    break;

                    //other
                    default:
                    break;
                }
            }
        }
        else if (sensorNode)
        {
            switch (dp)
            {
                case 0x0068: // window open information
                {
                    quint8 valve = static_cast<quint8>(dp & 0xFF);
                    quint8 temperature = static_cast<quint8>((dp >> 8) & 0xFF);
                    quint8 minute = static_cast<quint8>((dp >> 16) & 0xFF); // TODO, U16 >> 16 ... this is always 0?!

                    DBG_Printf(DBG_INFO, "Tuya debug 9 : windows open info: %d %d %d\n", valve, temperature, minute);

                }
                break;
                case 0x0101: // off / running for Moe
                {
                    QString mode;
                    if      (data == 0) { mode = QLatin1String("off"); }
                    else if (data == 1) { mode = QLatin1String("heat"); }
                    else
                    {
                        return;
                    }

                    ResourceItem *item = sensorNode->item(RConfigMode);

                    if (item && item->toString() != mode)
                    {
                        item->setValue(mode);
                        enqueueEvent(Event(RSensors, RConfigMode, sensorNode->id(), item));
                    }
                }
                break;
                case 0x0107 : // Childlock status
                {
                    bool locked = (data == 0) ? false : true;
                    ResourceItem *item = sensorNode->item(RConfigLocked);

                    if (item && item->toBool() != locked)
                    {
                        item->setValue(locked);
                        Event e(RSensors, RConfigLocked, sensorNode->id(), item);
                        enqueueEvent(e);
                    }
                }
                break;
                case 0x0112 : // Window open status
                {
                    bool winopen = (data == 0) ? false : true;
                    ResourceItem *item = sensorNode->item(RConfigWindowOpen);

                    if (item && item->toBool() != winopen)
                    {
                        item->setValue(winopen);
                        Event e(RSensors, RConfigWindowOpen, sensorNode->id(), item);
                        enqueueEvent(e);
                    }
                }
                break;
                case 0x0114: // Valve state on / off
                {
                    bool onoff = false;
                    if (data == 1) { onoff = true; }

                    ResourceItem *item = sensorNode->item(RConfigSetValve);

                    if (item && item->toBool() != onoff)
                    {
                        item->setValue(onoff);
                        Event e(RSensors, RConfigSetValve, sensorNode->id(), item);
                        enqueueEvent(e);
                    }
                }
                break;
                case 0x0128 : // Childlock status for moe
                {
                    bool locked = (data == 0) ? false : true;
                    ResourceItem *item = sensorNode->item(RConfigLocked);

                    if (item && item->toBool() != locked)
                    {
                        item->setValue(locked);
                        Event e(RSensors, RConfigLocked, sensorNode->id(), item);
                        enqueueEvent(e);
                    }
                }
                break;
                case 0x0165: // off / on > [off = off, on = heat]
                {
                    QString mode;
                    if      (data == 0) { mode = QLatin1String("off"); }
                    else if (data == 1) { mode = QLatin1String("manu"); }
                    else
                    {
                        return;
                    }

                    ResourceItem *item = sensorNode->item(RConfigMode);

                    if (item && item->toString() != mode && data == 0) // Only change if off
                    {
                        item->setValue(mode);
                        enqueueEvent(Event(RSensors, RConfigMode, sensorNode->id(), item));
                    }
                }
                break;
                case 0x0168: // Alarm
                {
                    bool alarm = false;
                    if (data == 1) { alarm = true; }

                    ResourceItem *item = sensorNode->item(RStateAlarm);

                    if (item && item->toBool() != alarm)
                    {
                        item->setValue(alarm);
                        Event e(RSensors, RStateAlarm, sensorNode->id(), item);
                        enqueueEvent(e);
                    }
                }
                break;
                case 0x016A: // Away mode
                {
                    //bool away = false;
                    //if (data == 1) { away = true; }
                }
                break;
                case 0x016c: // manual / auto
                {
                    QString mode;
                    if      (data == 0) { mode = QLatin1String("heat"); } // was "manu"
                    else if (data == 1) { mode = QLatin1String("auto"); } // back to "auto"
                    else
                    {
                        return;
                    }

                    ResourceItem *item = sensorNode->item(RConfigMode);

                    if (item && item->toString() != mode)
                    {
                        item->setValue(mode);
                        enqueueEvent(Event(RSensors, RConfigMode, sensorNode->id(), item));
                    }
                }
                break;
                case 0x016E: // Low battery
                {
                    bool bat = false;
                    if (data == 1) { bat = true; }

                    ResourceItem *item = sensorNode->item(RStateLowBattery);

                    if (item && item->toBool() != bat)
                    {
                        item->setValue(bat);
                        Event e(RSensors, RStateLowBattery, sensorNode->id(), item);
                        enqueueEvent(e);
                    }
                }
                break;
                case 0x0202: // Thermostat heatsetpoint
                {
                    qint16 temp = (static_cast<qint16>(data & 0xFFFF)) * 10;
                    ResourceItem *item = sensorNode->item(RConfigHeatSetpoint);

                    if (item && item->toNumber() != temp)
                    {
                        item->setValue(temp);
                        Event e(RSensors, RConfigHeatSetpoint, sensorNode->id(), item);
                        enqueueEvent(e);

                    }
                }
                break;
                case 0x0203: // Thermostat current temperature
                {
                    qint16 temp = (static_cast<qint16>(data & 0xFFFF)) * 10;
                    ResourceItem *item = sensorNode->item(RStateTemperature);

                    if (item && item->toNumber() != temp)
                    {
                        item->setValue(temp);
                        Event e(RSensors, RStateTemperature, sensorNode->id(), item);
                        enqueueEvent(e);

                    }
                }
                break;
                case 0x0210: // Thermostat heatsetpoint for moe
                {
                    qint16 temp = (static_cast<qint16>(data & 0xFFFF)) * 100;
                    ResourceItem *item = sensorNode->item(RConfigHeatSetpoint);

                    if (item && item->toNumber() != temp)
                    {
                        item->setValue(temp);
                        Event e(RSensors, RConfigHeatSetpoint, sensorNode->id(), item);
                        enqueueEvent(e);
                    }
                }
                break;
                case 0x0215: // battery
                {
                    quint8 bat = (static_cast<qint8>(data & 0xFF));
                    if (bat > 100) { bat = 100; }
                    ResourceItem *item = sensorNode->item(RConfigBattery);

                    if (!item && bat > 0) // valid value: create resource item
                    {
                        item = sensorNode->addItem(DataTypeUInt8, RConfigBattery);
                    }

                    if (item && item->toNumber() != bat)
                    {
                        item->setValue(bat);
                        Event e(RSensors, RConfigBattery, sensorNode->id(), item);
                        enqueueEvent(e);
                    }
                }
                break;
                case 0x0218: // Thermostat current temperature for moe
                {
                    qint16 temp = (static_cast<qint16>(data & 0xFFFF)) * 10;
                    ResourceItem *item = sensorNode->item(RStateTemperature);

                    if (item && item->toNumber() != temp)
                    {
                        item->setValue(temp);
                        Event e(RSensors, RStateTemperature, sensorNode->id(), item);
                        enqueueEvent(e);
                    }
                }
                break;
                case 0x022c : // temperature calibration (offset)
                {
                    qint16 temp = (static_cast<qint16>(data & 0xFFFF)) * 10;
                    ResourceItem *item = sensorNode->item(RConfigOffset);

                    if (item && item->toNumber() != temp)
                    {
                        item->setValue(temp);
                        Event e(RSensors, RConfigOffset, sensorNode->id(), item);
                        enqueueEvent(e);
                    }
                }
                break;
                case 0x0266: // min temperature limit
                {
                    //Can be Temperature for some device
                    if (sensorNode->manufacturer().endsWith(QLatin1String("GbxAXL2")) ||
                        sensorNode->manufacturer().endsWith(QLatin1String("uhszj9s")) ||
                        sensorNode->manufacturer().endsWith(QLatin1String("88teujp")))
                    {
                        qint16 temp = (static_cast<qint16>(data & 0xFFFF)) * 10;
                        ResourceItem *item = sensorNode->item(RStateTemperature);

                        if (item && item->toNumber() != temp)
                        {
                            item->setValue(temp);
                            Event e(RSensors, RStateTemperature, sensorNode->id(), item);
                            enqueueEvent(e);

                        }
                    }
                }
                break;
                case 0x0267: // max temperature limit
                {
                    //can be setpoint for some device
                    if (sensorNode->manufacturer().endsWith(QLatin1String("GbxAXL2")) ||
                        sensorNode->manufacturer().endsWith(QLatin1String("uhszj9s")) ||
                        sensorNode->manufacturer().endsWith(QLatin1String("88teujp")))
                    {
                        qint16 temp = (static_cast<qint16>(data & 0xFFFF)) * 10;
                        ResourceItem *item = sensorNode->item(RConfigHeatSetpoint);

                        if (item && item->toNumber() != temp)
                        {
                            item->setValue(temp);
                            Event e(RSensors, RConfigHeatSetpoint, sensorNode->id(), item);
                            enqueueEvent(e);

                        }
                    }
                }
                break;
                case 0x0269: // siren temperature, Boost time
                {
                    if (sensorNode->modelId() == QLatin1String("0yu2xgi")) //siren
                    {
                        qint16 temp = (static_cast<qint16>(data & 0xFFFF)) * 10;
                        ResourceItem *item = sensorNode->item(RStateTemperature);

                        if (item && item->toNumber() != temp)
                        {
                            item->setValue(temp);
                            Event e(RSensors, RStateTemperature, sensorNode->id(), item);
                            enqueueEvent(e);
                        }
                    }
                }
                break;
                case 0x026A : // Siren Humidity
                {
                    qint16 Hum = (static_cast<qint16>(data & 0xFFFF)) * 10;
                    ResourceItem *item = sensorNode->item(RStateHumidity);

                    if (item && item->toNumber() != Hum)
                    {
                        item->setValue(Hum);
                        Event e(RSensors, RStateHumidity, sensorNode->id(), item);
                        enqueueEvent(e);
                    }
                }
                break;
                case 0x026D : // Valve position
                {
                    quint8 valve = (static_cast<qint8>(data & 0xFF));
                    bool on = valve > 3;

                    ResourceItem *item = sensorNode->item(RStateOn);
                    if (item)
                    {
                        if (item->toBool() != on)
                        {
                            item->setValue(on);
                            enqueueEvent(Event(RSensors, RStateOn, sensorNode->id(), item));
                        }
                    }
                    item = sensorNode->item(RStateValve);
                    if (item && item->toNumber() != valve)
                    {
                        item->setValue(valve);
                        enqueueEvent(Event(RSensors, RStateValve, sensorNode->id(), item));
                    }
                }
                break;
                case 0x0402 : // preset for moe
                case 0x0403 : // preset for moe
                {
                    QString preset;
                    if (dp == 0x0402) { preset = QLatin1String("auto"); }
                    else if (dp == 0x0403) { preset = QLatin1String("program"); }
                    else
                    {
                        return;
                    }

                    ResourceItem *item = sensorNode->item(RConfigPreset);

                    if (item && item->toString() != preset)
                    {
                        item->setValue(preset);
                        enqueueEvent(Event(RSensors, RConfigPreset, sensorNode->id(), item));
                    }
                }
                break;
                case 0x0404 : // preset
                {
                    QString preset;
                    if (data == 0) { preset = QLatin1String("holiday"); }
                    else if (data == 1) { preset = QLatin1String("auto"); }
                    else if (data == 2) { preset = QLatin1String("manual"); }
                    else if (data == 3) { preset = QLatin1String("confort"); }
                    else if (data == 4) { preset = QLatin1String("eco"); }
                    else if (data == 5) { preset = QLatin1String("boost"); }
                    else if (data == 6) { preset = QLatin1String("complex"); }
                    else
                    {
                        return;
                    }

                    ResourceItem *item = sensorNode->item(RConfigPreset);

                    if (item && item->toString() != preset)
                    {
                        item->setValue(preset);
                        enqueueEvent(Event(RSensors, RConfigPreset, sensorNode->id(), item));
                    }
                }
                break;
                case 0x046a : // mode
                {
                    QString mode;
                    if (data == 0) { mode = QLatin1String("auto"); }
                    else if (data == 1) { mode = QLatin1String("heat"); }
                    else if (data == 2) { mode = QLatin1String("off"); }
                    else
                    {
                        return;
                    }

                    ResourceItem *item = sensorNode->item(RConfigMode);

                    if (item && item->toString() != mode)
                    {
                        item->setValue(mode);
                        enqueueEvent(Event(RSensors, RConfigMode, sensorNode->id(), item));
                    }
                }
                break;
                case 0x0569 : // Low battery
                {
                    bool bat = false;
                    if (data == 1) { bat = true; }

                    ResourceItem *item = sensorNode->item(RStateLowBattery);

                    if (item && item->toBool() != bat)
                    {
                        item->setValue(bat);
                        Event e(RSensors, RStateLowBattery, sensorNode->id(), item);
                        enqueueEvent(e);
                    }
                }
                break;

                default:
                break;
            }
        }
        else
        {
            DBG_Printf(DBG_INFO, "Tuya debug 6 : No device found\n");
        }

    }
    // Time sync command
    //https://developer.tuya.com/en/docs/iot/device-development/embedded-software-development/mcu-development-access/zigbee-general-solution/tuya-zigbee-module-uart-communication-protocol
    else if (zclFrame.commandId() == TUYA_TIME_SYNCHRONISATION)
    {
        DBG_Printf(DBG_INFO, "Tuya debug 1 : Time sync request\n");

        QDataStream stream(zclFrame.payload());
        stream.setByteOrder(QDataStream::LittleEndian);

        quint16 unknowHeader;

        stream >> unknowHeader;

        // This is disabled for the moment, need investigations
        // It seem some device send a UnknowHeader = 0x0000
        // it s always 0x0000 for device > gateway
        // And always 0x0008 for gateway > device (0x0008 is the payload size)
        //
        //if (unknowHeader == 0x0000)
        //{
        //}

        quint32 timeNow = 0xFFFFFFFF;              // id 0x0000 Time
        qint32 timeZone = 0xFFFFFFFF;              // id 0x0002 TimeZone
        quint32 timeDstStart = 0xFFFFFFFF;        // id 0x0003 DstStart
        quint32 timeDstEnd = 0xFFFFFFFF;          // id 0x0004 DstEnd
        qint32 timeDstShift = 0xFFFFFFFF;         // id 0x0005 DstShift
        quint32 timeStdTime = 0xFFFFFFFF;         // id 0x0006 StandardTime
        quint32 timeLocalTime = 0xFFFFFFFF;       // id 0x0007 LocalTime

        getTime(&timeNow, &timeZone, &timeDstStart, &timeDstEnd, &timeDstShift, &timeStdTime, &timeLocalTime, UNIX_EPOCH);
        
        QByteArray data;
        QDataStream stream2(&data, QIODevice::WriteOnly);
        stream2.setByteOrder(QDataStream::LittleEndian);
        
        //Add the "magic value"
        stream2 << unknowHeader;
        
        //change byter order
        stream2.setByteOrder(QDataStream::BigEndian);
        
         // Add UTC time
        stream2 << timeNow;
        // Ad local time
        stream2 << timeLocalTime;

        sendTuyaCommand(ind, TUYA_TIME_SYNCHRONISATION, data);

        return;
    }
    else
    {
        return;
    }

    if (update)
    {
        if (lightNode)
        {
            // Update Node light
            updateLightEtag(&*lightNode);
            lightNode->setNeedSaveDatabase(true);
            saveDatabaseItems |= DB_LIGHTS;
        }
        if (sensorNode)
        {
            updateSensorEtag(&*sensorNode);

            sensorNode->updateStateTimestamp();
            enqueueEvent(Event(RSensors, RStateLastUpdated, sensorNode->id()));

            sensorNode->setNeedSaveDatabase(true);
        }
    }

}

bool DeRestPluginPrivate::sendTuyaRequestThermostatSetWeeklySchedule(TaskItem &taskRef, quint8 weekdays, const QString &transitions, qint8 Dp_identifier)
{
    QByteArray data;

    const QStringList list = transitions.split("T", QString::SkipEmptyParts);

    quint8 hh;
    quint8 mm;
    quint8 heatSetpoint;

    if (Dp_identifier == DP_IDENTIFIER_THERMOSTAT_SCHEDULE_1)
    {
        //To finish
    }
    else if (Dp_identifier == DP_IDENTIFIER_THERMOSTAT_SCHEDULE_4)
    {
        //To finish
    }
    else
    {
        if (weekdays == 3)
        {
            Dp_identifier = DP_IDENTIFIER_THERMOSTAT_SCHEDULE_3;
        }
        if (list.size() != 6)
        {
            DBG_Printf(DBG_INFO, "Tuya : Schedule command error, need to have 6 values\n");
        }
    }

    for (const QString &entry : list)
    {
        QStringList attributes = entry.split("|");
        if (attributes.size() != 2)
        {
            return false;
        }
        hh = attributes.at(0).midRef(0, 2).toUInt();
        mm = attributes.at(0).midRef(3, 2).toUInt();
        heatSetpoint = attributes.at(1).toInt();

        data.append(QByteArray::number(hh, 16));
        data.append(QByteArray::number(mm, 16));
        data.append(QByteArray::number(heatSetpoint, 16));
    }

    return sendTuyaRequest(taskRef, TaskThermostat, DP_TYPE_RAW, Dp_identifier, data);
}

//
// Tuya Devices
//
bool DeRestPluginPrivate::sendTuyaRequest(TaskItem &taskRef, TaskType taskType, qint8 Dp_type, qint8 Dp_identifier, const QByteArray &data)
{
    DBG_Printf(DBG_INFO, "Send Tuya request: Dp_type: 0x%02X, Dp_identifier 0x%02X, data: %s\n", Dp_type, Dp_identifier, qPrintable(data.toHex()));
    
    const quint8 seq = zclSeq++;

    TaskItem task;
    copyTaskReq(taskRef, task);

    //Tuya task
    task.taskType = taskType;

    task.req.setClusterId(TUYA_CLUSTER_ID);
    task.req.setProfileId(HA_PROFILE_ID);

    task.zclFrame.payload().clear();
    task.zclFrame.setSequenceNumber(seq);
    task.zclFrame.setCommandId(0x00); // Command 0x00
    task.zclFrame.setFrameControl(deCONZ::ZclFCClusterCommand | deCONZ::ZclFCDirectionClientToServer | deCONZ::ZclFCDisableDefaultResponse);

    // payload
    QDataStream stream(&task.zclFrame.payload(), QIODevice::WriteOnly);
    stream.setByteOrder(QDataStream::LittleEndian);

    stream << static_cast<qint8>(0x00);          // Status always 0x00
    stream << static_cast<qint8>(seq);           // TransID, use seq
    stream << static_cast<qint8>(Dp_identifier); // Dp_indentifier
    stream << static_cast<qint8>(Dp_type);       // Dp_type
    stream << static_cast<qint8>(0x00);          // Fn, always 0
    // Data
    stream << static_cast<qint8>(data.length()); // length (can be 0 for Dp_identifier = enums)
    for (int i = 0; i < data.length(); i++)
    {
        stream << static_cast<quint8>(data[i]);
    }

    { // ZCL frame
        task.req.asdu().clear(); // cleanup old request data if there is any
        QDataStream stream(&task.req.asdu(), QIODevice::WriteOnly);
        stream.setByteOrder(QDataStream::LittleEndian);
        task.zclFrame.writeToStream(stream);
    }

    if (!addTask(task))
    {
        return false;
    }

    processTasks();

    return true;
}

bool DeRestPluginPrivate::sendTuyaCommand(const deCONZ::ApsDataIndication &ind, qint8 commandId, const QByteArray &data)
{
    DBG_Printf(DBG_INFO, "Send Tuya command 0x%02X, data: %s\n", commandId, qPrintable(data.toHex()));

    TaskItem task;

    //Tuya task
    task.taskType = TaskTuyaRequest;

    task.req.dstAddress() = ind.srcAddress();
    task.req.setDstAddressMode(deCONZ::ApsExtAddress);
    task.req.setDstEndpoint(ind.srcEndpoint());
    task.req.setSrcEndpoint(endpoint());
    task.req.setClusterId(TUYA_CLUSTER_ID);
    task.req.setProfileId(HA_PROFILE_ID);

    task.zclFrame.payload().clear();
    task.zclFrame.setSequenceNumber(zclSeq++);
    task.zclFrame.setCommandId(commandId); // Command
    task.zclFrame.setFrameControl(deCONZ::ZclFCClusterCommand |
                             deCONZ::ZclFCDirectionClientToServer |
                             deCONZ::ZclFCDisableDefaultResponse);

    // payload
    QDataStream stream(&task.zclFrame.payload(), QIODevice::WriteOnly);
    stream.setByteOrder(QDataStream::LittleEndian);

    // Data
    for (int i = 0; i < data.length(); i++)
    {
        stream << static_cast<quint8>(data[i]);
    }

    { // ZCL frame
        task.req.asdu().clear(); // cleanup old request data if there is any
        QDataStream stream(&task.req.asdu(), QIODevice::WriteOnly);
        stream.setByteOrder(QDataStream::LittleEndian);
        task.zclFrame.writeToStream(stream);
    }

    if (!addTask(task))
    {
        DBG_Printf(DBG_INFO, "Failed to send Tuya command 0x%02X, data: %s\n", commandId, qPrintable(data.toHex()));
        return false;
    }

    processTasks();

    return true;
} <|MERGE_RESOLUTION|>--- conflicted
+++ resolved
@@ -360,18 +360,11 @@
         if (lightNode)
         {
             //Window covering ?
-<<<<<<< HEAD
-            if ((lightNode->manufacturer() == QLatin1String("_TYST11_wmcdj3aq")) ||
-                (lightNode->manufacturer() == QLatin1String("_TZE200_xuzcvlku")) ||
-                (lightNode->manufacturer() == QLatin1String("_TZE200_wmcdj3aq")) ||
-                (lightNode->manufacturer() == QLatin1String("_TZE200_fzo2pocs")) ||
-                (lightNode->manufacturer() == QLatin1String("_TYST11_xu1rkty3")) )
-=======
             if (lightNode->manufacturer() == QLatin1String("_TYST11_wmcdj3aq") ||
                 lightNode->manufacturer() == QLatin1String("_TZE200_xuzcvlku") ||
                 lightNode->manufacturer() == QLatin1String("_TZE200_wmcdj3aq") ||
+                lightNode->manufacturer() == QLatin1String("_TZE200_fzo2pocs") ||
                 lightNode->manufacturer() == QLatin1String("_TYST11_xu1rkty3"))
->>>>>>> aab2ccc3
             {
 
                 switch (dp)
