/*
 * Copyright (c) 2017-2020 dresden elektronik ingenieurtechnik gmbh.
 * All rights reserved.
 *
 * The software in this package is published under the terms of the BSD
 * style license a copy of which has been included with this distribution in
 * the LICENSE.txt file.
 *
 */

#include "de_web_plugin.h"
#include "de_web_plugin_private.h"

#define MAX_ACTIVE_BINDING_TASKS 3

/*! Constructor. */
Binding::Binding() :
    srcAddress(0),
    srcEndpoint(0),
    clusterId(0),
    dstAddrMode(0),
    dstEndpoint(0)
{
    dstAddress.ext = 0;
}

/*! Returns true if bindings are equal. */
bool Binding::operator==(const Binding &rhs) const
{
    if (rhs.dstAddrMode == dstAddrMode &&
        rhs.srcAddress == srcAddress &&
        rhs.dstAddress.ext == dstAddress.ext &&
        rhs.clusterId == clusterId &&
        rhs.dstEndpoint == dstEndpoint &&
        rhs.srcEndpoint == srcEndpoint)
    {
        return true;
    }
    return false;
}

/*! Returns false if bindings are not equal. */
bool Binding::operator!=(const Binding &rhs) const
{
    return !(*this == rhs);
}

/*! Reads a binding entry from stream. */
bool Binding::readFromStream(QDataStream &stream)
{
    if (stream.atEnd()) return false;
    stream >> srcAddress;
    if (stream.atEnd()) return false;
    stream >> srcEndpoint;
    if (stream.atEnd()) return false;
    stream >> clusterId;
    if (stream.atEnd()) return false;
    stream >> dstAddrMode;

    if (dstAddrMode == GroupAddressMode)
    {
        if (stream.atEnd()) return false;
        stream >> dstAddress.group;
        dstEndpoint = 0; // not present
        return true;
    }
    else if (dstAddrMode == ExtendedAddressMode)
    {
        if (stream.atEnd()) return false;
        stream >> dstAddress.ext;
        if (stream.atEnd()) return false;
        stream >> dstEndpoint;
        return true;
    }

    return false;
}

/*! Writes a binding to stream.
    \param stream the data stream
 */
bool Binding::writeToStream(QDataStream &stream) const
{
    if (!srcAddress || !srcEndpoint)
    {
        return false;
    }

    stream << srcAddress;
    stream << srcEndpoint;
    stream << clusterId;
    stream << dstAddrMode;

    if (dstAddrMode == GroupAddressMode)
    {
        stream << dstAddress.group;
        return true;
    }
    else if ((dstAddrMode == ExtendedAddressMode) && (dstAddress.ext != 0) && (dstEndpoint != 0))
    {
        stream << dstAddress.ext;
        stream << dstEndpoint;
        return true;
    }

    return false;
}

/*! Queue reading ZDP binding table.
    \param node the node from which the binding table shall be read
    \param startIndex the index to start the reading
    \return true if the request is queued
 */
bool DeRestPluginPrivate::readBindingTable(RestNodeBase *node, quint8 startIndex)
{
    DBG_Assert(node != 0);

    if (!node || !node->node())
    {
        return false;
    }

    Resource *r = dynamic_cast<Resource*>(node);

    // whitelist
    if (checkMacVendor(node->address(), VENDOR_DDEL))
    {
    }
    else if (checkMacVendor(node->address(), VENDOR_UBISYS))
    {
    }
    else if (checkMacVendor(node->address(), VENDOR_DEVELCO))
    {
    }
    else if (r && r->item(RAttrModelId)->toString().startsWith(QLatin1String("FLS-")))
    {
    }
    else
    {
        node->clearRead(READ_BINDING_TABLE);
        return false;
    }

    std::vector<BindingTableReader>::iterator i = bindingTableReaders.begin();
    std::vector<BindingTableReader>::iterator end = bindingTableReaders.end();

    for (; i != end; ++i)
    {
        if (i->apsReq.dstAddress().ext() == node->address().ext())
        {
            // already running
            if (i->state == BindingTableReader::StateIdle)
            {
                i->index = startIndex;
                DBG_Assert(bindingTableReaderTimer->isActive());
            }
            return true;
        }
    }

    BindingTableReader btReader;
    btReader.state = BindingTableReader::StateIdle;
    btReader.index = startIndex;
    btReader.isEndDevice = !node->node()->nodeDescriptor().receiverOnWhenIdle();
    btReader.apsReq.dstAddress() = node->address();

    bindingTableReaders.push_back(btReader);

    if (!bindingTableReaderTimer->isActive())
    {
        bindingTableReaderTimer->start();
    }

    return false;
}

/*! Handle bind table confirm.
    \param conf a APSDE-DATA.confirm
    \return true if confirm was processed
 */
bool DeRestPluginPrivate::handleMgmtBindRspConfirm(const deCONZ::ApsDataConfirm &conf)
{
    if (conf.srcEndpoint() != ZDO_ENDPOINT || conf.dstEndpoint() != ZDO_ENDPOINT)
    {
        return false;
    }

    std::vector<BindingTableReader>::iterator i = bindingTableReaders.begin();
    std::vector<BindingTableReader>::iterator end = bindingTableReaders.end();

    for (; i != end; ++i)
    {
        if (i->apsReq.id() == conf.id())
        {
            if (i->state == BindingTableReader::StateWaitConfirm)
            {
                i->time.start();
                i->state = BindingTableReader::StateWaitResponse;
            }
            return true;
        }
    }
    return false;
}

/*! Handle bind table response.
    \param ind a ZDP MgmtBind_rsp
 */
void DeRestPluginPrivate::handleMgmtBindRspIndication(const deCONZ::ApsDataIndication &ind)
{
    if (ind.asdu().size() < 2)
    {
        // at least seq number and status
        return;
    }

    BindingTableReader *btReader = 0;

    {
        std::vector<BindingTableReader>::iterator i = bindingTableReaders.begin();
        std::vector<BindingTableReader>::iterator end = bindingTableReaders.end();

        if (ind.srcAddress().hasExt())
        {
            for (; i != end; ++i)
            {
                if (i->apsReq.dstAddress().ext() == ind.srcAddress().ext())
                {
                    btReader = &(*i);
                    break;
                }
            }
        }
        else if (ind.srcAddress().hasNwk())
        {
            for (; i != end; ++i)
            {
                if (i->apsReq.dstAddress().nwk() == ind.srcAddress().nwk())
                {
                    btReader = &(*i);
                    break;
                }
            }
        }
    }

    RestNodeBase *node = getSensorNodeForAddress(ind.srcAddress());

    if (!node)
    {
        node = getLightNodeForAddress(ind.srcAddress());
    }

    if (!node)
    {
        if (btReader)
        {
            // no more needed
            btReader->state = BindingTableReader::StateFinished;
        }
        return;
    }

    QDataStream stream(ind.asdu());
    stream.setByteOrder(QDataStream::LittleEndian);

    quint8 seqNo;
    quint8 status;

    stream >> seqNo;
    stream >> status;

    if (btReader)
    {
        DBG_Printf(DBG_ZDP, "MgmtBind_rsp id: %d %s seq: %u, status 0x%02X \n", btReader->apsReq.id(),
                   qPrintable(node->address().toStringExt()), seqNo, status);
    }
    else
    {
        DBG_Printf(DBG_ZDP, "MgmtBind_rsp (no BTR) %s seq: %u, status 0x%02X \n", qPrintable(node->address().toStringExt()), seqNo, status);
    }

    if (status != deCONZ::ZdpSuccess)
    {
        if (status == deCONZ::ZdpNotPermitted ||
            status == deCONZ::ZdpNotSupported)
        {
            if (node->mgmtBindSupported())
            {
                DBG_Printf(DBG_ZDP, "MgmtBind_req/rsp %s not supported, deactivate \n", qPrintable(node->address().toStringExt()));
                node->setMgmtBindSupported(false);
            }
        }

        if (btReader)
        {
            // no more needed
            btReader->state = BindingTableReader::StateFinished;
        }
        return;
    }

    quint8 entries;
    quint8 startIndex;
    quint8 listCount;
    bool bend = false;

    stream >> entries;
    stream >> startIndex;
    stream >> listCount;

    if (entries > (startIndex + listCount))
    {
        if (btReader)
        {
            if (btReader->state == BindingTableReader::StateWaitResponse || btReader->state == BindingTableReader::StateWaitConfirm)
            {
                // read more
                btReader->state = BindingTableReader::StateIdle;
                btReader->index = startIndex + listCount;
            }
            else
            {
                DBG_Printf(DBG_ZDP, "unexpected BTR state %d\n", (int)btReader->state);
            }
        }
    }
    else
    {
        bend = true;
        if (btReader)
        {
            btReader->state = BindingTableReader::StateFinished;
        }
    }

    while (listCount && !stream.atEnd())
    {
        Binding bnd;

        if (bnd.readFromStream(stream))
        {
            if (bnd.dstAddrMode == deCONZ::ApsExtAddress)
            {
                DBG_Printf(DBG_ZDP, "found binding 0x%04X, 0x%02X -> 0x%016llX : 0x%02X\n", bnd.clusterId, bnd.srcEndpoint, bnd.dstAddress.ext, bnd.dstEndpoint);
            }
            else if (bnd.dstAddrMode == deCONZ::ApsGroupAddress)
            {
                DBG_Printf(DBG_ZDP, "found binding 0x%04X, 0x%02X -> 0x%04X\n", bnd.clusterId, bnd.srcEndpoint, bnd.dstAddress.group);
            }
            else
            {
                continue;
            }

            if (std::find(bindingToRuleQueue.begin(), bindingToRuleQueue.end(), bnd) == bindingToRuleQueue.end())
            {
                DBG_Printf(DBG_ZDP, "add binding to check rule queue size: %d\n", static_cast<int>(bindingToRuleQueue.size()));
                bindingToRuleQueue.push_back(bnd);
            }
            else
            {
                DBG_Printf(DBG_ZDP, "binding already in binding to rule queue\n");
            }

            std::list<BindingTask>::iterator i = bindingQueue.begin();
            std::list<BindingTask>::iterator end = bindingQueue.end();

            for (;i != end; ++i)
            {
                if (i->binding == bnd)
                {
                    if (i->action == BindingTask::ActionBind && i->state != BindingTask::StateFinished)
                    {
                        DBG_Printf(DBG_ZDP, "binding 0x%04X, 0x%02X already exists, drop task\n", bnd.clusterId, bnd.dstEndpoint);
                        i->state = BindingTask::StateFinished; // already existing
                        sendConfigureReportingRequest(*i); // (re?)configure
                    }
                    else if (i->action == BindingTask::ActionUnbind && i->state == BindingTask::StateCheck)
                    {
                        DBG_Printf(DBG_ZDP, "binding 0x%04X, 0x%02X exists, start unbind task\n", bnd.clusterId, bnd.dstEndpoint);
                        i->state = BindingTask::StateIdle; // exists -> unbind
                    }
                    break;
                }
            }
        }
        else // invalid
        {
            DBG_Printf(DBG_ZDP, "invalid binding entry");
            break;
        }

        listCount--;
    }

    // end, check remaining tasks
    if (bend)
    {
        std::list<BindingTask>::iterator i = bindingQueue.begin();
        std::list<BindingTask>::iterator end = bindingQueue.end();

        for (;i != end; ++i)
        {
            if (i->state == BindingTask::StateCheck &&
                i->binding.srcAddress == ind.srcAddress().ext())
            {
                // if binding was not found, activate binding task
                if (i->action == BindingTask::ActionBind)
                {
                    DBG_Printf(DBG_ZDP, "binding 0x%04X, 0x%02X not found, start bind task\n", i->binding.clusterId, i->binding.dstEndpoint);
                    i->state = BindingTask::StateIdle;
                }
                else if (i->action == BindingTask::ActionUnbind)
                {
                    // nothing to unbind
                    DBG_Printf(DBG_ZDP, "binding 0x%04X, 0x%02X not found, remove unbind task\n", i->binding.clusterId, i->binding.dstEndpoint);
                    i->state = BindingTask::StateFinished; // already existing
                }
            }
        }
    }

    if (!bindingToRuleTimer->isActive() && !bindingToRuleQueue.empty())
    {
        bindingToRuleTimer->start();
    }
}

/*! Handle incoming ZCL configure reporting response.
 */
void DeRestPluginPrivate::handleZclConfigureReportingResponseIndication(const deCONZ::ApsDataIndication &ind, deCONZ::ZclFrame &zclFrame)
{
    QDateTime now = QDateTime::currentDateTime();
    std::vector<RestNodeBase*> allNodes;
    for (Sensor &s : sensors)
    {
        allNodes.push_back(&s);
    }

    for (LightNode &l : nodes)
    {
        allNodes.push_back(&l);
    }

    // send DefaultResponse if not disabled
    if (!(zclFrame.frameControl() & deCONZ::ZclFCDisableDefaultResponse))
    {
        sendZclDefaultResponse(ind, zclFrame, deCONZ::ZclSuccessStatus);
    }

    for (RestNodeBase * restNode : allNodes)
    {
        if (restNode->address().ext() != ind.srcAddress().ext())
        {
            continue;
        }

        DBG_Assert(zclFrame.sequenceNumber() != 0);

        QDataStream stream(zclFrame.payload());
        stream.setByteOrder(QDataStream::LittleEndian);

        if (zclFrame.payload().size() == 1)
        {
            // Response contains a single status for all attributes
            quint8 status;
            stream >> status;

            for (NodeValue &val : restNode->zclValues())
            {
                if (val.zclSeqNum != zclFrame.sequenceNumber())
                {
                    continue;
                }

                if (val.clusterId != ind.clusterId())
                {
                    continue;
                }

                DBG_Printf(DBG_INFO, "ZCL configure reporting rsp seq: %u 0x%016llX for ep: 0x%02X cluster: 0x%04X attr: 0x%04X status: 0x%02X\n", zclFrame.sequenceNumber(), ind.srcAddress().ext(), ind.srcEndpoint(), ind.clusterId(), val.attributeId, status);

                // mark as succefully configured
                if (status == deCONZ::ZclSuccessStatus)
                {
                    val.timestampLastConfigured = now;
                    val.zclSeqNum = 0; // clear
                }
            }
            break;
        }

        while (!stream.atEnd())
        {
            // Response contains status per attribute
            quint8 status;
            quint8 direction;
            quint16 attrId;

            stream >> status;
            stream >> direction;
            stream >> attrId;

            NodeValue &val = restNode->getZclValue(ind.clusterId(), attrId, ind.srcEndpoint());
            if (val.zclSeqNum == zclFrame.sequenceNumber() && val.clusterId == ind.clusterId())
            {
                DBG_Printf(DBG_INFO, "ZCL configure reporting rsp seq: %u 0x%016llX for ep: 0x%02X cluster: 0x%04X attr: 0x%04X status: 0x%02X\n", zclFrame.sequenceNumber(), ind.srcAddress().ext(), ind.srcEndpoint(), ind.clusterId(), val.attributeId, status);

                if (status == deCONZ::ZclSuccessStatus)
                {
                    // mark as succefully configured
                    val.timestampLastConfigured = now;
                    val.zclSeqNum = 0; // clear
                }
            }
        }
    }

    if (searchSensorsState == SearchSensorsActive && fastProbeAddr.hasExt() && bindingQueue.empty())
    {
        for (auto &s : sensors)
        {
            if (s.address().ext() == fastProbeAddr.ext())
            {
                checkSensorBindingsForAttributeReporting(&s);
            }
        }
    }

    bindingTimer->start(0); // fast process of next request
}

/*! Handle bind/unbind response.
    \param ind a ZDP Bind/Unbind_rsp
 */
void DeRestPluginPrivate::handleBindAndUnbindRspIndication(const deCONZ::ApsDataIndication &ind)
{
    QDataStream stream(ind.asdu());
    stream.setByteOrder(QDataStream::LittleEndian);

    quint8 zdpSeqNum;
    quint8 status;

    stream >> zdpSeqNum;
    stream >> status;

    std::list<BindingTask>::iterator i = bindingQueue.begin();
    std::list<BindingTask>::iterator end = bindingQueue.end();

    for (; i != end; ++i)
    {
        if (i->zdpSeqNum == zdpSeqNum)
        {
            const char *what = (ind.clusterId() == ZDP_BIND_RSP_CLID) ? "Bind" : "Unbind";

            if (status == deCONZ::ZdpSuccess)
            {
                DBG_Printf(DBG_INFO, "%s response success for 0x%016llx ep: 0x%02X cluster: 0x%04X\n", what, i->binding.srcAddress, i->binding.srcEndpoint, i->binding.clusterId);
                if (ind.clusterId() == ZDP_BIND_RSP_CLID)
                {
                    if (sendConfigureReportingRequest(*i))
                    {
                        return;
                    }
                }
            }
            else
            {
                DBG_Printf(DBG_INFO, "%s response failed with status 0x%02X for 0x%016llx ep: 0x%02X cluster: 0x%04X\n", what, status, i->binding.srcAddress, i->binding.srcEndpoint, i->binding.clusterId);
            }

            i->state = BindingTask::StateFinished;
            break;
        }
    }

    bindingTimer->start(0); // fast process of next binding requests
}

/*! Sends a ZDP bind request.
    \param bt a binding task
 */
bool DeRestPluginPrivate::sendBindRequest(BindingTask &bt)
{
    DBG_Assert(apsCtrl != nullptr);

    if (!apsCtrl)
    {
        return false;
    }

    for (auto &s : sensors)
    {
        if (s.address().ext() != bt.binding.srcAddress)
        {
            continue;
        }

        if (!s.node() || s.node()->nodeDescriptor().isNull())
        {
            // Whitelist sensors which don't seem to have a valid node descriptor.
            // This is a workaround currently only required for Develco smoke sensor
            // and potentially Bosch motion sensor
            if (s.modelId().startsWith(QLatin1String("SMSZB-120")) ||    // Develco smoke sensor
                s.modelId().startsWith(QLatin1String("EMIZB-132")) ||    // Develco EMI Norwegian HAN
                s.modelId().startsWith(QLatin1String("ISW-ZPR1-WP13")))  // Bosch motion sensor
            {
            }
            else
            {
                return false; // needs to be known
            }
        }

        if (s.node()->nodeDescriptor().receiverOnWhenIdle())
        {
            break; // ok
        }

        if (permitJoinFlag || searchSensorsState == SearchSensorsActive)
        {
            break; // ok
        }

        const QDateTime now = QDateTime::currentDateTime();
        if (s.lastRx().secsTo(now) > 7)
        {
            return false;
        }

        break; // ok
    }

    Binding &bnd = bt.binding;
    deCONZ::ApsDataRequest apsReq;

    // set destination addressing
    apsReq.setDstAddressMode(deCONZ::ApsExtAddress);
    apsReq.setTxOptions(deCONZ::ApsTxAcknowledgedTransmission);
    apsReq.dstAddress().setExt(bnd.srcAddress);
    apsReq.setDstEndpoint(ZDO_ENDPOINT);
    apsReq.setSrcEndpoint(ZDO_ENDPOINT);
    apsReq.setProfileId(ZDP_PROFILE_ID);

    if (bt.action == BindingTask::ActionBind)
    {
        apsReq.setClusterId(ZDP_BIND_REQ_CLID);
    }
    else
    {
        apsReq.setClusterId(ZDP_UNBIND_REQ_CLID);
    }

    // prepare payload
    QDataStream stream(&apsReq.asdu(), QIODevice::WriteOnly);
    stream.setByteOrder(QDataStream::LittleEndian);

    // generate and remember a new ZDP transaction sequence number
    bt.zdpSeqNum = (uint8_t)qrand();

    stream << bt.zdpSeqNum; // ZDP transaction sequence number

    if (!bnd.writeToStream(stream))
    {
        return false;
    }

    if (apsCtrl && (apsCtrl->apsdeDataRequest(apsReq) == deCONZ::Success))
    {
        return true;
    }

    return false;
}

/*! Sends a ZCL configure attribute reporting request.
    \param bt a former binding task
    \param requests list of configure reporting requests which will be combined in a message
 */
bool DeRestPluginPrivate::sendConfigureReportingRequest(BindingTask &bt, const std::vector<ConfigureReportingRequest> &requests)
{
    DBG_Assert(!requests.empty());
    if (requests.empty())
    {
        return false;
    }

    if (zclSeq == 0) // don't use zero, simplify matching
    {
        zclSeq = 1;
    }
    const quint8 zclSeqNum = zclSeq++; // to match in configure reporting response handler
    LightNode *lightNode = dynamic_cast<LightNode*>(bt.restNode);
    QDateTime now = QDateTime::currentDateTime();
    std::vector<ConfigureReportingRequest> out;

    for (const ConfigureReportingRequest &rq : requests)
    {
        NodeValue &val = bt.restNode->getZclValue(bt.binding.clusterId, rq.attributeId, bt.binding.srcEndpoint);
        if (val.clusterId == bt.binding.clusterId)
        {
            // value exists
            if (val.timestampLastReport.isValid() &&
                val.timestampLastReport.secsTo(now) < qMin((rq.maxInterval * 3), 1800))
            {
                DBG_Printf(DBG_INFO, "skip configure report for cluster: 0x%04X attr: 0x%04X of node 0x%016llX (seems to be active)\n",
                           bt.binding.clusterId, rq.attributeId, bt.restNode->address().ext());
            }
            else
            {
                if (!val.timestampLastReport.isValid())
                {
                    // fake first report timestamp to mark succesful binding
                    // and prevent further bind requests before reports arrive
                    val.timestampLastReport = QDateTime::currentDateTime();
                }
                val.zclSeqNum = zclSeqNum;
                val.minInterval = rq.minInterval;
                val.maxInterval = rq.maxInterval;
                out.push_back(rq);
            }
        }
        else if (lightNode)
        {
            // wait for value is created via polling
            DBG_Printf(DBG_INFO, "skip configure report for cluster: 0x%04X attr: 0x%04X of node 0x%016llX (wait reading or unsupported)\n",
                       bt.binding.clusterId, rq.attributeId, bt.restNode->address().ext());
        }
        else // sensors
        {
            // values doesn't exist, create
            deCONZ::NumericUnion dummy;
            dummy.u64 = 0;
            bt.restNode->setZclValue(NodeValue::UpdateByZclReport, bt.binding.srcEndpoint, bt.binding.clusterId, rq.attributeId, dummy);
            val.zclSeqNum = zclSeqNum;
            val.minInterval = rq.minInterval;
            val.maxInterval = rq.maxInterval;
            out.push_back(rq);
        }
    }

    if (out.empty())
    {
        return false;
    }

    deCONZ::ApsDataRequest apsReq;

    // ZDP Header
    apsReq.dstAddress() = bt.restNode->address();
    apsReq.setDstAddressMode(deCONZ::ApsExtAddress);
    apsReq.setDstEndpoint(bt.binding.srcEndpoint);
    apsReq.setSrcEndpoint(endpoint());
    apsReq.setProfileId(HA_PROFILE_ID);
    apsReq.setRadius(0);
    apsReq.setClusterId(bt.binding.clusterId);
    apsReq.setTxOptions(deCONZ::ApsTxAcknowledgedTransmission);

    deCONZ::ZclFrame zclFrame;
    zclFrame.setSequenceNumber(zclSeqNum);
    zclFrame.setCommandId(deCONZ::ZclConfigureReportingId);

    if (requests.front().manufacturerCode)
    {
        zclFrame.setFrameControl(deCONZ::ZclFCProfileCommand |
                                 deCONZ::ZclFCManufacturerSpecific |
                                 deCONZ::ZclFCDirectionClientToServer |
                                 deCONZ::ZclFCDisableDefaultResponse);
        zclFrame.setManufacturerCode(requests.front().manufacturerCode);
    }
    else
    {
        zclFrame.setFrameControl(deCONZ::ZclFCProfileCommand |
                                 deCONZ::ZclFCDirectionClientToServer |
                                 deCONZ::ZclFCDisableDefaultResponse);
    }

    { // payload
        QDataStream stream(&zclFrame.payload(), QIODevice::WriteOnly);
        stream.setByteOrder(QDataStream::LittleEndian);

        for (const ConfigureReportingRequest &rq : out)
        {
            stream << rq.direction;
            stream << rq.attributeId;
            stream << rq.dataType;
            stream << rq.minInterval;
            stream << rq.maxInterval;

            if (rq.reportableChange16bit != 0xFFFF)
            {
                stream << rq.reportableChange16bit;
            }
            else if (rq.reportableChange8bit != 0xFF)
            {
                stream << rq.reportableChange8bit;
            }
            else if (rq.reportableChange24bit != 0xFFFFFF)
            {
                stream << (qint8) (rq.reportableChange24bit & 0xFF);
                stream << (qint8) ((rq.reportableChange24bit >> 8) & 0xFF);
                stream << (qint8) ((rq.reportableChange24bit >> 16) & 0xFF);
            }
            else if (rq.reportableChange48bit != 0xFFFFFFFF)
            {
                stream << (qint8) (rq.reportableChange48bit & 0xFF);
                stream << (qint8) ((rq.reportableChange48bit >> 8) & 0xFF);
                stream << (qint8) ((rq.reportableChange48bit >> 16) & 0xFF);
                stream << (qint8) ((rq.reportableChange48bit >> 24) & 0xFF);
                stream << (qint8) 0x00;
                stream << (qint8) 0x00;
            }
            DBG_Printf(DBG_INFO_L2, "configure reporting rq seq %u for 0x%016llX, attribute 0x%04X/0x%04X\n", zclSeqNum, bt.restNode->address().ext(), bt.binding.clusterId, rq.attributeId);
        }
    }

    { // ZCL frame
        QDataStream stream(&apsReq.asdu(), QIODevice::WriteOnly);
        stream.setByteOrder(QDataStream::LittleEndian);
        zclFrame.writeToStream(stream);
    }


    if (apsCtrl && apsCtrl->apsdeDataRequest(apsReq) == deCONZ::Success)
    {
        queryTime = queryTime.addSecs(1);
        return true;
    }

    return false;
}

/*! Sends a ZCL configure attribute reporting request.
    \param bt a former binding task
 */
bool DeRestPluginPrivate::sendConfigureReportingRequest(BindingTask &bt)
{
    if (!bt.restNode || !bt.restNode->node())
    {
        return false;
    }

    deCONZ::SimpleDescriptor *sd = bt.restNode->node()->getSimpleDescriptor(bt.binding.srcEndpoint);
    if (!sd)
    {
        return false;
    }

    // check if bound cluster is server cluster
    deCONZ:: ZclCluster *cl = sd->cluster(bt.binding.clusterId, deCONZ::ServerCluster);
    if (!cl)
    {
        return false;
    }

    const QDateTime now = QDateTime::currentDateTime();
    ConfigureReportingRequest rq;

    LightNode *lightNode = dynamic_cast<LightNode *>(bt.restNode);
    const quint16 manufacturerCode = lightNode ? lightNode->manufacturerCode() : 0;

    if (bt.binding.clusterId == OCCUPANCY_SENSING_CLUSTER_ID)
    {
        // add values if not already present
        deCONZ::NumericUnion dummy;
        dummy.u64 = 0;
        if (bt.restNode->getZclValue(bt.binding.clusterId, 0x0000, bt.binding.srcEndpoint).clusterId != bt.binding.clusterId)
        {
            bt.restNode->setZclValue(NodeValue::UpdateInvalid, bt.binding.srcEndpoint, bt.binding.clusterId, 0x0000, dummy);
        }

        rq.dataType = deCONZ::Zcl8BitBitMap;
        rq.attributeId = 0x0000; // occupancy
        rq.minInterval = 1;     // value used by Hue bridge
        rq.maxInterval = 300;   // value used by Hue bridge

        int processed = 0;
        if (sendConfigureReportingRequest(bt, {rq}))
        {
            processed++;
        }

        const Sensor *sensor = static_cast<Sensor *>(bt.restNode);
        if (sensor && sensor->modelId().startsWith(QLatin1String("SML00"))) // Hue motion sensor
        {
            if (bt.restNode->getZclValue(bt.binding.clusterId, 0x0030, bt.binding.srcEndpoint).clusterId != bt.binding.clusterId)
            {
                bt.restNode->setZclValue(NodeValue::UpdateInvalid, bt.binding.srcEndpoint, bt.binding.clusterId, 0x0030, dummy);
            }
            ConfigureReportingRequest rq2;
            rq2.dataType = deCONZ::Zcl8BitUint;
            rq2.attributeId = 0x0030;     // sensitivity
            rq2.minInterval = 5;         // value used by Hue bridge
            rq2.maxInterval = 7200;      // value used by Hue bridge
            rq2.reportableChange8bit = 1;  // value used by Hue bridge
            rq2.manufacturerCode = VENDOR_PHILIPS;

            if (sendConfigureReportingRequest(bt, {rq2}))
            {
                processed++;
            }
        }

        return processed > 0;
    }
    else if (bt.binding.clusterId == IAS_ZONE_CLUSTER_ID)
    {
        // zone status reporting only supported by some devices
        if (bt.restNode->node()->nodeDescriptor().manufacturerCode() != VENDOR_CENTRALITE &&
            bt.restNode->node()->nodeDescriptor().manufacturerCode() != VENDOR_C2DF &&
            bt.restNode->node()->nodeDescriptor().manufacturerCode() != VENDOR_SAMJIN)
        {
            return false;
        }

        // add values if not already present
        deCONZ::NumericUnion dummy;
        dummy.u64 = 0;
        if (bt.restNode->getZclValue(bt.binding.clusterId, IAS_ZONE_CLUSTER_ATTR_ZONE_STATUS_ID, bt.binding.srcEndpoint).clusterId != bt.binding.clusterId)
        {
            bt.restNode->setZclValue(NodeValue::UpdateInvalid, bt.binding.srcEndpoint, bt.binding.clusterId, IAS_ZONE_CLUSTER_ATTR_ZONE_STATUS_ID, dummy);
        }

        const Sensor *sensor = dynamic_cast<Sensor *>(bt.restNode);

        if (sensor->type() == QLatin1String("ZHAOpenClose") && sensor->modelId().startsWith(QLatin1String("multi")))
        {
            // Only configure periodic reports, as events are already sent though zone status change notification commands
            rq.minInterval = 300;
            rq.maxInterval = 300;
        }
        else
        {
            rq.minInterval = 1;
            rq.maxInterval = 300;

            const ResourceItem *item = sensor ? sensor->item(RConfigDuration) : nullptr;

            if (item && item->toNumber() > 15 && item->toNumber() <= UINT16_MAX)
            {
                rq.maxInterval = static_cast<quint16>(item->toNumber());
                rq.maxInterval -= 5; // report before going presence: false
            }
        }

        rq.dataType = deCONZ::Zcl16BitBitMap;
        rq.attributeId = IAS_ZONE_CLUSTER_ATTR_ZONE_STATUS_ID;
        rq.reportableChange16bit = 0xffff;
        return sendConfigureReportingRequest(bt, {rq});
    }
    else if (bt.binding.clusterId == ILLUMINANCE_MEASUREMENT_CLUSTER_ID)
    {
        Sensor *sensor = dynamic_cast<Sensor *>(bt.restNode);

        rq.dataType = deCONZ::Zcl16BitUint;
        rq.attributeId = 0x0000;         // measured value

        if (sensor && sensor->modelId().startsWith(QLatin1String("MOSZB-130"))) // Develco motion sensor
        {
            rq.minInterval = 0;
            rq.maxInterval = 600;
            rq.reportableChange16bit = 0xFFFF;
        }
        else
        {
            rq.minInterval = 5;              // value used by Hue bridge
            rq.maxInterval = 300;            // value used by Hue bridge
            rq.reportableChange16bit = 2000; // value used by Hue bridge
        }
        return sendConfigureReportingRequest(bt, {rq});
    }
    else if (bt.binding.clusterId == TEMPERATURE_MEASUREMENT_CLUSTER_ID)
    {
        Sensor *sensor = dynamic_cast<Sensor *>(bt.restNode);

        rq.dataType = deCONZ::Zcl16BitInt;
        rq.attributeId = 0x0000;       // measured value

        if (sensor && (sensor->modelId().startsWith(QLatin1String("SMSZB-120")) ||   // Develco smoke sensor
                        sensor->modelId().startsWith(QLatin1String("HESZB-120")) ||  // Develco heat sensor
                        sensor->modelId().startsWith(QLatin1String("MOSZB-130")) ||  // Develco motion sensor
                        sensor->modelId().startsWith(QLatin1String("WISZB-120")) ||  // Develco window sensor
                        sensor->modelId().startsWith(QLatin1String("FLSZB-110")) ||  // Develco water leak sensor
                        sensor->modelId().startsWith(QLatin1String("ZHMS101"))))     // Wattle (Develco) magnetic sensor
        {
            rq.minInterval = 60;           // according to technical manual
            rq.maxInterval = 600;          // according to technical manual
            rq.reportableChange16bit = 10; // according to technical manual
        }
        else
        {
            rq.minInterval = 10;           // value used by Hue bridge
            rq.maxInterval = 300;          // value used by Hue bridge
            rq.reportableChange16bit = 20; // value used by Hue bridge
        }

        return sendConfigureReportingRequest(bt, {rq});
    }
    else if (bt.binding.clusterId == THERMOSTAT_CLUSTER_ID)
    {
        Sensor *sensor = dynamic_cast<Sensor *>(bt.restNode);

        if (sensor && sensor->modelId().startsWith(QLatin1String("SPZB"))) // Eurotronic Spirit
        {
            rq.dataType = deCONZ::Zcl16BitInt;
            rq.attributeId = 0x0000;        // Local Temperature
            rq.minInterval = 1;             // report changes every second
            rq.maxInterval = 600;           // recommended value
            rq.reportableChange16bit = 20;  // value from TEMPERATURE_MEASUREMENT_CLUSTER_ID

            ConfigureReportingRequest rq2;
            rq2.dataType = deCONZ::Zcl8BitUint;
            rq2.attributeId = 0x0008;        // Pi Heating Demand (valve position %)
            rq2.minInterval = 1;             // report changes every second
            rq2.maxInterval = 600;           // recommended value
            rq2.reportableChange8bit = 1;    // recommended value

            ConfigureReportingRequest rq3;
            rq3.dataType = deCONZ::Zcl16BitInt;
            rq3.attributeId = 0x0012;        // Occupied Heating Setpoint - unused
            rq3.minInterval = 65535;         // disable
            rq3.maxInterval = 65535;         // disable
            rq3.reportableChange16bit = 0;   // disable

            ConfigureReportingRequest rq4;
            rq4.dataType = deCONZ::Zcl16BitInt;
            rq4.attributeId = 0x0014;        // Unoccupied Heating Setpoint - unused
            rq4.minInterval = 65535;         // disable
            rq4.maxInterval = 65535;         // disable
            rq4.reportableChange16bit = 0;   // disable

            ConfigureReportingRequest rq5;
            rq5.dataType = deCONZ::Zcl16BitInt;
            rq5.attributeId = 0x4003;        // Current Temperature Set point
            rq5.minInterval = 1;             // report changes every second
            rq5.maxInterval = 600;           // recommended value
            rq5.reportableChange16bit = 50;  // recommended value
            rq5.manufacturerCode = VENDOR_JENNIC;

            ConfigureReportingRequest rq6;
            rq6.dataType = deCONZ::Zcl24BitUint;
            rq6.attributeId = 0x4008;        // Host Flags
            rq6.minInterval = 1;             // report changes every second
            rq6.maxInterval = 600;           // recommended value
            rq6.reportableChange24bit = 1;   // recommended value
            rq6.manufacturerCode = VENDOR_JENNIC;

            return sendConfigureReportingRequest(bt, {rq, rq2, rq3, rq4}) || // Use OR because of manuf. specific attributes
                   sendConfigureReportingRequest(bt, {rq5, rq6});
        }
        else if (sensor && sensor->modelId() == QLatin1String("Thermostat")) // eCozy
        {
            rq.dataType = deCONZ::Zcl16BitInt;
            rq.attributeId = 0x0000;        // Local Temperature
            rq.minInterval = 1;             // report changes every second
            rq.maxInterval = 600;           // recommended value
            rq.reportableChange16bit = 20;  // value from TEMPERATURE_MEASUREMENT_CLUSTER_ID

            ConfigureReportingRequest rq2;
            rq2.dataType = deCONZ::Zcl8BitUint;
            rq2.attributeId = 0x0008;        // Pi Heating Demand (valve position %)
            rq2.minInterval = 1;             // report changes every second
            rq2.maxInterval = 600;           // recommended value
            rq2.reportableChange8bit = 1;    // recommended value

            return sendConfigureReportingRequest(bt, {rq, rq2});
        }
        else if (sensor && sensor->modelId() == QLatin1String("Zen-01")) // Zen
        {
            rq.dataType = deCONZ::Zcl16BitInt;
            rq.attributeId = 0x0000;        // Local Temperature
            rq.minInterval = 1;             // report changes every second
            rq.maxInterval = 600;           // recommended value
            rq.reportableChange16bit = 20;  // value from TEMPERATURE_MEASUREMENT_CLUSTER_ID

            ConfigureReportingRequest rq2;
            rq2.dataType = deCONZ::Zcl16BitInt;
            rq2.attributeId = 0x0011;        // Occupied cooling setpoint
            rq2.minInterval = 1;             // report changes every second
            rq2.maxInterval = 600;
            rq2.reportableChange16bit = 50;

            ConfigureReportingRequest rq3;
            rq3.dataType = deCONZ::Zcl16BitInt;
            rq3.attributeId = 0x0012;        // Occupied heating setpoint
            rq3.minInterval = 1;
            rq3.maxInterval = 600;
            rq3.reportableChange16bit = 50;

            ConfigureReportingRequest rq4;
            rq4.dataType = deCONZ::Zcl16BitBitMap;
            rq4.attributeId = 0x0029;        // Thermostat running state
            rq4.minInterval = 1;
            rq4.maxInterval = 600;
            rq4.reportableChange16bit = 0xffff;

            ConfigureReportingRequest rq5;
            rq5.dataType = deCONZ::Zcl8BitEnum;
            rq5.attributeId = 0x001C;        // Thermostat mode
            rq5.minInterval = 1;
            rq5.maxInterval = 600;
            rq5.reportableChange8bit = 0xff;

            return sendConfigureReportingRequest(bt, {rq, rq2, rq3, rq4, rq5});
        }
        else if ((sensor && sensor->modelId() == QLatin1String("SLR2")) || // Hive
                 (sensor && sensor->modelId().startsWith(QLatin1String("TH112")))) // Sinope
        {
            rq.dataType = deCONZ::Zcl16BitInt;
            rq.attributeId = 0x0000;       // local temperature
            rq.minInterval = 0;
            rq.maxInterval = 300;
            rq.reportableChange16bit = 10;

            ConfigureReportingRequest rq3;
            rq3.dataType = deCONZ::Zcl16BitInt;
            rq3.attributeId = 0x0012;        // Occupied heating setpoint
            rq3.minInterval = 1;
            rq3.maxInterval = 600;
            rq3.reportableChange16bit = 50;

            ConfigureReportingRequest rq4;
            rq4.dataType = deCONZ::Zcl8BitEnum;
            rq4.attributeId = 0x001C;        // Thermostat mode
            rq4.minInterval = 1;
            rq4.maxInterval = 600;
            rq4.reportableChange8bit = 0xff;

            ConfigureReportingRequest rq2;
            rq2.dataType = deCONZ::Zcl16BitBitMap;
            rq2.attributeId = 0x0029;        // Thermostat running state
            rq2.minInterval = 1;
            rq2.maxInterval = 600;
            rq2.reportableChange16bit = 0xffff;

            return sendConfigureReportingRequest(bt, {rq, rq2, rq3, rq4});
        }

        else if (sensor && sensor->modelId() == QLatin1String("eTRV0100")) // Danfoss Ally
        {
            rq.dataType = deCONZ::Zcl16BitInt;
            rq.attributeId = 0x0000;       // local temperature
            rq.minInterval = 60;
            rq.maxInterval = 3600;
            rq.reportableChange16bit = 50;

            ConfigureReportingRequest rq2;
            rq2.dataType = deCONZ::Zcl8BitUint;
            rq2.attributeId = 0x0008;        // Pi heating demand
            rq2.minInterval = 60;
            rq2.maxInterval = 43200;
            rq2.reportableChange8bit = 1;

            ConfigureReportingRequest rq3;
            rq3.dataType = deCONZ::Zcl16BitInt;
            rq3.attributeId = 0x0012;        // Occupied heating setpoint
            rq3.minInterval = 1;
            rq3.maxInterval = 43200;
            rq3.reportableChange16bit = 1;

            ConfigureReportingRequest rq4;
            rq4.dataType = deCONZ::Zcl8BitEnum;
            rq4.attributeId = 0x4000;        // eTRV Open Window detection
            rq4.minInterval = 60;
            rq4.maxInterval = 43200;
            rq4.reportableChange8bit = 0xff;
            rq4.manufacturerCode = VENDOR_DANFOSS;

            ConfigureReportingRequest rq5;
            rq5.dataType = deCONZ::ZclBoolean;
            rq5.attributeId = 0x4012;        // Mounting mode active
            rq5.minInterval = 1;
            rq5.maxInterval = 43200;
            rq5.reportableChange8bit = 0xff;
            rq5.manufacturerCode = VENDOR_DANFOSS;

            return sendConfigureReportingRequest(bt, {rq, rq2, rq3}) || // Use OR because of manuf. specific attributes
                   sendConfigureReportingRequest(bt, {rq4, rq5});
        }

        else
        {
            rq.dataType = deCONZ::Zcl16BitInt;
            rq.attributeId = 0x0000;       // local temperature
            rq.minInterval = 0;
            rq.maxInterval = 300;
            rq.reportableChange16bit = 10;
            return sendConfigureReportingRequest(bt, {rq});
        }

    }
    else if (bt.binding.clusterId == RELATIVE_HUMIDITY_CLUSTER_ID)
    {
        rq.dataType = deCONZ::Zcl16BitUint;
        rq.attributeId = 0x0000;       // measured value
        rq.minInterval = 10;
        rq.maxInterval = 300;
        rq.reportableChange16bit = 100; // resolution: 1%
        return sendConfigureReportingRequest(bt, {rq});
    }
    else if (bt.binding.clusterId == PRESSURE_MEASUREMENT_CLUSTER_ID)
    {
        rq.dataType = deCONZ::Zcl16BitUint;
        rq.attributeId = 0x0000; // measured value
        rq.minInterval = 10;
        rq.maxInterval = 300;
        rq.reportableChange16bit = 20;
        return sendConfigureReportingRequest(bt, {rq});
    }
    else if (bt.binding.clusterId == BINARY_INPUT_CLUSTER_ID)
    {
        rq.dataType = deCONZ::ZclBoolean;
        rq.attributeId = 0x0055; // present value
        rq.minInterval = 10;
        rq.maxInterval = 300;
        return sendConfigureReportingRequest(bt, {rq});
    }
    else if (bt.binding.clusterId == POWER_CONFIGURATION_CLUSTER_ID)
    {
        Sensor *sensor = dynamic_cast<Sensor *>(bt.restNode);

        // This device use only Attribute 0x0000 for tension and 0x001 for frequency
        if (sensor->modelId() == QLatin1String("SLP2"))
        {
            return false;
        }

        rq.dataType = deCONZ::Zcl8BitUint;
        rq.attributeId = 0x0021;   // battery percentage remaining
        if (sensor && (sensor->modelId().startsWith(QLatin1String("SML00")) || // Hue motion sensor
                       sensor->modelId().startsWith(QLatin1String("SPZB"))))   // Eurotronic Spirit
        {
            rq.minInterval = 7200;       // value used by Hue bridge
            rq.maxInterval = 7200;       // value used by Hue bridge
            rq.reportableChange8bit = 0; // value used by Hue bridge
        }
        else if (sensor && sensor->modelId().startsWith(QLatin1String("RWL02"))) // Hue dimmer switch
        {
            rq.minInterval = 300;        // value used by Hue bridge
            rq.maxInterval = 300;        // value used by Hue bridge
            rq.reportableChange8bit = 0; // value used by Hue bridge
        }
        else if (sensor && sensor->modelId().startsWith(QLatin1String("ROM00"))) // Hue smart button
        {
            rq.minInterval = 900;        // value used by Hue bridge
            rq.maxInterval = 900;        // value used by Hue bridge
            rq.reportableChange8bit = 2; // value used by Hue bridge
        }
        else if (sensor && sensor->modelId().startsWith(QLatin1String("Z3-1BRL"))) // Lutron Aurora Friends-of-Hue dimmer switch
        {
            rq.minInterval = 900;        // value used by Hue bridge
            rq.maxInterval = 900;        // value used by Hue bridge
            rq.reportableChange8bit = 4; // value used by Hue bridge
        }
        else if (sensor && sensor->modelId() == QLatin1String("eTRV0100")) // Danfoss Ally
        {
            rq.minInterval = 3600;         // Vendor defaults
            rq.maxInterval = 43200;        // Vendor defaults
            rq.reportableChange8bit = 2;   // Vendor defaults
        }
        else if (sensor && (sensor->modelId().startsWith(QLatin1String("ED-1001")) || // EcoDim switches
                            sensor->modelId().startsWith(QLatin1String("45127"))))    // Namron switches
        {
            rq.minInterval = 3600;
            rq.maxInterval = 43200;
            rq.reportableChange8bit = 1;
        }
        else if (sensor && (sensor->manufacturer().startsWith(QLatin1String("Climax")) ||
                            sensor->modelId().startsWith(QLatin1String("902010/23"))))
        {
            rq.attributeId = 0x0035; // battery alarm mask
            rq.dataType = deCONZ::Zcl8BitBitMap;
            rq.minInterval = 300;
            rq.maxInterval = 1800;
            rq.reportableChange8bit = 0xFF;
        }
        else if (sensor && (sensor->modelId() == QLatin1String("Motion Sensor-A") ||
                            sensor->modelId() == QLatin1String("tagv4") ||
                            sensor->modelId() == QLatin1String("motionv4") ||
                            sensor->modelId() == QLatin1String("multiv4") ||
                            sensor->modelId() == QLatin1String("RFDL-ZB-MS") ||
                            sensor->modelId() == QLatin1String("Zen-01") ||
                            sensor->modelId() == QLatin1String("Bell") ||
                            sensor->modelId() == QLatin1String("SLT2") ||
                            sensor->modelId().startsWith(QLatin1String("3315"))))
        {
            rq.attributeId = 0x0020;   // battery voltage
            rq.minInterval = 3600;
            rq.maxInterval = 3600;
            rq.reportableChange8bit = 0;
        }
        else if (sensor && (sensor->modelId().startsWith(QLatin1String("Lightify Switch Mini")) ||  // Osram 3 button remote
                            sensor->modelId().startsWith(QLatin1String("Switch 4x EU-LIGHTIFY")) || // Osram 4 button remote
                            sensor->modelId().startsWith(QLatin1String("Switch 4x-LIGHTIFY")) || // Osram 4 button remote
                            sensor->modelId().startsWith(QLatin1String("Switch-LIGHTIFY"))) ) // Osram 4 button remote
        {
            rq.attributeId = 0x0020;
            rq.minInterval = 21600;
            rq.maxInterval = 21600;
            rq.reportableChange8bit = 0;
        }
        else if (sensor && (sensor->modelId().startsWith(QLatin1String("SMSZB-120")) || // Develco smoke sensor
                           sensor->modelId().startsWith(QLatin1String("HESZB-120")) ||  // Develco heat sensor
                           sensor->modelId().startsWith(QLatin1String("MOSZB-130")) ||  // Develco motion sensor
                           sensor->modelId().startsWith(QLatin1String("WISZB-120")) ||  // Develco window sensor
                           sensor->modelId().startsWith(QLatin1String("FLSZB-110")) ||  // Develco water leak sensor
                           sensor->modelId().startsWith(QLatin1String("ZHMS101"))))     // Wattle (Develco) magnetic sensor
        {
            rq.attributeId = 0x0020;   // battery voltage
            rq.minInterval = 43200;    // according to technical manual
            rq.maxInterval = 43200;    // according to technical manual
            rq.reportableChange8bit = 0;
        }
        else
        {
            rq.minInterval = 300;
            rq.maxInterval = 60 * 45;
            rq.reportableChange8bit = 1;
        }

        // add values if not already present
        deCONZ::NumericUnion dummy;
        dummy.u64 = 0;
        if (bt.restNode->getZclValue(POWER_CONFIGURATION_CLUSTER_ID, rq.attributeId, bt.binding.srcEndpoint).attributeId != rq.attributeId)
        {
            bt.restNode->setZclValue(NodeValue::UpdateInvalid, bt.binding.srcEndpoint, POWER_CONFIGURATION_CLUSTER_ID, rq.attributeId, dummy);
        }

        NodeValue &val = bt.restNode->getZclValue(POWER_CONFIGURATION_CLUSTER_ID, rq.attributeId, bt.binding.srcEndpoint);

        if (val.timestampLastReport.isValid() && (val.timestampLastReport.secsTo(now) < val.maxInterval * 1.5))
        {
            return false;
        }

        return sendConfigureReportingRequest(bt, {rq});
    }
    else if (bt.binding.clusterId == ONOFF_CLUSTER_ID)
    {
        rq.dataType = deCONZ::ZclBoolean;
        rq.attributeId = 0x0000; // on/off

        if (checkMacVendor(bt.restNode->address(), VENDOR_DDEL))
        {
            rq.minInterval = 5;
            rq.maxInterval = 180;
        }
        else if (checkMacVendor(bt.restNode->address(), VENDOR_XAL) ||
                 bt.restNode->node()->nodeDescriptor().manufacturerCode() == VENDOR_XAL)
        {
            rq.minInterval = 5;
            rq.maxInterval = 3600;
        }
        else if (manufacturerCode == VENDOR_IKEA)
        {
            rq.minInterval = 0; // same as IKEA gateway
            rq.maxInterval = 0; // same as IKEA gateway
        }
        else // default configuration
        {
            rq.minInterval = 1;
            rq.maxInterval = 300;
        }
        return sendConfigureReportingRequest(bt, {rq});
    }
    else if (bt.binding.clusterId == METERING_CLUSTER_ID)
    {
        Sensor *sensor = dynamic_cast<Sensor *>(bt.restNode);

        rq.dataType = deCONZ::Zcl48BitUint;
        rq.attributeId = 0x0000; // Curent Summation Delivered
        rq.minInterval = 1;
        rq.maxInterval = 300;
        if (sensor && (sensor->modelId() == QLatin1String("SmartPlug") ||      // Heiman
                       sensor->modelId() == QLatin1String("SKHMP30-I1") ||     // GS smart plug
                       sensor->modelId().startsWith(QLatin1String("E13-")) ||  // Sengled PAR38 Bulbs
                       sensor->modelId() == QLatin1String("Connected socket outlet"))) // Niko smart socket
        {
            rq.reportableChange48bit = 10; // 0.001 kWh (1 Wh)
        }
        else if (sensor && (sensor->modelId() == QLatin1String("SZ-ESW01-AU"))) // Sercomm / Telstra smart plug
        {
            rq.reportableChange48bit = 1000; // 0.001 kWh (1 Wh)
        }
        else if (sensor && (sensor->modelId().startsWith(QLatin1String("ROB_200")) ||            // ROBB Smarrt micro dimmer
                            sensor->modelId().startsWith(QLatin1String("Micro Smart Dimmer"))))  // Sunricher Micro Smart Dimmer
        {
            rq.reportableChange48bit = 3600; // 0.001 kWh (1 Wh)
        }
        else
        {
            rq.reportableChange48bit = 1; // 0.001 kWh (1 Wh)
        }

        ConfigureReportingRequest rq2;
        rq2.dataType = deCONZ::Zcl24BitInt;
        rq2.attributeId = 0x0400; // Instantaneous Demand
        rq2.minInterval = 1;
        rq2.maxInterval = 300;
        if (sensor && (sensor->modelId() == QLatin1String("SmartPlug") || // Heiman
                       sensor->modelId() == QLatin1String("902010/25") || // Bitron
                       sensor->modelId() == QLatin1String("SKHMP30-I1") ||// GS smart plug
                       sensor->modelId() == QLatin1String("160-01")))     // Plugwise smart plug
        {
            rq2.reportableChange24bit = 10; // 1 W
        }
        else if (sensor && (sensor->modelId() == QLatin1String("SZ-ESW01-AU"))) // Sercomm / Telstra smart plug
        {
            rq2.reportableChange24bit = 1000; // 1 W
        }
        else
        {
            rq2.reportableChange24bit = 1; // 1 W
        }

        return sendConfigureReportingRequest(bt, {rq, rq2});
    }
    else if (bt.binding.clusterId == ELECTRICAL_MEASUREMENT_CLUSTER_ID)
    {
        Sensor *sensor = dynamic_cast<Sensor *>(bt.restNode);

        rq.dataType = deCONZ::Zcl16BitInt;
        rq.attributeId = 0x050B; // Active power
        rq.minInterval = 1;
        rq.maxInterval = 300;
        if (sensor && (sensor->modelId() == QLatin1String("SmartPlug") ||   // Heiman
                       sensor->modelId() == QLatin1String("SKHMP30-I1") ||  // GS smart plug
                       sensor->modelId() == QLatin1String("SZ-ESW01-AU") || // Sercomm / Telstra smart plug
                       sensor->modelId() == QLatin1String("Connected socket outlet") || // Niko smart socket
                       sensor->modelId().startsWith(QLatin1String("ROB_200")) || // ROBB Smarrt micro dimmer
                       sensor->modelId().startsWith(QLatin1String("Micro Smart Dimmer")) || // Sunricher Micro Smart Dimmer
                       sensor->modelId().startsWith(QLatin1String("lumi.plug.maeu")) || // Xiaomi Aqara ZB3.0 smart plug
                       sensor->modelId().startsWith(QLatin1String("lumi.switch.b1naus01")))) // Xiaomi ZB3.0 Smart Wall Switch
        {
            rq.reportableChange16bit = 10; // 1 W
        }
        else
        {
            rq.reportableChange16bit = 1; // 1 W
        }

        ConfigureReportingRequest rq2;
        rq2.dataType = deCONZ::Zcl16BitUint;
        rq2.attributeId = 0x0505; // RMS Voltage
        rq2.minInterval = 1;
        rq2.maxInterval = 300;
        if (sensor && (sensor->modelId() == QLatin1String("SmartPlug") || // Heiman
                       sensor->modelId() == QLatin1String("SKHMP30-I1"))) // GS smart plug
        {
            rq2.reportableChange16bit = 100; // 1 V
        }
        else if (sensor && sensor->modelId() == QLatin1String("SZ-ESW01-AU")) // Sercomm / Telstra smart plug
        {
            rq2.reportableChange16bit = 125; // 1 V
        }
        else if (sensor && (sensor->modelId().startsWith(QLatin1String("ROB_200")) || // ROBB Smarrt micro dimmer
                            sensor->modelId().startsWith(QLatin1String("Micro Smart Dimmer")) || // Sunricher Micro Smart Dimmer
                            sensor->modelId() == QLatin1String("Connected socket outlet") || // Niko smart socket
                            sensor->modelId().startsWith(QLatin1String("TH112")))) // Sinope Thermostats
        {
            rq2.reportableChange16bit = 10; // 1 V
        }
        else
        {
            rq2.reportableChange16bit = 1; // 1 V
        }

        ConfigureReportingRequest rq3;
        rq3.dataType = deCONZ::Zcl16BitUint;
        rq3.attributeId = 0x0508; // RMS Current
        rq3.minInterval = 1;
        rq3.maxInterval = 300;
        if (sensor && (sensor->modelId() == QLatin1String("SP 120") ||           // innr
                       sensor->modelId() == QLatin1String("DoubleSocket50AU") || // Aurora
                       sensor->modelId() == QLatin1String("SZ-ESW01-AU") ||      // Sercomm / Telstra smart plug
                       sensor->modelId() == QLatin1String("Connected socket outlet") || // Niko smart socket
                       sensor->modelId() == QLatin1String("TS0121")))            // Tuya / Blitzwolf
        {
            rq3.reportableChange16bit = 100; // 0.1 A
        }
        else if (sensor && (sensor->modelId() == QLatin1String("SmartPlug") ||  // Heiman
                            sensor->modelId() == QLatin1String("EMIZB-132") ||  // Develco
                            sensor->modelId() == QLatin1String("SKHMP30-I1")))  // GS smart plug
        {
            rq3.reportableChange16bit = 10; // 0.1 A
        }
        else
        {
            rq3.reportableChange16bit = 1; // 0.1 A
        }

        return sendConfigureReportingRequest(bt, {rq, rq2, rq3});
    }
    else if (bt.binding.clusterId == LEVEL_CLUSTER_ID)
    {
        rq.dataType = deCONZ::Zcl8BitUint;
        rq.attributeId = 0x0000; // current level

        if (checkMacVendor(bt.restNode->address(), VENDOR_DDEL))
        {
            rq.minInterval = 5;
            rq.maxInterval = 180;
            rq.reportableChange8bit = 5;
        }
        else if (manufacturerCode ==  VENDOR_IKEA)
        {
            // same as IKEA gateway
            rq.minInterval = 1;
            rq.maxInterval = 0;
            rq.reportableChange8bit = 0;
        }
        else // default configuration
        {
            rq.minInterval = 1;
            rq.maxInterval = 300;
            rq.reportableChange8bit = 1;
        }
        return sendConfigureReportingRequest(bt, {rq});
    }
    else if (bt.binding.clusterId == WINDOW_COVERING_CLUSTER_ID)
    {
        rq.dataType = deCONZ::Zcl8BitUint;
        rq.attributeId = 0x0008; // Current Position Lift Percentage
        rq.minInterval = 1;
        rq.maxInterval = 300;
        rq.reportableChange8bit = 1;

        return sendConfigureReportingRequest(bt, {rq});
    }
    // Danalock support
    else if (bt.binding.clusterId == DOOR_LOCK_CLUSTER_ID)
    {
        rq.dataType = deCONZ::Zcl8BitEnum;;
        rq.attributeId = 0x0000; // Current Lock Position
        rq.minInterval = 1;
        rq.maxInterval = 300;
        //rq.reportableChange8bit = 1;

        return sendConfigureReportingRequest(bt, {rq});
    }
    else if (bt.binding.clusterId == FAN_CONTROL_CLUSTER_ID)
    {
        rq.dataType = deCONZ::Zcl8BitEnum;
        rq.attributeId = 0x0000; // fan speed
        rq.minInterval = 1;
        rq.maxInterval = 300;

        return sendConfigureReportingRequest(bt, {rq});
    }
    else if (bt.binding.clusterId == COLOR_CLUSTER_ID)
    {
        rq.dataType = deCONZ::Zcl16BitUint;
        rq.attributeId = 0x0007; // color temperature
        rq.minInterval = 1;
        rq.maxInterval = 300;
        rq.reportableChange16bit = 1;

        ConfigureReportingRequest rq2;
        rq2.dataType = deCONZ::Zcl16BitUint;
        rq2.attributeId = 0x0003; // colorX
        rq2.minInterval = 1;
        rq2.maxInterval = 300;
        rq2.reportableChange16bit = 10;

        ConfigureReportingRequest rq3;
        rq3.dataType = deCONZ::Zcl16BitUint;
        rq3.attributeId = 0x0004; // colorY
        rq3.minInterval = 1;
        rq3.maxInterval = 300;
        rq3.reportableChange16bit = 10;

        ConfigureReportingRequest rq4;
        rq4.dataType = deCONZ::Zcl8BitEnum;
        rq4.attributeId = 0x0008; // color mode
        rq4.minInterval = 1;
        rq4.maxInterval = 300;

        if (manufacturerCode == VENDOR_IKEA)
        {
            // same as IKEA gateway
            rq.minInterval = 0;
            rq.maxInterval = 0;
            rq.reportableChange16bit = 0;
            rq2.minInterval = 0;
            rq2.maxInterval = 0;
            rq2.reportableChange16bit = 0;
            rq3.minInterval = 0;
            rq3.maxInterval = 0;
            rq3.reportableChange16bit = 0;
            rq4.minInterval = 0;
            rq4.maxInterval = 0;
        }

        return sendConfigureReportingRequest(bt, {rq, rq2, rq3, rq4});
    }
    else if (bt.binding.clusterId == SAMJIN_CLUSTER_ID)
    {
        Sensor *sensor = dynamic_cast<Sensor*>(bt.restNode);
        if (!sensor)
        {
            return false;
        }

        // based on https://github.com/SmartThingsCommunity/SmartThingsPublic/blob/master/devicetypes/smartthings/smartsense-multi-sensor.src/smartsense-multi-sensor.groovy
        if (sensor->type() == QLatin1String("ZHAVibration"))
        {
            const quint16 manufacturerCode = sensor->manufacturer() == QLatin1String("Samjin") ? VENDOR_SAMJIN
                : sensor->manufacturer() == QLatin1String("SmartThings") ? VENDOR_PHYSICAL : VENDOR_CENTRALITE;
            const quint16 minInterval = manufacturerCode == VENDOR_SAMJIN ? 0 : 1;

            rq.dataType = deCONZ::Zcl8BitBitMap;
            rq.attributeId = 0x0010; // active
            rq.minInterval = manufacturerCode == VENDOR_SAMJIN ? 0 : 10;
            rq.maxInterval = 3600;
            rq.reportableChange8bit = 1;
            rq.manufacturerCode = manufacturerCode;

            ConfigureReportingRequest rq1;
            rq1.dataType = deCONZ::Zcl16BitInt;
            rq1.attributeId = 0x0012; // acceleration x
            rq1.minInterval = minInterval;
            rq1.maxInterval = 300;
            rq1.reportableChange16bit = 1;
            rq1.manufacturerCode = manufacturerCode;

            ConfigureReportingRequest rq2;
            rq2.dataType = deCONZ::Zcl16BitInt;
            rq2.attributeId = 0x0013; // acceleration y
            rq2.minInterval = minInterval;
            rq2.maxInterval = 300;
            rq2.reportableChange16bit = 1;
            rq2.manufacturerCode = manufacturerCode;

            ConfigureReportingRequest rq3;
            rq3.dataType = deCONZ::Zcl16BitInt;
            rq3.attributeId = 0x0014; // acceleration z
            rq3.minInterval = minInterval;
            rq3.maxInterval = 300;
            rq3.reportableChange16bit = 1;
            rq3.manufacturerCode = manufacturerCode;

            return sendConfigureReportingRequest(bt, {rq, rq1, rq2, rq3});
        }
    }
    else if (bt.binding.clusterId == BASIC_CLUSTER_ID && checkMacVendor(bt.restNode->address(), VENDOR_PHILIPS))
    {
        Sensor *sensor = dynamic_cast<Sensor*>(bt.restNode);
        if (!sensor)
        {
            return false;
        }

        // only process for presence sensor: don't issue configuration for temperature and illuminance sensors
        // TODO check if just used for hue motion sensor or also hue dimmer switch?
        if (sensor->type() != QLatin1String("ZHAPresence"))
        {
            return false;
        }

        deCONZ::NumericUnion dummy;
        dummy.u64 = 0;
        // add usertest value if not already present
        if (bt.restNode->getZclValue(BASIC_CLUSTER_ID, 0x0032, bt.binding.srcEndpoint).attributeId != 0x0032)
        {
            bt.restNode->setZclValue(NodeValue::UpdateInvalid, bt.binding.srcEndpoint, BASIC_CLUSTER_ID, 0x0032, dummy);
        }
        // ledindication value if not already present
        if (bt.restNode->getZclValue(BASIC_CLUSTER_ID, 0x0033, bt.binding.srcEndpoint).attributeId != 0x0033)
        {
            bt.restNode->setZclValue(NodeValue::UpdateInvalid, bt.binding.srcEndpoint, BASIC_CLUSTER_ID, 0x0033, dummy);
        }

        NodeValue &val = bt.restNode->getZclValue(BASIC_CLUSTER_ID, 0x0032, bt.binding.srcEndpoint);

        if (val.timestampLastReport.isValid() && (val.timestampLastReport.secsTo(now) < val.maxInterval * 1.5))
        {
            return false;
        }

        // already configured? wait for report ...
        if (val.timestampLastConfigured.isValid() && (val.timestampLastConfigured.secsTo(now) < val.maxInterval * 1.5))
        {
            return false;
        }

        rq.dataType = deCONZ::ZclBoolean;
        rq.attributeId = 0x0032; // usertest
        rq.minInterval = 5;   // value used by Hue bridge
        rq.maxInterval = 7200;   // value used by Hue bridge
        rq.manufacturerCode = VENDOR_PHILIPS;

        ConfigureReportingRequest rq2;
        rq2 = ConfigureReportingRequest();
        rq2.dataType = deCONZ::ZclBoolean;
        rq2.attributeId = 0x0033; // ledindication
        rq2.minInterval = 5; // value used by Hue bridge
        rq2.maxInterval = 7200; // value used by Hue bridge
        rq2.manufacturerCode = VENDOR_PHILIPS;

        return sendConfigureReportingRequest(bt, {rq, rq2});
    }
    else if (bt.binding.clusterId == BASIC_CLUSTER_ID && manufacturerCode == VENDOR_IKEA && lightNode)
    {
        deCONZ::NumericUnion dummy;
        dummy.u64 = 0;
        // 'sw build id' value if not already present
        if (bt.restNode->getZclValue(BASIC_CLUSTER_ID, 0x4000, bt.binding.srcEndpoint).attributeId != 0x4000)
        {
            bt.restNode->setZclValue(NodeValue::UpdateInvalid, bt.binding.srcEndpoint, BASIC_CLUSTER_ID, 0x4000, dummy);
        }

        NodeValue &val = bt.restNode->getZclValue(BASIC_CLUSTER_ID, 0x4000, bt.binding.srcEndpoint);

        if (val.timestampLastReport.isValid() && (val.timestampLastReport.secsTo(now) < val.maxInterval * 1.5))
        {
            return false;
        }

        // already configured? wait for report ...
        if (val.timestampLastConfigured.isValid() && (val.timestampLastConfigured.secsTo(now) < val.maxInterval * 1.5))
        {
            return false;
        }

        rq.dataType = deCONZ::ZclCharacterString;
        rq.attributeId = 0x4000; // sw build id
        rq.minInterval = 0;   // value used by IKEA gateway
        rq.maxInterval = 1800;   // value used by IKEA gateway

        return sendConfigureReportingRequest(bt, {rq});
    }
    else if (bt.binding.clusterId == BASIC_CLUSTER_ID && manufacturerCode == VENDOR_MUELLER && lightNode)
    {
        rq.dataType = deCONZ::Zcl8BitUint;
        rq.attributeId = 0x4005; // Mueller special scene
        rq.minInterval = 1;
        rq.maxInterval = 300;
        rq.reportableChange8bit = 1;
        rq.manufacturerCode = VENDOR_MUELLER;

        return sendConfigureReportingRequest(bt, {rq});
    }
    else if (bt.binding.clusterId == VENDOR_CLUSTER_ID)
    {
        Sensor *sensor = dynamic_cast<Sensor *>(bt.restNode);

        if (sensor && (sensor->modelId().startsWith(QLatin1String("RWL02")) || // Hue dimmer switch
                       sensor->modelId().startsWith(QLatin1String("ROM00")) || // Hue smart button
                       sensor->modelId().startsWith(QLatin1String("Z3-1BRL")))) // Lutron Aurora Friends-of-Hue dimmer switch
        {
            deCONZ::NumericUnion val;
            val.u64 = 0;

            // mark button event binding as resolved
            sensor->setZclValue(NodeValue::UpdateByZclReport, bt.binding.srcEndpoint, VENDOR_CLUSTER_ID, 0x0000, val);
            NodeValue &val2 = bt.restNode->getZclValue(VENDOR_CLUSTER_ID, 0x0000, bt.binding.srcEndpoint);
            if (val2.maxInterval == 0)
            {
                val2.maxInterval = 60 * 60 * 8; // prevent further check for 8 hours
            }
        }
        else if (sensor && sensor->modelId() == QLatin1String("de_spect")) // dresden elektronik spectral sensor
        {
            rq.dataType = deCONZ::Zcl8BitUint;
            rq.attributeId = 0x0000; // sensor enabled
            rq.minInterval = 1;
            rq.maxInterval = 120;
            rq.reportableChange8bit = 1;

            ConfigureReportingRequest rq2;
            rq2 = ConfigureReportingRequest();
            rq2.dataType = deCONZ::Zcl16BitUint;
            rq2.attributeId = 0x0001; // spectral x
            rq2.minInterval = 1;
            rq2.maxInterval = 300;
            rq2.reportableChange16bit = 200;

            ConfigureReportingRequest rq3;
            rq3 = ConfigureReportingRequest();
            rq3.dataType = deCONZ::Zcl16BitUint;
            rq3.attributeId = 0x0002; // spectral x
            rq3.minInterval = 1;
            rq3.maxInterval = 300;
            rq3.reportableChange16bit = 200;

            ConfigureReportingRequest rq4;
            rq4 = ConfigureReportingRequest();
            rq4.dataType = deCONZ::Zcl16BitUint;
            rq4.attributeId = 0x0003; // spectral x
            rq4.minInterval = 1;
            rq4.maxInterval = 300;
            rq4.reportableChange16bit = 200;

            return sendConfigureReportingRequest(bt, {rq, rq2, rq3, rq4});
        }
    }
    return false;
}

/*! Creates binding for attribute reporting to gateway node. */
void DeRestPluginPrivate::checkLightBindingsForAttributeReporting(LightNode *lightNode)
{
    if (!apsCtrl || !lightNode || !lightNode->address().hasExt())
    {
        return;
    }

    // prevent binding action if otau was busy recently
    if (otauLastBusyTimeDelta() < OTA_LOW_PRIORITY_TIME)
    {
        if (lightNode->modelId().startsWith(QLatin1String("FLS-")))
        {
            DBG_Printf(DBG_INFO, "don't check binding for attribute reporting of %s (otau busy)\n", qPrintable(lightNode->name()));
            return;
        }
    }

    BindingTask::Action action = BindingTask::ActionUnbind;

    // whitelist
    if (gwReportingEnabled)
    {
        action = BindingTask::ActionBind;
        if (lightNode->modelId().startsWith(QLatin1String("FLS-NB")))
        {
        }
        else if (lightNode->manufacturer() == QLatin1String("OSRAM"))
        {
        }
        else if (lightNode->manufacturer() == QLatin1String("LEDVANCE"))
        {
        }
        else if (lightNode->manufacturerCode() == VENDOR_JASCO)
        {
        }
        else if (lightNode->manufacturerCode() == VENDOR_UBISYS)
        {
        }
        // Danalock support
        else if (lightNode->manufacturerCode() == VENDOR_DANALOCK)
        {
            DBG_Printf(DBG_INFO, "Binding DanaLock\n");
        }
        // Schlage support
        else if (lightNode->manufacturerCode() == VENDOR_SCHLAGE)
        {
            DBG_Printf(DBG_INFO, "Binding Schlage\n");
        }
        else if (lightNode->manufacturerCode() == VENDOR_IKEA)
        {
        }
        else if (lightNode->manufacturerCode() == VENDOR_EMBER)
        {
        }
        else if (lightNode->manufacturerCode() == VENDOR_LGE)
        {
        }
        else if (lightNode->manufacturerCode() == VENDOR_MUELLER)
        {
        }
        else if (lightNode->manufacturerCode() == VENDOR_KEEN_HOME)
        {
        }
        else if (lightNode->manufacturerCode() == VENDOR_XAL)
        {
        }
        else if (lightNode->manufacturerCode() == VENDOR_SINOPE)
        {
        }
        else if (lightNode->manufacturerCode() == VENDOR_XIAOMI)
        {
        }
        else if (lightNode->modelId().startsWith(QLatin1String("SP ")))
        {
        }
        else if (lightNode->manufacturer().startsWith(QLatin1String("Climax")))
        {
        }
        else if (lightNode->manufacturer().startsWith(QLatin1String("Bitron")))
        {
        }
        else if (lightNode->modelId() == QLatin1String("NL08-0800")) // Nanoleaf Ivy
        {
        }
        else if (lightNode->modelId().startsWith(QLatin1String("ICZB-"))) // iCasa Dimmer and Switch
        {
        }
        else if (lightNode->manufacturer().startsWith(QLatin1String("Develco"))) // Develco devices
        {
        }
        else if (lightNode->modelId().startsWith(QLatin1String("RICI01"))) // LifeControl smart plug
        {
        }
        else if (lightNode->modelId() == QLatin1String("SPLZB-131"))
        {
        }
        else if (lightNode->manufacturer() == QLatin1String("Computime")) //Hive
        {
        }
        else if (lightNode->manufacturer() == QString("欧瑞博") || lightNode->manufacturer() == QLatin1String("ORVIBO"))
        {
        }
        else if (lightNode->manufacturerCode() == VENDOR_LEGRAND) // Legrand switch and plug
        {
        }
        else if (lightNode->manufacturerCode() == VENDOR_NETVOX) // Netvox smart plug
        {
        }
        else if (lightNode->manufacturer() == QLatin1String("Immax"))
        {
        }
        else if (lightNode->manufacturer() == QLatin1String("sengled"))
        {
        }
        else if (lightNode->manufacturer() == QLatin1String("LDS"))
        {
        }
        else if (lightNode->manufacturer() == QLatin1String("Sercomm Corp."))
        {
        }
        else if (lightNode->manufacturer() == QLatin1String("NIKO NV"))
        {
        }
        else if (lightNode->manufacturer() == QLatin1String("Sunricher"))
        {
        }
        else
        {
            return;
        }
    }
    else
    {
        return;
    }

    QList<deCONZ::ZclCluster>::const_iterator i = lightNode->haEndpoint().inClusters().begin();
    QList<deCONZ::ZclCluster>::const_iterator end = lightNode->haEndpoint().inClusters().end();

    int tasksAdded = 0;
    QDateTime now = QDateTime::currentDateTime();

    for (; i != end; ++i)
    {
        switch (i->id())
        {
        case BASIC_CLUSTER_ID:
        case ONOFF_CLUSTER_ID:
        case LEVEL_CLUSTER_ID:
        case COLOR_CLUSTER_ID:
        case WINDOW_COVERING_CLUSTER_ID:
        // Danalock support
        case DOOR_LOCK_CLUSTER_ID:
        case IAS_ZONE_CLUSTER_ID:
        case FAN_CONTROL_CLUSTER_ID:
        {
            bool bindingExists = false;
            for (const NodeValue &val : lightNode->zclValues())
            {
                if (val.clusterId != i->id())
                {
                    continue;
                }

                quint16 maxInterval = val.maxInterval > 0 && val.maxInterval < 65535 ? val.maxInterval : (10 * 60);

                if (val.timestampLastReport.isValid() && val.timestampLastReport.secsTo(now) < (maxInterval * 1.2))
                {
                    bindingExists = true;
                    break;
                }

                if (val.timestampLastConfigured.isValid())
                {
                    bindingExists = true;
                    break;
                }
            }

            // only IKEA lights should report basic cluster attributes
            if (lightNode->manufacturerCode() != VENDOR_IKEA && i->id() == BASIC_CLUSTER_ID)
            {
                continue;
            }

            BindingTask bt;
            if (checkMacVendor(lightNode->address(), VENDOR_DDEL))
            {
                bt.state = BindingTask::StateCheck;
            }
            else
            {
                bt.state = BindingTask::StateIdle;
            }
            bt.action = action;
            bt.restNode = lightNode;
            Binding &bnd = bt.binding;
            bnd.srcAddress = lightNode->address().ext();
            bnd.dstAddrMode = deCONZ::ApsExtAddress;
            bnd.srcEndpoint = lightNode->haEndpoint().endpoint();
            bnd.clusterId = i->id();
            bnd.dstAddress.ext = apsCtrl->getParameter(deCONZ::ParamMacAddress);
            bnd.dstEndpoint = endpoint();

            if (bnd.dstEndpoint > 0) // valid gateway endpoint?
            {
                if (bindingExists)
                {
                    DBG_Printf(DBG_INFO, "binding for cluster 0x%04X of 0x%016llX exists (verified by reporting)\n", i->id(), lightNode->address().ext());
                    sendConfigureReportingRequest(bt);
                }
                else
                {
                    DBG_Printf(DBG_INFO_L2, "create binding for attribute reporting of cluster 0x%04X\n", i->id());
                    queueBindingTask(bt);
                    tasksAdded++;
                }
            }
        }
            break;

        default:
            break;
        }
    }

    if (tasksAdded == 0)
    {
        return;
    }

    if (checkMacVendor(lightNode->address(), VENDOR_DDEL) || lightNode->manufacturerCode() == VENDOR_XAL)
    {
        lightNode->enableRead(READ_BINDING_TABLE);
        lightNode->setNextReadTime(READ_BINDING_TABLE, queryTime);
        queryTime = queryTime.addSecs(5);
        Q_Q(DeRestPlugin);
        q->startZclAttributeTimer(1000);
    }

    if (!bindingTimer->isActive())
    {
        bindingTimer->start();
    }
}


/*! Creates binding for attribute reporting to gateway node.
    \return true - when a binding request got queued.
 */
bool DeRestPluginPrivate::checkSensorBindingsForAttributeReporting(Sensor *sensor)
{
    if (!apsCtrl || !sensor || !sensor->address().hasExt() || !sensor->node() || !sensor->toBool(RConfigReachable))
    {
        return false;
    }

    if (searchSensorsState != SearchSensorsActive &&
        idleTotalCounter < (IDLE_READ_LIMIT + (60 * 15))) // wait for some input before fire bindings
    {
        return false;
    }

    if (sensor->node()->nodeDescriptor().isNull())
    {
        // Whitelist sensors which don't seem to have a valid node descriptor.
        // This is a workaround currently only required for Develco smoke sensor
        // and potentially Bosch motion sensor
        if (sensor->modelId().startsWith(QLatin1String("SMSZB-120")) ||   // Develco smoke sensor
            sensor->modelId().startsWith(QLatin1String("EMIZB-132")) ||   // Develco EMI Norwegian HAN
            sensor->modelId().startsWith(QLatin1String("ISW-ZPR1-WP13"))) // Bosch motion sensor
        {
        }
        else
        {
            return false;
        }
    }

    if (sensor->deletedState() != Sensor::StateNormal)
    {
        return false;
    }

    bool deviceSupported = false;
    // whitelist
        // Climax
    if (sensor->modelId().startsWith(QLatin1String("LM_")) ||
        sensor->modelId().startsWith(QLatin1String("LMHT_")) ||
        sensor->modelId().startsWith(QLatin1String("IR_")) ||
        sensor->modelId().startsWith(QLatin1String("DC_")) ||
        sensor->modelId().startsWith(QLatin1String("PSMD_")) ||
        sensor->modelId().startsWith(QLatin1String("PSMP5_")) ||
        sensor->modelId().startsWith(QLatin1String("PCM_")) ||
        // CentraLite
        sensor->modelId().startsWith(QLatin1String("Motion Sensor-A")) ||
        sensor->modelId().startsWith(QLatin1String("332")) ||
        sensor->modelId().startsWith(QLatin1String("3200-S")) ||
        sensor->modelId().startsWith(QLatin1String("3305-S")) ||
        sensor->modelId().startsWith(QLatin1String("3315")) ||
        sensor->modelId().startsWith(QLatin1String("3320-L")) ||
        sensor->modelId().startsWith(QLatin1String("3323")) ||
        sensor->modelId().startsWith(QLatin1String("3326-L")) ||
        // dresden elektronik
        (sensor->manufacturer() == QLatin1String("dresden elektronik") && sensor->modelId() == QLatin1String("de_spect")) ||
        // GE
        (sensor->manufacturer() == QLatin1String("Jasco Products") && sensor->modelId() == QLatin1String("45856")) ||
        // NYCE
        sensor->modelId() == QLatin1String("3011") ||
        sensor->modelId() == QLatin1String("3014") ||
        sensor->modelId() == QLatin1String("3043") ||
        // Philips
        sensor->modelId().startsWith(QLatin1String("SML00")) ||
        sensor->modelId().startsWith(QLatin1String("RWL02")) ||
        sensor->modelId().startsWith(QLatin1String("ROM00")) ||
        // Lutron Aurora Friends-of-Hue dimmer switch
        sensor->modelId().startsWith(QLatin1String("Z3-1BRL")) ||
        // ubisys
        sensor->modelId().startsWith(QLatin1String("C4")) ||
        sensor->modelId().startsWith(QLatin1String("D1")) ||
        sensor->modelId().startsWith(QLatin1String("S1")) ||
        sensor->modelId().startsWith(QLatin1String("S2")) ||
        // IKEA
        sensor->modelId().startsWith(QLatin1String("TRADFRI")) ||
        sensor->modelId().startsWith(QLatin1String("FYRTUR")) ||
        sensor->modelId().startsWith(QLatin1String("KADRILJ")) ||
        sensor->modelId().startsWith(QLatin1String("SYMFONISK")) ||
        // OSRAM
        sensor->modelId().startsWith(QLatin1String("Lightify Switch Mini")) ||  // Osram 3 button remote
        sensor->modelId().startsWith(QLatin1String("Switch 4x EU-LIGHTIFY")) || // Osram 4 button remote
        sensor->modelId().startsWith(QLatin1String("Switch 4x-LIGHTIFY")) || // Osram 4 button remote
        sensor->modelId().startsWith(QLatin1String("Switch-LIGHTIFY")) || // Osram 4 button remote
        // Keen Home
        sensor->modelId().startsWith(QLatin1String("SV01-")) ||
        // Trust ZPIR-8000
        sensor->modelId().startsWith(QLatin1String("VMS_ADUROLIGHT")) ||
        // Trust ZMST-808
        sensor->modelId().startsWith(QLatin1String("CSW_ADUROLIGHT")) ||
        // iCasa
        sensor->modelId().startsWith(QLatin1String("ICZB-RM")) ||
        // innr
        sensor->modelId().startsWith(QLatin1String("SP ")) ||
        sensor->modelId().startsWith(QLatin1String("RC 110")) ||
        // Eurotronic
        sensor->modelId() == QLatin1String("SPZB0001") ||
        // Heiman
        // I don't think the IAS Zone sensor need to be listed here?
        sensor->modelId().startsWith(QLatin1String("SmartPlug")) ||
        sensor->modelId().startsWith(QLatin1String("CO_")) ||
        sensor->modelId().startsWith(QLatin1String("DOOR_")) ||
        sensor->modelId().startsWith(QLatin1String("PIR_")) ||
        sensor->modelId().startsWith(QLatin1String("GAS")) ||
        sensor->modelId().startsWith(QLatin1String("TH-")) ||
        sensor->modelId().startsWith(QLatin1String("HT-")) ||
        sensor->modelId().startsWith(QLatin1String("SMOK_")) ||
        sensor->modelId().startsWith(QLatin1String("WATER_")) ||
        sensor->modelId().startsWith(QLatin1String("Smoke")) ||
        sensor->modelId().startsWith(QLatin1String("COSensor")) ||
        sensor->modelId().startsWith(QLatin1String("Water")) ||
        sensor->modelId().startsWith(QLatin1String("Door")) ||
        sensor->modelId().startsWith(QLatin1String("WarningDevice")) ||
        sensor->modelId().startsWith(QLatin1String("PIRS")) ||
        sensor->modelId().startsWith(QLatin1String("SKHMP30")) || // GS smart plug
        sensor->modelId().startsWith(QLatin1String("RC_V14")) ||
        sensor->modelId().startsWith(QLatin1String("RC-EM")) ||
        // Konke
        sensor->modelId() == QLatin1String("3AFE140103020000") ||
        sensor->modelId() == QLatin1String("3AFE130104020015") ||
        sensor->modelId() == QLatin1String("3AFE14010402000D") ||
        sensor->modelId() == QLatin1String("3AFE220103020000") ||
        // Nimbus
        sensor->modelId().startsWith(QLatin1String("FLS-NB")) ||
        // Danalock support
        sensor->modelId().startsWith(QLatin1String("V3")) ||
        // Schlage support
        sensor->modelId().startsWith(QLatin1String("BE468")) ||
        // SmartThings
        sensor->modelId().startsWith(QLatin1String("tagv4")) ||
        sensor->modelId().startsWith(QLatin1String("motionv4")) ||
        sensor->modelId() == QLatin1String("button") ||
        (sensor->manufacturer() == QLatin1String("Samjin") && sensor->modelId() == QLatin1String("motion")) ||
        sensor->modelId().startsWith(QLatin1String("multi")) ||
        sensor->modelId() == QLatin1String("water") ||
        (sensor->manufacturer() == QLatin1String("Samjin") && sensor->modelId() == QLatin1String("outlet")) ||
        // Bitron
        sensor->modelId().startsWith(QLatin1String("902010")) ||
        // Develco
        sensor->modelId().startsWith(QLatin1String("SMSZB-120")) || // smoke sensor
        sensor->modelId().startsWith(QLatin1String("HESZB-120")) || // heat sensor
        sensor->modelId().startsWith(QLatin1String("WISZB-120")) || // window sensor
        sensor->modelId().startsWith(QLatin1String("FLSZB-110")) || // water leak sensor
        sensor->modelId().startsWith(QLatin1String("MOSZB-130")) || // motion sensor
        sensor->modelId().startsWith(QLatin1String("ZHMS101")) ||   // Wattle (Develco) magnetic sensor
        sensor->modelId().startsWith(QLatin1String("EMIZB-132")) || // EMI Norwegian HAN
        sensor->modelId().startsWith(QLatin1String("SMRZB-33")) || // Smart Relay DIN
        sensor->modelId() == QLatin1String("SPLZB-131") ||
        // LG
        sensor->modelId() == QLatin1String("LG IP65 HMS") ||
        // Sinope
        sensor->modelId() == QLatin1String("WL4200S") ||
        sensor->modelId().startsWith(QLatin1String("TH112")) ||
        //LifeControl smart plug
        sensor->modelId() == QLatin1String("RICI01") ||
        //LifeControl enviroment sensor
        sensor->modelId() == QLatin1String("VOC_Sensor") ||
        //Legrand
        sensor->modelId() == QLatin1String("Connected outlet") || //Legrand Plug
        sensor->modelId() == QLatin1String("Shutter switch with neutral") || //Legrand shutter switch
        sensor->modelId() == QLatin1String("Dimmer switch w/o neutral") || //Legrand dimmer wired
        sensor->modelId() == QLatin1String("Cable outlet") || //Legrand Cable outlet
        sensor->modelId() == QLatin1String("Remote switch") || //Legrand wireless switch
        sensor->modelId() == QLatin1String("Double gangs remote switch") || //Legrand wireless double switch
        sensor->modelId() == QLatin1String("Shutters central remote switch") || //Legrand wireless shutter switch
        sensor->modelId() == QLatin1String("DIN power consumption module") || //Legrand DIN power consumption module
        sensor->modelId() == QLatin1String("Remote motion sensor") || //Legrand Motion detector
        sensor->modelId() == QLatin1String("Remote toggle switch") || //Legrand switch module
        sensor->modelId() == QLatin1String("Teleruptor") || //Legrand teleruptor
        sensor->modelId() == QLatin1String("Contactor") || //Legrand Contactor
        // Philio
        sensor->modelId() == QLatin1String("PST03A-v2.2.5") || //Philio pst03-a
        // ORVIBO
        sensor->modelId().startsWith(QLatin1String("SN10ZW")) ||
        sensor->modelId().startsWith(QLatin1String("SF2")) ||
        // Netvox
        sensor->modelId().startsWith(QLatin1String("Z809A")) ||
        // Samsung SmartPlug 2019
        sensor->modelId().startsWith(QLatin1String("ZB-ONOFFPlug-D0005")) ||
        // Aurora
        sensor->modelId().startsWith(QLatin1String("DoubleSocket50AU")) ||
        // Bosch
        sensor->modelId().startsWith(QLatin1String("ISW-ZDL1-WP11G")) ||
        sensor->modelId().startsWith(QLatin1String("ISW-ZPR1-WP13")) ||
        sensor->modelId().startsWith(QLatin1String("RFDL-ZB-MS")) ||
        // Salus
        sensor->modelId().contains(QLatin1String("SP600")) ||
        // Zen
        sensor->modelId().contains(QLatin1String("Zen-01")) ||
        // eCozy
        sensor->modelId() == QLatin1String("Thermostat") ||
        // Stelpro
        sensor->modelId().contains(QLatin1String("ST218")) ||
        sensor->modelId().contains(QLatin1String("STZB402")) ||
        // Tuya
        sensor->modelId().startsWith(QLatin1String("TS01")) ||
        sensor->modelId().startsWith(QLatin1String("TS02")) ||
        sensor->modelId().startsWith(QLatin1String("TS03")) ||
        // Tuyatec
        sensor->modelId().startsWith(QLatin1String("RH3040")) ||
        sensor->modelId().startsWith(QLatin1String("RH3001")) ||
        sensor->modelId().startsWith(QLatin1String("RH3052")) ||
        // Xiaomi
        sensor->modelId().startsWith(QLatin1String("lumi.plug.maeu01")) ||
        sensor->modelId().startsWith(QLatin1String("lumi.sen_ill.mgl01")) ||
        sensor->modelId().startsWith(QLatin1String("lumi.switch.b1naus01")) ||
        // iris
        sensor->modelId().startsWith(QLatin1String("1116-S")) ||
        sensor->modelId().startsWith(QLatin1String("1117-S")) ||
        // Hive
        sensor->modelId() == QLatin1String("MOT003") ||
        sensor->modelId() == QLatin1String("DWS003") ||
        //Computime
        sensor->modelId() == QLatin1String("SLP2") ||
        sensor->modelId() == QLatin1String("SLP2b") ||
        sensor->modelId() == QLatin1String("SLR2") ||
        sensor->modelId() == QLatin1String("SLT2") ||
        // Sengled
        sensor->modelId().startsWith(QLatin1String("E13-")) ||
        sensor->modelId().startsWith(QLatin1String("E1D-")) ||
        // Immax
        sensor->modelId() == QLatin1String("Plug-230V-ZB3.0") ||
        sensor->modelId() == QLatin1String("4in1-Sensor-ZB3.0") ||
        // Sercomm
        sensor->modelId().startsWith(QLatin1String("SZ-")) ||
        sensor->modelId() == QLatin1String("Tripper") ||
        // WAXMAN
        sensor->modelId() == QLatin1String("leakSMART Water Sensor V2") ||
        // RGBgenie
        sensor->modelId().startsWith(QLatin1String("RGBgenie ZB-5")) ||
        sensor->modelId().startsWith(QLatin1String("ZGRC-KEY")) ||
        // Embertec
        sensor->modelId().startsWith(QLatin1String("BQZ10-AU")) ||
        // ROBB Smarrt
        sensor->modelId().startsWith(QLatin1String("ROB_200")) ||
        // Sunricher
        sensor->modelId().startsWith(QLatin1String("Micro Smart Dimmer")) ||
        sensor->modelId().startsWith(QLatin1String("45127")) ||
        sensor->modelId().startsWith(QLatin1String("ZG2835")) ||
        // EcoDim
        sensor->modelId().startsWith(QLatin1String("ED-1001")) ||
        // Namron
        sensor->modelId().startsWith(QLatin1String("45127")) ||
        // Plugwise
        sensor->modelId().startsWith(QLatin1String("160-01")) ||
        // Niko
        sensor->modelId() == QLatin1String("Connected socket outlet") ||
        // Sage
        sensor->modelId() == QLatin1String("Bell") ||
        // Sonoff
        sensor->modelId() == QLatin1String("WB01") ||
        sensor->modelId() == QLatin1String("MS01") ||
        sensor->modelId() == QLatin1String("TH01") ||
        sensor->modelId() == QLatin1String("DS01") ||
        // Danfoss
        sensor->modelId() == QLatin1String("eTRV0100")
        )
    {
        deviceSupported = true;
        if (!sensor->node()->nodeDescriptor().receiverOnWhenIdle() ||
            (sensor->node()->nodeDescriptor().manufacturerCode() != VENDOR_DDEL))
        {
            sensor->setMgmtBindSupported(false);
        }
    }

    if (!deviceSupported)
    {
        DBG_Printf(DBG_INFO_L2, "don't create binding for attribute reporting of sensor %s\n", qPrintable(sensor->name()));
        return false;
    }

    // prevent binding action if otau was busy recently
    if (otauLastBusyTimeDelta() < OTA_LOW_PRIORITY_TIME)
    {
        if (sensor->modelId().startsWith(QLatin1String("FLS-")))
        {
            DBG_Printf(DBG_INFO_L2, "don't check binding for attribute reporting of %s (otau busy)\n", qPrintable(sensor->name()));
            return false;
        }
    }

    BindingTask::Action action = BindingTask::ActionUnbind;

    // whitelist by Model ID
    if (gwReportingEnabled)
    {
//        if (sensor->modelId().startsWith(QLatin1String("FLS-NB")))
//        {
//            // temporary disable, delete bindings and use read attributes
//        }
        if (deviceSupported)
        {
            action = BindingTask::ActionBind;
        }
    }

    if (sensor->modelId().startsWith(QLatin1String("Lightify Switch Mini")) ||  // Osram 3 button remote
        sensor->modelId().startsWith(QLatin1String("Switch 4x EU-LIGHTIFY")) || // Osram 4 button remote
        sensor->modelId().startsWith(QLatin1String("Switch 4x-LIGHTIFY")) || // Osram 4 button remote
        sensor->modelId().startsWith(QLatin1String("Switch-LIGHTIFY")) ) // Osram 4 button remote
    {
        // Make bind only for endpoint 01
        if (sensor->fingerPrint().endpoint != 0x01)
        {
            return false;
        }
    }

    bool ret = false;
    bool checkBindingTable = false;
    QDateTime now = QDateTime::currentDateTime();

    // sort server clusters so that 'more important' clusters will be bound as soon as possible
    // 0xfc00, 0x0500, 0x0406, 0x0402, 0x0400, 0x0001

    // for example for Philips motion sensor after joining the occupancy cluster 0x0406 is more
    // important than power configuration cluster 0x0001 and should be bound first

    // for the Philips dimmer switch the 0xfc00 for button events is also the most important
    std::vector<quint16> inClusters = sensor->fingerPrint().inClusters;
    std::sort(sensor->fingerPrint().inClusters.begin(), sensor->fingerPrint().inClusters.end(),
              [](quint16 a, quint16 b) { return a < b; });

    std::vector<quint16>::const_iterator i = inClusters.begin();
    std::vector<quint16>::const_iterator end = inClusters.end();

    for (; i != end; ++i)
    {
        NodeValue val;

        if (*i == ILLUMINANCE_MEASUREMENT_CLUSTER_ID)
        {
            val = sensor->getZclValue(*i, 0x0000); // measured value
        }
        else if (*i == TEMPERATURE_MEASUREMENT_CLUSTER_ID)
        {
            val = sensor->getZclValue(*i, 0x0000); // measured value
        }
        else if (*i == RELATIVE_HUMIDITY_CLUSTER_ID)
        {
            val = sensor->getZclValue(*i, 0x0000); // measured value
        }
        else if (*i == PRESSURE_MEASUREMENT_CLUSTER_ID)
        {
            val = sensor->getZclValue(*i, 0x0000); // measured value
        }
        else if (*i == OCCUPANCY_SENSING_CLUSTER_ID)
        {
            if (sensor->modelId() == QLatin1String("Motion Sensor-A"))
            {
                continue; // use ias zone cluster
            }
            val = sensor->getZclValue(*i, 0x0000); // occupied state
        }
        else if (*i == POWER_CONFIGURATION_CLUSTER_ID)
        {
            if (sensor->modelId().startsWith(QLatin1String("SML00")) && sensor->type() != QLatin1String("ZHAPresence"))
            {
                continue; // process only once
            }
            if (sensor->modelId() == QLatin1String("Remote switch") ||
                sensor->modelId() == QLatin1String("Shutters central remote switch") ||
                sensor->modelId() == QLatin1String("Double gangs remote switch") ||
                sensor->modelId() == QLatin1String("Remote toggle switch") )
            {
                //Those device don't support report attribute
                continue;
            }
            if (sensor->manufacturer().startsWith(QLatin1String("Climax")) ||
                sensor->modelId().startsWith(QLatin1String("902010/23")))
            {
                val = sensor->getZclValue(*i, 0x0035); // battery alarm mask
            }
            else if (sensor->modelId() == QLatin1String("Motion Sensor-A") ||
                     sensor->modelId() == QLatin1String("SMSZB-120") ||
                     sensor->modelId() == QLatin1String("HESZB-120") ||
                     sensor->modelId() == QLatin1String("WISZB-120") ||
                     sensor->modelId() == QLatin1String("MOSZB-130") ||
                     sensor->modelId() == QLatin1String("FLSZB-110") ||
                     sensor->modelId() == QLatin1String("Zen-01") ||
                     sensor->modelId().startsWith(QLatin1String("Lightify Switch Mini")) ||  // Osram 3 button remote
                     sensor->modelId().startsWith(QLatin1String("Switch 4x EU-LIGHTIFY")) || // Osram 4 button remote
                     sensor->modelId().startsWith(QLatin1String("Switch 4x-LIGHTIFY")) || // Osram 4 button remote
                     sensor->modelId().startsWith(QLatin1String("Switch-LIGHTIFY")) || // Osram 4 button remote
                     sensor->modelId() == QLatin1String("Remote switch") ||
                     sensor->modelId() == QLatin1String("Shutters central remote switch") ||
                     sensor->modelId() == QLatin1String("Double gangs remote switch") ||
                     sensor->modelId().startsWith(QLatin1String("ZHMS101")) ||
                     sensor->modelId().endsWith(QLatin1String("86opcn01")) || // Aqara Opple
                     sensor->modelId().startsWith(QLatin1String("1116-S")) ||
                     sensor->modelId().startsWith(QLatin1String("1117-S")) ||
                     sensor->modelId().startsWith(QLatin1String("3323")) ||
                     sensor->modelId().startsWith(QLatin1String("3326-L")) ||
                     sensor->modelId().startsWith(QLatin1String("3305-S")) ||
                     sensor->modelId() == QLatin1String("113D"))
            {
                val = sensor->getZclValue(*i, 0x0020); // battery voltage
            }
            else
            {
                val = sensor->getZclValue(*i, 0x0021); // battery percentage remaining
            }

            if (sensor->modelId() == QLatin1String("TRADFRI remote control") && sensor->swVersion() == QLatin1String("0.9.8.1-5.7.0.0"))
            {
                continue; // too old doesn't support battery percentage remaining attribute
            }

            if (val.timestampLastConfigured.isValid() && val.timestampLastConfigured.secsTo(now) < (val.maxInterval * 1.5))
            {
                continue;
            }

            // assume reporting is working
            if (val.isValid() && val.timestamp.isValid() && val.timestamp.secsTo(now) < (val.maxInterval * 3 / 2))
            {
                continue;
            }
        }
        else if (*i == IAS_ZONE_CLUSTER_ID)
        {
            val = sensor->getZclValue(*i, IAS_ZONE_CLUSTER_ATTR_ZONE_STATUS_ID); // zone status

            if (sensor->manufacturer() == QLatin1String("CentraLite"))
            {
                const ResourceItem *item = sensor->item(RConfigDuration);
                // update max reporting interval according to config.duration
                if (item && item->toNumber() > 15 && item->toNumber() <= UINT16_MAX)
                {
                    val.maxInterval = static_cast<quint16>(item->toNumber());
                    val.maxInterval -= 5; // report before going presence: false
                }
            }
        }
        else if (*i == VENDOR_CLUSTER_ID)
        {
            if (sensor->modelId().startsWith(QLatin1String("RWL02")) || // Hue dimmer switch
                sensor->modelId().startsWith(QLatin1String("ROM00")) || // Hue smart button
                sensor->modelId().startsWith(QLatin1String("Z3-1BRL"))) // Lutron Aurora Friends-of-Hue dimmer switch
            {
                val = sensor->getZclValue(*i, 0x0000); // button event
            }
            if (sensor->modelId() == QLatin1String("de_spect")) // dresden elektronik spectral sensor
            {
                val = sensor->getZclValue(*i, 0x0000, sensor->fingerPrint().endpoint); // sensor enabled per endpoint
            }
        }
        else if (*i == BASIC_CLUSTER_ID)
        {
            if (sensor->modelId().startsWith(QLatin1String("SML00")) && // Hue motion sensor
                sensor->type() == QLatin1String("ZHAPresence"))
            {
                val = sensor->getZclValue(*i, 0x0032); // usertest
                // val = sensor->getZclValue(*i, 0x0033); // ledindication

                if (searchSensorsState != SearchSensorsActive &&
                    idleTotalCounter < (IDLE_READ_LIMIT + (7200))) // wait for max reporting interval before fire bindings
                {
                    continue;
                }

                if (val.timestampLastConfigured.isValid() && val.timestampLastConfigured.secsTo(now) < (val.maxInterval * 1.5))
                {
                    continue;
                }
            }
            else
            {
                continue;
            }
        }
        else if (*i == METERING_CLUSTER_ID)
        {
            val = sensor->getZclValue(*i, 0x0000); // Curent Summation Delivered

        }
        else if (*i == ELECTRICAL_MEASUREMENT_CLUSTER_ID)
        {
            val = sensor->getZclValue(*i, 0x050b); // Active power
        }
        else if (*i == BINARY_INPUT_CLUSTER_ID)
        {
            val = sensor->getZclValue(*i, 0x0055); // Present value
        }
        else if (*i == THERMOSTAT_CLUSTER_ID)
        {
            val = sensor->getZclValue(*i, 0x0000); // Local temperature
        }
        else if (*i == SAMJIN_CLUSTER_ID)
        {
            val = sensor->getZclValue(*i, 0x0012); // Acceleration X
        }

        quint16 maxInterval = (val.maxInterval > 0) ? (val.maxInterval * 3 / 2) : (60 * 45);

        if (val.timestampLastReport.isValid() &&
            val.timestampLastReport.secsTo(now) < maxInterval) // got update in timely manner
        {
            DBG_Printf(DBG_INFO_L2, "binding for attribute reporting of ep: 0x%02X cluster 0x%04X seems to be active\n", val.endpoint, *i);
            continue;
        }

        if (!sensor->node()->nodeDescriptor().receiverOnWhenIdle() && sensor->lastRx().secsTo(now) > 6)
        {
            DBG_Printf(DBG_INFO, "skip binding for attribute reporting of ep: 0x%02X cluster 0x%04X (end-device might sleep)\n", val.endpoint, *i);
            return false;
        }

        quint8 srcEndpoint = sensor->fingerPrint().endpoint;

        {  // some clusters might not be on fingerprint endpoint (power configuration), search in other simple descriptors
            deCONZ::SimpleDescriptor *sd= sensor->node()->getSimpleDescriptor(srcEndpoint);
            if (!sd || !sd->cluster(*i, deCONZ::ServerCluster))
            {
                for (int j = 0; j < sensor->node()->simpleDescriptors().size(); j++)
                {
                    sd = &sensor->node()->simpleDescriptors()[j];

                    if (sd && sd->cluster(*i, deCONZ::ServerCluster))
                    {
                        srcEndpoint = sd->endpoint();
                        break;
                    }
                }
            }
        }

        switch (*i)
        {
        case POWER_CONFIGURATION_CLUSTER_ID:
        case OCCUPANCY_SENSING_CLUSTER_ID:
        case IAS_ZONE_CLUSTER_ID:
        case ILLUMINANCE_MEASUREMENT_CLUSTER_ID:
        case TEMPERATURE_MEASUREMENT_CLUSTER_ID:
        case RELATIVE_HUMIDITY_CLUSTER_ID:
        case PRESSURE_MEASUREMENT_CLUSTER_ID:
        case METERING_CLUSTER_ID:
        case ELECTRICAL_MEASUREMENT_CLUSTER_ID:
        case VENDOR_CLUSTER_ID:
        case BASIC_CLUSTER_ID:
        case BINARY_INPUT_CLUSTER_ID:
        case THERMOSTAT_CLUSTER_ID:
        case APPLIANCE_EVENTS_AND_ALERTS_CLUSTER_ID:
        case SAMJIN_CLUSTER_ID:
        {
            DBG_Printf(DBG_INFO_L2, "0x%016llX (%s) create binding for attribute reporting of cluster 0x%04X on endpoint 0x%02X\n",
                       sensor->address().ext(), qPrintable(sensor->modelId()), (*i), srcEndpoint);

            BindingTask bindingTask;

            if (sensor->mgmtBindSupported())
            {
                bindingTask.state = BindingTask::StateCheck;
                checkBindingTable = true;
            }
            else
            {
                bindingTask.state = BindingTask::StateIdle;
            }

            bindingTask.action = action;
            bindingTask.restNode = sensor;
            bindingTask.timeout = BindingTask::TimeoutEndDevice;
            Binding &bnd = bindingTask.binding;
            bnd.srcAddress = sensor->address().ext();
            bnd.dstAddrMode = deCONZ::ApsExtAddress;
            bnd.srcEndpoint = srcEndpoint;
            bnd.clusterId = *i;
            bnd.dstAddress.ext = apsCtrl->getParameter(deCONZ::ParamMacAddress);
            bnd.dstEndpoint = endpoint();

            if (bnd.dstEndpoint > 0) // valid gateway endpoint?
            {
                ret = queueBindingTask(bindingTask);
            }
        }
            break;

        default:
            break;
        }
    }

    if (checkBindingTable)
    {
        sensor->enableRead(READ_BINDING_TABLE);
        sensor->setNextReadTime(READ_BINDING_TABLE, queryTime);
        queryTime = queryTime.addSecs(5);
        Q_Q(DeRestPlugin);
        q->startZclAttributeTimer(1000);
    }

    if (ret)
    {
        // fast iteration
        bindingTimer->start(0);
    }
    else if (!bindingTimer->isActive())
    {
        bindingTimer->start(1000);
    }

    return ret;
}

/*! Creates binding for group control (switches, motion sensor, ...). */
bool DeRestPluginPrivate::checkSensorBindingsForClientClusters(Sensor *sensor)
{
    if (!apsCtrl || !sensor || !sensor->node() || !sensor->address().hasExt() || !sensor->toBool(RConfigReachable))
    {
        return false;
    }

    if (searchSensorsState != SearchSensorsActive &&
        idleTotalCounter < (IDLE_READ_LIMIT + (60 * 15))) // wait for some input before fire bindings
    {
        return false;
    }

    Q_Q(DeRestPlugin);
    QDateTime now = QDateTime::currentDateTime();
    if (!sensor->node()->nodeDescriptor().receiverOnWhenIdle() && sensor->lastRx().secsTo(now) > 10)
    {
        DBG_Printf(DBG_INFO_L2, "skip check bindings for client clusters (end-device might sleep)\n");
        return false;
    }

    ResourceItem *item = sensor->item(RConfigGroup);

    if (!item || item->toString().isEmpty())
    {
        DBG_Printf(DBG_INFO_L2, "skip check bindings for client clusters (no group)\n");
        return false;
    }

    std::vector<quint8> srcEndpoints;
    QStringList gids = item->toString().split(',', QString::SkipEmptyParts);

    //quint8 srcEndpoint = sensor->fingerPrint().endpoint;
    std::vector<quint16> clusters;

    if (sensor->modelId().startsWith(QLatin1String("RWL02")) || // Hue dimmer switch
        sensor->modelId().startsWith(QLatin1String("ROM00"))) // Hue smart button

    {
        srcEndpoints.push_back(0x01);
        clusters.push_back(ONOFF_CLUSTER_ID);
        clusters.push_back(LEVEL_CLUSTER_ID);
    }
    else if (sensor->modelId().startsWith(QLatin1String("Z3-1BRL"))) // Lutron Aurora FoH dimmer switch
    {
        srcEndpoints.push_back(0x01);
        clusters.push_back(LEVEL_CLUSTER_ID);
    }
    // Busch-Jaeger
    else if (sensor->modelId() == QLatin1String("RB01") ||
             sensor->modelId() == QLatin1String("RM01"))
    {
        quint8 firstEp = 0x0A;

        // the model RM01 might have an relais or dimmer switch on endpoint 0x12
        // in that case the endpoint 0x0A has no function
        if (getLightNodeForAddress(sensor->address(), 0x12))
        {
            firstEp = 0x0B;
        }

        if (sensor->fingerPrint().endpoint == firstEp)
        {
            clusters.push_back(LEVEL_CLUSTER_ID);
        }
        else if (sensor->fingerPrint().endpoint > firstEp)
        {
            clusters.push_back(SCENE_CLUSTER_ID);
        }
        srcEndpoints.push_back(sensor->fingerPrint().endpoint);
        sensor->setMgmtBindSupported(false);
    }
    // GE on/off switch 45856GE
    else if (sensor->manufacturer() == QLatin1String("Jasco Products") && sensor->modelId() == QLatin1String("45856"))
    {
        clusters.push_back(ONOFF_CLUSTER_ID);
        srcEndpoints.push_back(sensor->fingerPrint().endpoint);
    }
    // IKEA Trådfri dimmer
    else if (sensor->modelId() == QLatin1String("TRADFRI wireless dimmer"))
    {
        clusters.push_back(LEVEL_CLUSTER_ID);
        srcEndpoints.push_back(sensor->fingerPrint().endpoint);
    }
    // IKEA Trådfri remote
    else if (sensor->modelId().startsWith(QLatin1String("TRADFRI remote")))
    {
        clusters.push_back(ONOFF_CLUSTER_ID);
        clusters.push_back(LEVEL_CLUSTER_ID);
        clusters.push_back(SCENE_CLUSTER_ID);
        srcEndpoints.push_back(sensor->fingerPrint().endpoint);
    }
    // IKEA Trådfri on/off switch
    // Sonoff SNZB-01
    else if (sensor->modelId().startsWith(QLatin1String("TRADFRI on/off switch")) ||
             sensor->modelId().startsWith(QLatin1String("WB01")))
    {
        clusters.push_back(ONOFF_CLUSTER_ID);
        srcEndpoints.push_back(sensor->fingerPrint().endpoint);
    }
    // IKEA Trådfri open/close remote
    else if (sensor->modelId().startsWith(QLatin1String("TRADFRI open/close remote")))
    {
        clusters.push_back(WINDOW_COVERING_CLUSTER_ID);
        srcEndpoints.push_back(sensor->fingerPrint().endpoint);
    }
    // IKEA Trådfri motion sensor
    else if (sensor->modelId().startsWith(QLatin1String("TRADFRI motion sensor")))
    {
        clusters.push_back(ONOFF_CLUSTER_ID);
        clusters.push_back(LEVEL_CLUSTER_ID);
        srcEndpoints.push_back(sensor->fingerPrint().endpoint);
    }
    // IKEA SYMFONISK sound controller
    // else if (sensor->modelId().startsWith(QLatin1String("SYMFONISK")))
    // {
    //     clusters.push_back(ONOFF_CLUSTER_ID);
    //     clusters.push_back(LEVEL_CLUSTER_ID);
    //     srcEndpoints.push_back(sensor->fingerPrint().endpoint);
    // }
    // OSRAM 3 button remote
    else if (sensor->modelId().startsWith(QLatin1String("Lightify Switch Mini")) )
    {
        clusters.push_back(ONOFF_CLUSTER_ID);
        clusters.push_back(LEVEL_CLUSTER_ID);
        clusters.push_back(COLOR_CLUSTER_ID);

        // We bind all endpoints to a single group, so we need to trick the for loop by
        // creating dummy group entries that point to the first group so all endpoints are bound properly.
        QString gid0 = gids[0];
        gids.append(gid0);
        gids.append(gid0);

        srcEndpoints.push_back(0x01);
        srcEndpoints.push_back(0x02);
        srcEndpoints.push_back(0x03);
    }
    // OSRAM 4 button remote
    else if (sensor->modelId().startsWith(QLatin1String("Switch 4x EU-LIGHTIFY")) ||
             sensor->modelId().startsWith(QLatin1String("Switch 4x-LIGHTIFY")) ||
             sensor->modelId().startsWith(QLatin1String("Switch-LIGHTIFY")) )
    {
        clusters.push_back(ONOFF_CLUSTER_ID);
        clusters.push_back(LEVEL_CLUSTER_ID);
        clusters.push_back(COLOR_CLUSTER_ID);

        // We bind all endpoints to a single group, so we need to trick the for loop by
        // creating dummy group entries that point to the first group so all endpoints are bound properly.
        QString gid0 = gids[0];
        gids.append(gid0);
        gids.append(gid0);
        gids.append(gid0);

        srcEndpoints.push_back(0x01);
        srcEndpoints.push_back(0x02);
        srcEndpoints.push_back(0x03);
        srcEndpoints.push_back(0x04);
    }
    // LEGRAND Remote switch, simple and double
    else if (sensor->modelId() == QLatin1String("Remote switch") ||
             sensor->modelId() == QLatin1String("Double gangs remote switch"))
    {
        clusters.push_back(ONOFF_CLUSTER_ID);
        clusters.push_back(LEVEL_CLUSTER_ID);
        srcEndpoints.push_back(sensor->fingerPrint().endpoint);
    }
    else if (sensor->modelId() == QLatin1String("ZBT-CCTSwitch-D0001"))
    {
        clusters.push_back(ONOFF_CLUSTER_ID);
        clusters.push_back(LEVEL_CLUSTER_ID);
        clusters.push_back(COLOR_CLUSTER_ID);
        srcEndpoints.push_back(sensor->fingerPrint().endpoint);
    }
    // LEGRAND Remote shutter switch
    else if (sensor->modelId() == QLatin1String("Shutters central remote switch"))
    {
        clusters.push_back(WINDOW_COVERING_CLUSTER_ID);
        srcEndpoints.push_back(sensor->fingerPrint().endpoint);
    }
    else if (sensor->modelId() == QLatin1String("Remote toggle switch") || // LEGRAND switch micro module
             sensor->modelId() == QLatin1String("Remote motion sensor"))  //Legrand motion sensor
    {
        clusters.push_back(ONOFF_CLUSTER_ID);
        srcEndpoints.push_back(sensor->fingerPrint().endpoint);
    }
    else if (sensor->modelId().startsWith(QLatin1String("RC 110")))
    {
        clusters.push_back(ONOFF_CLUSTER_ID);
        clusters.push_back(LEVEL_CLUSTER_ID);
        gids.removeFirst(); // Remote doesn't support bindings on first endpoint.
        srcEndpoints.push_back(0x03);
        srcEndpoints.push_back(0x04);
        srcEndpoints.push_back(0x05);
        srcEndpoints.push_back(0x06);
        srcEndpoints.push_back(0x07);
        srcEndpoints.push_back(0x08);
    }
    else if (sensor->modelId().startsWith(QLatin1String("ICZB-RM")) ||
             sensor->modelId().startsWith(QLatin1String("ZGRC-KEY-013")))
    {
        clusters.push_back(ONOFF_CLUSTER_ID);
        clusters.push_back(LEVEL_CLUSTER_ID);
        clusters.push_back(SCENE_CLUSTER_ID);
        srcEndpoints.push_back(0x01);
        srcEndpoints.push_back(0x02);
        srcEndpoints.push_back(0x03);
        srcEndpoints.push_back(0x04);
    }
    else if (sensor->modelId().startsWith(QLatin1String("ED-1001")) ||
             sensor->modelId().startsWith(QLatin1String("45127")))
    {
        clusters.push_back(ONOFF_CLUSTER_ID);
        clusters.push_back(LEVEL_CLUSTER_ID);
        clusters.push_back(SCENE_CLUSTER_ID);
        srcEndpoints.push_back(0x01);
        srcEndpoints.push_back(0x02);
        srcEndpoints.push_back(0x03);
        srcEndpoints.push_back(0x04);
    }
    else if (sensor->modelId().startsWith(QLatin1String("D1")))
    {
        clusters.push_back(ONOFF_CLUSTER_ID);
        clusters.push_back(LEVEL_CLUSTER_ID);
        srcEndpoints.push_back(0x02);
        srcEndpoints.push_back(0x03);
        sensor->setMgmtBindSupported(true);
    }
    else if (sensor->modelId().startsWith(QLatin1String("S1")))
    {
        clusters.push_back(ONOFF_CLUSTER_ID);
        clusters.push_back(LEVEL_CLUSTER_ID);
        srcEndpoints.push_back(0x02);
        if (sensor->modelId().startsWith(QLatin1String("S1-R")))
        {
            srcEndpoints.push_back(0x03);
        }
        sensor->setMgmtBindSupported(true);
    }
    else if (sensor->modelId().startsWith(QLatin1String("S2")))
    {
        clusters.push_back(ONOFF_CLUSTER_ID);
        clusters.push_back(LEVEL_CLUSTER_ID);
        srcEndpoints.push_back(0x03);
        srcEndpoints.push_back(0x04);
        sensor->setMgmtBindSupported(true);
    }
    else if (sensor->modelId().startsWith(QLatin1String("C4")))
    {
        clusters.push_back(ONOFF_CLUSTER_ID);
        clusters.push_back(LEVEL_CLUSTER_ID);
        srcEndpoints.push_back(0x01);
        srcEndpoints.push_back(0x02);
        srcEndpoints.push_back(0x03);
        srcEndpoints.push_back(0x04);
        sensor->setMgmtBindSupported(true);
    }
    // Bitron remote control
    else if (sensor->modelId().startsWith(QLatin1String("902010/23")))
    {
        clusters.push_back(ONOFF_CLUSTER_ID);
        clusters.push_back(LEVEL_CLUSTER_ID);
        srcEndpoints.push_back(sensor->fingerPrint().endpoint);
    }
    // Heiman remote control
    else if (sensor->modelId().startsWith(QLatin1String("RC_V14")) ||
             sensor->modelId().startsWith(QLatin1String("RC-EM")))
    {
        clusters.push_back(IAS_ACE_CLUSTER_ID);
        srcEndpoints.push_back(sensor->fingerPrint().endpoint);
    }
    // RGBgenie remote control
    else if (sensor->modelId().startsWith(QLatin1String("RGBgenie ZB-5")))
    {
        clusters.push_back(ONOFF_CLUSTER_ID);
        clusters.push_back(LEVEL_CLUSTER_ID);
        clusters.push_back(SCENE_CLUSTER_ID);
        srcEndpoints.push_back(sensor->fingerPrint().endpoint);
    }
    // RGBgenie remote control
    else if (sensor->modelId().startsWith(QLatin1String("ZGRC-KEY-012")))
    {
        clusters.push_back(ONOFF_CLUSTER_ID);
        clusters.push_back(LEVEL_CLUSTER_ID);
        srcEndpoints.push_back(0x01);
        srcEndpoints.push_back(0x02);
        srcEndpoints.push_back(0x03);
        srcEndpoints.push_back(0x04);
        srcEndpoints.push_back(0x05);
    }
    // Sage doorbell sensor
    else if (sensor->modelId().startsWith(QLatin1String("Bell")))
    {
        clusters.push_back(ONOFF_CLUSTER_ID);
        clusters.push_back(LEVEL_CLUSTER_ID);
        srcEndpoints.push_back(sensor->fingerPrint().endpoint);
    }
    // Linkind 1 key Remote Control / ZS23000178
    // SR-ZG2835 Zigbee Rotary Switch
    else if (sensor->modelId().startsWith(QLatin1String("ZBT-DIMSwitch")) ||
             sensor->modelId().startsWith(QLatin1String("ZG2835")))
    {
        clusters.push_back(ONOFF_CLUSTER_ID);
        clusters.push_back(LEVEL_CLUSTER_ID);
        srcEndpoints.push_back(sensor->fingerPrint().endpoint);
    }
    else
    {
        return false;
    }

    // prevent binding action if otau was busy recently
    if (otauLastBusyTimeDelta() < OTA_LOW_PRIORITY_TIME)
    {
        return false;
    }

    bool ret = false;
    for (int j = 0; j < (int)srcEndpoints.size() && j < gids.size(); j++)
    {
        QString gid = gids[j];
        quint8 srcEndpoint = srcEndpoints[j];
        Group *group = getGroupForId(gid);

        if (!group)
        {
            continue;
        }

        std::vector<quint16>::const_iterator i = clusters.begin();
        std::vector<quint16>::const_iterator end = clusters.end();

        for (; i != end; ++i)
        {
            DBG_Printf(DBG_ZDP, "0x%016llX [%s] create binding for client cluster 0x%04X on endpoint 0x%02X\n",
                       sensor->address().ext(), qPrintable(sensor->modelId()), (*i), srcEndpoint);

            BindingTask bindingTask;

            bindingTask.state = BindingTask::StateIdle;
            bindingTask.action = BindingTask::ActionBind;
            bindingTask.timeout = BindingTask::TimeoutEndDevice;
            bindingTask.restNode = sensor;
            Binding &bnd = bindingTask.binding;
            bnd.srcAddress = sensor->address().ext();
            bnd.dstAddrMode = deCONZ::ApsGroupAddress;
            bnd.srcEndpoint = srcEndpoint;
            bnd.clusterId = *i;
            bnd.dstAddress.group = group->address();

            if (sensor->mgmtBindSupported())
            {
                bindingTask.state = BindingTask::StateCheck;
            }

            if (queueBindingTask(bindingTask))
            {
                ret = true;
            }

            // group addressing has no destination endpoint
//            bnd.dstEndpoint = endpoint();

//            if (bnd.dstEndpoint > 0) // valid gateway endpoint?
//            {
//                queueBindingTask(bindingTask);
//            }
        }
    }

    if (sensor->mgmtBindSupported())
    {
        if (!sensor->mustRead(READ_BINDING_TABLE))
        {
            sensor->enableRead(READ_BINDING_TABLE);
            sensor->setNextReadTime(READ_BINDING_TABLE, queryTime);
            queryTime = queryTime.addSecs(1);
        }
        q->startZclAttributeTimer(1000);
    }

    if (!bindingTimer->isActive())
    {
        bindingTimer->start();
    }

    return ret;
}

/*! Creates groups for \p sensor if needed. */
void DeRestPluginPrivate::checkSensorGroup(Sensor *sensor)
{
    if (!sensor)
    {
        return;
    }

    Group *group = nullptr;

    {
        std::vector<Group>::iterator i = groups.begin();
        std::vector<Group>::iterator end = groups.end();

        for (; i != end; ++i)
        {
            if (i->address() == 0)
            {
                continue;
            }

            if (i->state() == Group::StateNormal &&
                (i->deviceIsMember(sensor->uniqueId()) || i->deviceIsMember(sensor->id())))
            {
                group = &*i;
                break;
            }
        }
    }

    if (sensor->modelId().startsWith(QLatin1String("RWL02")) || // Hue dimmer switch
        sensor->modelId().startsWith(QLatin1String("ROM00")) || // Hue smart button
        sensor->modelId().startsWith(QLatin1String("Z3-1BRL")) || // Lutron Aurora FoH smart dimmer
        sensor->modelId().startsWith(QLatin1String("TRADFRI on/off switch")) ||
        sensor->modelId().startsWith(QLatin1String("TRADFRI open/close remote")) ||
        sensor->modelId().startsWith(QLatin1String("TRADFRI motion sensor")) ||
        sensor->modelId().startsWith(QLatin1String("TRADFRI remote control")) ||
        sensor->modelId().startsWith(QLatin1String("TRADFRI wireless dimmer")) ||
        // sensor->modelId().startsWith(QLatin1String("SYMFONISK")) ||
        sensor->modelId().startsWith(QLatin1String("902010/23")) || // bitron remote
        sensor->modelId().startsWith(QLatin1String("Bell")) || // Sage doorbell sensor
<<<<<<< HEAD
        sensor->modelId().startsWith(QLatin1String("ZBT-CCTSwitch-D0001")) || //LDS Remote
        sensor->modelId().startsWith(QLatin1String("902010/23"))) // bitron remote
=======
        sensor->modelId().startsWith(QLatin1String("ZBT-DIMSwitch")) || // Linkind 1 key Remote Control / ZS23000178
        sensor->modelId().startsWith(QLatin1String("WB01")) || // Sonoff SNZB-01
        sensor->modelId().startsWith(QLatin1String("ZG2835"))) // SR-ZG2835 Zigbee Rotary Switch
>>>>>>> bf8c3135
    {

    }
    else if (sensor->modelId() == QLatin1String("Remote switch") ||
         sensor->modelId() == QLatin1String("Double gangs remote switch") ||
	     sensor->modelId() == QLatin1String("Shutters central remote switch") ||
         sensor->modelId() == QLatin1String("Remote toggle switch") ||
         sensor->modelId() == QLatin1String("Remote motion sensor"))
    {
        //Make group but without uniqueid
    }
    else if (sensor->modelId().startsWith(QLatin1String("Lightify Switch Mini")) ||  // Osram 3 button remote
             sensor->modelId().startsWith(QLatin1String("Switch 4x EU-LIGHTIFY")) || // Osram 4 button remote
             sensor->modelId().startsWith(QLatin1String("Switch 4x-LIGHTIFY")) || // Osram 4 button remote
             sensor->modelId().startsWith(QLatin1String("Switch-LIGHTIFY")) ) // Osram 4 button remote
    {
        quint8 maxEp = 0x03;
        if (sensor->modelId().startsWith(QLatin1String("Switch 4x EU-LIGHTIFY")) ||
            sensor->modelId().startsWith(QLatin1String("Switch 4x-LIGHTIFY")) ||
            sensor->modelId().startsWith(QLatin1String("Switch-LIGHTIFY")) )
        {
            maxEp = 0x04;
        }
        for (quint8 ep = 0x01; !group && ep <= maxEp; ep++)
        {
            Sensor *s = getSensorNodeForAddressAndEndpoint(sensor->address(), ep);
            if (s && s->deletedState() == Sensor::StateNormal && s != sensor)
            {
                ResourceItem *item = s->item(RConfigGroup);
                if (item && item->lastSet().isValid())
                {
                    const QString &gid = item->toString();

                    std::vector<Group>::iterator i = groups.begin();
                    std::vector<Group>::iterator end = groups.end();

                    for (; i != end; ++i)
                    {
                        if (!gid.isEmpty() && i->state() == Group::StateNormal && i->id() == gid)
                        {
                            group = &*i;
                            break;
                        }
                    }
                }
            }
        }
    }
    else if (sensor->modelId() == QLatin1String("RB01") ||
             sensor->modelId() == QLatin1String("RM01"))
    {
        // check if group is created for other endpoint
        for (quint8 ep = 0x0A; !group && ep < 0x0F; ep++)
        {
            Sensor *s = getSensorNodeForAddressAndEndpoint(sensor->address(), ep);
            if (s && s->deletedState() == Sensor::StateNormal && s != sensor)
            {
                ResourceItem *item = s->item(RConfigGroup);
                if (item && item->lastSet().isValid())
                {
                    const QString &gid = item->toString();

                    std::vector<Group>::iterator i = groups.begin();
                    std::vector<Group>::iterator end = groups.end();

                    for (; i != end; ++i)
                    {
                        if (!gid.isEmpty() && i->state() == Group::StateNormal && i->id() == gid)
                        {
                            group = &*i;
                            break;
                        }
                    }
                }
            }
        }
    }
    else
    {
        return;
    }

    ResourceItem *item = sensor->item(RConfigGroup);

    if (!item)
    {
        item = sensor->addItem(DataTypeString, RConfigGroup);
    }
    else if (!group && item->lastSet().isValid())
    {
        const QString &gid = item->toString(); //FIXME: handle list of groups

        std::vector<Group>::iterator i = groups.begin();
        std::vector<Group>::iterator end = groups.end();

        for (; i != end; ++i)
        {
            if (i->address() == 0)
            {
                continue;
            }

            if (!gid.isEmpty() && i->state() == Group::StateNormal && i->id() == gid)
            {
                group = &*i;
                break;
            }
        }
    }

    if (!group)
    {
        group = addGroup();
        group->setName(sensor->name());
        ResourceItem *item2 = group->addItem(DataTypeString, RAttrUniqueId);
        DBG_Assert(item2);
        if (item2)
        {
            const QString uid = generateUniqueId(sensor->address().ext(), 0, 0);
            item2->setValue(uid);
        }
    }

    DBG_Assert(group);
    if (!group)
    {
        return;
    }

    if (group->addDeviceMembership(sensor->id()))
    {

    }

    if (item->toString() != group->id()) // FIXME: handle list of groups
    {
        item->setValue(group->id()); // FIXME: handle list of groups
        sensor->setNeedSaveDatabase(true);
        queSaveDb(DB_SENSORS, DB_SHORT_SAVE_DELAY);
        Event e(RSensors, RConfigGroup, sensor->id(), item);
        enqueueEvent(e);
    }
}

/*! Checks if there are any orphan groups for \p sensor and removes them. */
void DeRestPluginPrivate::checkOldSensorGroups(Sensor *sensor)
{
    if (!sensor)
    {
        return;
    }

    ResourceItem *item = sensor->item(RConfigGroup);

    if (!item || !item->lastSet().isValid() || item->toString().isEmpty())
    {
        return;
    }

    QStringList gids = item->toString().split(',', QString::SkipEmptyParts);

    {
        std::vector<Group>::iterator i = groups.begin();
        std::vector<Group>::iterator end = groups.end();

        for (; i != end; ++i)
        {
            if (gids.contains(i->id())) // current group
            {
                if (i->state() != Group::StateNormal)
                {
                    DBG_Printf(DBG_INFO, "reanimate group %u for sensor %s\n", i->address(), qPrintable(sensor->name()));
                    i->setState(Group::StateNormal);
                    updateGroupEtag(&*i);
                    queSaveDb(DB_GROUPS, DB_SHORT_SAVE_DELAY);
                }
            }
            else if (i->deviceIsMember(sensor->uniqueId()) || i->deviceIsMember(sensor->id()))
            {
                if (!i->removeDeviceMembership(sensor->uniqueId()))
                {
                    i->removeDeviceMembership(sensor->id());
                }

                if (i->address() != 0 && i->state() == Group::StateNormal && !i->hasDeviceMembers())
                {
                    DBG_Printf(DBG_INFO, "delete old group %u of sensor %s\n", i->address(), qPrintable(sensor->name()));
                    i->setState(Group::StateDeleted);
                    updateGroupEtag(&*i);
                    queSaveDb(DB_GROUPS | DB_LIGHTS, DB_SHORT_SAVE_DELAY);

                    // for each node which is part of this group send a remove group request (will be unicast)
                    // note: nodes which are curently switched off will not be removed!
                    std::vector<LightNode>::iterator j = nodes.begin();
                    std::vector<LightNode>::iterator jend = nodes.end();

                    for (; j != jend; ++j)
                    {
                        GroupInfo *groupInfo = getGroupInfo(&*j, i->address());

                        if (groupInfo)
                        {
                            j->setNeedSaveDatabase(true);
                            groupInfo->actions &= ~GroupInfo::ActionAddToGroup; // sanity
                            groupInfo->actions |= GroupInfo::ActionRemoveFromGroup;
                            groupInfo->state = GroupInfo::StateNotInGroup;
                        }
                    }
                }
            }
        }
    }
}

/*! Remove groups which are controlled by device \p id. */
void DeRestPluginPrivate::deleteGroupsWithDeviceMembership(const QString &id)
{
    std::vector<Group>::iterator i = groups.begin();
    std::vector<Group>::iterator end = groups.end();
    for (; i != end; ++i)
    {
        if (i->deviceIsMember(id) && i->state() == Group::StateNormal)
        {
            i->removeDeviceMembership(id);

            updateGroupEtag(&*i);
            queSaveDb(DB_GROUPS | DB_LIGHTS, DB_SHORT_SAVE_DELAY);

            if (i->hasDeviceMembers())
            {
                continue;
            }

            i->setState(Group::StateDeleted);

            // for each node which is part of this group send a remove group request (will be unicast)
            // note: nodes which are curently switched off will not be removed!
            std::vector<LightNode>::iterator j = nodes.begin();
            std::vector<LightNode>::iterator jend = nodes.end();

            for (; j != jend; ++j)
            {
                GroupInfo *groupInfo = getGroupInfo(&*j, i->address());

                if (groupInfo)
                {
                    j->setNeedSaveDatabase(true);
                    groupInfo->actions &= ~GroupInfo::ActionAddToGroup; // sanity
                    groupInfo->actions |= GroupInfo::ActionRemoveFromGroup;
                    groupInfo->state = GroupInfo::StateNotInGroup;
                }
            }
        }
    }
}

/*! Check existing bindings on ubisys devices. */
void DeRestPluginPrivate::processUbisysBinding(Sensor *sensor, const Binding &bnd)
{
    if (!sensor)
    {
        return;
    }

    ResourceItem *item = 0;

    if (sensor->type() == QLatin1String("ZHASwitch") && bnd.dstAddrMode == deCONZ::ApsGroupAddress)
    {
        item = sensor->item(RConfigGroup);

        DBG_Assert(item != 0);
        if (!item)
        {
            return;
        }

        if (bnd.clusterId != ONOFF_CLUSTER_ID && bnd.clusterId != LEVEL_CLUSTER_ID)
        {
            return;
        }

        int pos = -1; // index in config.group: "1,4"

        if (sensor->modelId().startsWith(QLatin1String("D1")))
        {
            DBG_Assert(sensor->fingerPrint().endpoint == 0x02);

            if       (bnd.srcEndpoint == 0x02) { pos = 0; }
            else if  (bnd.srcEndpoint == 0x03) { pos = 1; }

        }
        else if (sensor->modelId().startsWith(QLatin1String("S1")))
        {
            DBG_Assert(sensor->fingerPrint().endpoint == 0x02);

            if       (bnd.srcEndpoint == 0x02) { pos = 0; }
            else if  (bnd.srcEndpoint == 0x03) { pos = 1; } // S1-R only
        }
        else if (sensor->modelId().startsWith(QLatin1String("S2")))
        {
            DBG_Assert(sensor->fingerPrint().endpoint == 0x03);

            if       (bnd.srcEndpoint == 0x03) { pos = 0; }
            else if  (bnd.srcEndpoint == 0x04) { pos = 1; }

        }
        else if (sensor->modelId().startsWith(QLatin1String("C4")))
        {
            DBG_Assert(sensor->fingerPrint().endpoint == 0x01);

            if       (bnd.srcEndpoint == 0x01) { pos = 0; }
            else if  (bnd.srcEndpoint == 0x02) { pos = 1; }
            else if  (bnd.srcEndpoint == 0x03) { pos = 2; }
            else if  (bnd.srcEndpoint == 0x04) { pos = 3; }
        }
        else
        {
            return;
        }

        // remove group bindings which aren't configured via 'config.group'
        QString dstGroup = QString::number(bnd.dstAddress.group);
        QStringList gids = item->toString().split(',');

        if (!gids.contains(dstGroup) || (pos == -1) || (gids.size() < (pos + 1)) || gids[pos] != dstGroup)
        {
            DBG_Printf(DBG_INFO, "0x%016llx remove old group binding group: %u, cluster: 0x%04X\n", bnd.srcAddress, bnd.dstAddress.group, bnd.clusterId);

            BindingTask bindingTask;
            bindingTask.state = BindingTask::StateIdle;
            bindingTask.action = BindingTask::ActionUnbind;
            bindingTask.binding = bnd;
            queueBindingTask(bindingTask);
            if (!bindingTimer->isActive())
            {
                bindingTimer->start();
            }
        }
    }
}

void DeRestPluginPrivate::processUbisysC4Configuration(Sensor *sensor)
{
    DBG_Assert(sensor);
    if (!sensor)
    {
        return;
    }

    DBG_Assert(sensor->node());
    if (!sensor->node())
    {
        return;
    }

    // device management endpoint
    const deCONZ::SimpleDescriptor *sd = sensor->node()->getSimpleDescriptor(0xE8);
    DBG_Assert(sd);
    if (!sd)
    {
        return;
    }

    const deCONZ::ZclCluster *cl = 0;
    for (const auto &c : sd->inClusters())
    {
        if (c.id() == UBISYS_DEVICE_SETUP_CLUSTER_ID)
        {
            cl = &c;
            break;
        }
    }

    DBG_Assert(cl);
    if (!cl)
    {
        return;
    }

    const deCONZ::ZclAttribute *attr1 = 0;
    for (const auto &a : cl->attributes())
    {
        if (a.id() == 0x0001) //
        {
            attr1 = &a;
            break;
        }
    }

    DBG_Assert(cl);
    if (!attr1)
    {
        return;
    }

    ResourceItem *item = 0;

    item = sensor->item(RConfigMode);
    DBG_Assert(item);
    if (!item)
    {
        return;
    }

    deCONZ::ApsDataRequest req;
    req.setProfileId(HA_PROFILE_ID);
    req.setClusterId(UBISYS_DEVICE_SETUP_CLUSTER_ID);
    req.setDstAddressMode(deCONZ::ApsExtAddress);
    req.dstAddress() = sensor->address();
    req.setDstEndpoint(0xE8);
    req.setSrcEndpoint(endpoint());

    deCONZ::ZclFrame zclFrame;
    zclFrame.setSequenceNumber(zclSeq++);
    zclFrame.setCommandId(deCONZ::ZclWriteAttributesStructuredId);
    //zclFrame.setManufacturerCode(VENDOR_UBISYS);

    {
        QDataStream stream(&zclFrame.payload(), QIODevice::ReadWrite);
        stream.setByteOrder(QDataStream::LittleEndian);

        if (item->toString() == QLatin1String("momentary"))
        {
            // write attribute record 1
            stream << (quint16)0x0001; // attribute id
            stream << (quint8)0x01; // selector: indicator 1
            stream << (quint8)0x01; // selector: index #1
            stream << (quint8)0x41; // attribute datatype: octed string
            stream << (quint8)0x06; // length: 6
            stream << (quint8)0x00; // InputAndOptions: 0x00
            stream << (quint8)0x0D; // transition: released -> pressed
            stream << (quint8)0x01; // source endpoint: 0x01
            stream << (quint16)0x0006; // cluster id: on/off
            stream << (quint8)0x02; // ZCL command template: toggle
        }
    }

    QDataStream stream(&req.asdu(), QIODevice::ReadWrite);
    stream.setByteOrder(QDataStream::LittleEndian);
    zclFrame.writeToStream(stream);

    if (apsCtrl->apsdeDataRequest(req) == deCONZ::Success)
    {

    }

}

/*! Process binding related tasks queue every one second. */
void DeRestPluginPrivate::bindingTimerFired()
{
    if (bindingQueue.empty())
    {
        return;
    }

    Q_Q(DeRestPlugin);
    if (!q->pluginActive())
    {
        bindingQueue.clear();
        return;
    }

    int active = 0;
    std::list<BindingTask>::iterator i = bindingQueue.begin();
    std::list<BindingTask>::iterator end = bindingQueue.end();

    for (; i != end; ++i)
    {
        if (i->state == BindingTask::StateIdle)
        {
            if (active >= MAX_ACTIVE_BINDING_TASKS)
            { /* do nothing */ }
            else if (sendBindRequest(*i))
            {
                i->state = BindingTask::StateInProgress;
                break;
            }
            else if (i->retries < 5)
            {
                i->retries++;
            }
            else
            {
                // too harsh?
                DBG_Printf(DBG_INFO_L2, "failed to send bind/unbind request to 0x%016llX cluster 0x%04X. drop\n", i->binding.srcAddress, i->binding.clusterId);
                i->state = BindingTask::StateFinished;
            }
        }
        else if (i->state == BindingTask::StateInProgress)
        {
            i->timeout--;
            if (i->timeout < 0)
            {
                i->retries--;
                if (i->retries > 0)
                {
                    if (i->restNode && !i->restNode->isAvailable())
                    {
                        DBG_Printf(DBG_INFO_L2, "giveup binding srcAddr: %llX (not available)\n", i->binding.srcAddress);
                        i->state = BindingTask::StateFinished;
                    }
                    else
                    {
                        DBG_Printf(DBG_INFO_L2, "binding/unbinding timeout srcAddr: %llX, retry\n", i->binding.srcAddress);
                        i->state = BindingTask::StateIdle;
                        i->timeout = BindingTask::Timeout;
                        if (i->restNode && i->restNode->node() && !i->restNode->node()->nodeDescriptor().receiverOnWhenIdle())
                        {
                            i->timeout = BindingTask::TimeoutEndDevice;
                        }
                    }
                }
                else
                {
                    DBG_Printf(DBG_INFO_L2, "giveup binding srcAddr: %llX\n", i->binding.srcAddress);
                    i->state = BindingTask::StateFinished;
                }
            }
            else
            {
                active++;
            }
        }
        else if (i->state == BindingTask::StateFinished)
        {
            bindingQueue.erase(i);
            break;
        }
        else if (i->state == BindingTask::StateCheck)
        {
            i->timeout--;
            if (i->timeout < 0)
            {
                i->retries--;
                if (i->retries > 0 && i->restNode)
                {
                    if (i->restNode->mgmtBindSupported())
                    {
                        if (!i->restNode->mustRead(READ_BINDING_TABLE))
                        {
                            i->restNode->enableRead(READ_BINDING_TABLE);
                            i->restNode->setNextReadTime(READ_BINDING_TABLE, queryTime);
                            queryTime = queryTime.addSecs(5);
                        }
                        q->startZclAttributeTimer(1000);

                        i->state = BindingTask::StateCheck;
                    }
                    else
                    {
                        i->state = BindingTask::StateIdle;
                    }
                    i->timeout = BindingTask::Timeout;
                    if (i->restNode && i->restNode->node() && !i->restNode->node()->nodeDescriptor().receiverOnWhenIdle())
                    {
                        i->timeout = BindingTask::TimeoutEndDevice;
                    }

                    DBG_Printf(DBG_INFO_L2, "%s check timeout, retries = %d (srcAddr: 0x%016llX cluster: 0x%04X)\n",
                               (i->action == BindingTask::ActionBind ? "bind" : "unbind"), i->retries, i->binding.srcAddress, i->binding.clusterId);

                    bindingQueue.push_back(*i);
                    bindingQueue.pop_front();
                    break;
                }
                else
                {
                    DBG_Printf(DBG_INFO_L2, "giveup binding\n");
                    DBG_Printf(DBG_INFO_L2, "giveup %s (srcAddr: 0x%016llX cluster: 0x%04X)\n",
                               (i->action == BindingTask::ActionBind ? "bind" : "unbind"), i->binding.srcAddress, i->binding.clusterId);
                    i->state = BindingTask::StateFinished;
                }
            }
        }
    }

    if (!bindingQueue.empty())
    {
        bindingTimer->start(1000);
    }
}

/*
QString Binding::toString()
{
    //        QString dbg = QString("srcAddr: 0x%1 srcEp: %2 clusterId: %3")
    //            .arg(i->srcAddress, 16, 16, QChar('0'))
    //            .arg(i->srcEndpoint)
    //            .arg(i->clusterId);

    //        if (i->dstAddrMode == 0x01) // group address
    //        {
    //            dbg.append(QString(" dstGroup: 0x%1").arg(i->dstAddress.group, 2, 16, QChar('0')));
    //        }
    //        else if (i->dstAddrMode == 0x03) // ext address + dst endpoint
    //        {
    //            dbg.append(QString(" dstExt: 0x%1 dstEp: %2").arg(i->dstAddress.ext, 16, 16, QChar('0'))
    //                                                         .arg(i->dstEndpoint));
    //        }

    //        DBG_Printf(DBG_INFO, "Binding %s\n", qPrintable(dbg));
}
*/

/*! Process binding to rule conversion.
    For bindings found via binding table query, check if there exists already
    a rule representing it. If such a rule does not exist it will be created.
*/
void DeRestPluginPrivate::bindingToRuleTimerFired()
{
    if (bindingToRuleQueue.empty())
    {
        return;
    }

    Binding bnd = bindingToRuleQueue.front();
    bindingToRuleQueue.pop_front();

    if (!bindingToRuleQueue.empty())
    {
        bindingToRuleTimer->start();
    }

    if (!apsCtrl)
    {
        return;
    }

    int idx = 0;
    bool found = false;
    const deCONZ::Node *node = 0;
    while (apsCtrl->getNode(idx, &node) == 0)
    {
        if (bnd.srcAddress == node->address().ext())
        {
            found = true;
            break;
        }
        idx++;
    }

    // check if cluster does exist
    if (found && node)
    {
        found = false;
        for (const deCONZ::SimpleDescriptor &sd : node->simpleDescriptors())
        {
            if (sd.endpoint() != bnd.srcEndpoint)
            {
                continue;
            }

            for (const deCONZ::ZclCluster &cl : sd.inClusters())
            {
                if (cl.id() == bnd.clusterId)
                {
                    found = true;
                    break;
                }
            }

            for (const deCONZ::ZclCluster &cl : sd.outClusters())
            {
                if (cl.id() == ILLUMINANCE_MEASUREMENT_CLUSTER_ID && checkMacVendor(node->address(), VENDOR_DDEL))
                {
                    continue; // ignore, binding only allowed for server cluster
                }

                if (cl.id() == bnd.clusterId)
                {
                    found = true;
                    break;
                }
            }

            if (found)
            {
                break;
            }
        }

        if (!found)
        {
            DBG_Printf(DBG_INFO, "remove binding from 0x%016llX cluster 0x%04X due non existing cluster\n", bnd.srcAddress, bnd.clusterId);
            BindingTask bindingTask;
            bindingTask.state = BindingTask::StateIdle;
            bindingTask.action = BindingTask::ActionUnbind;
            bindingTask.binding = bnd;
            queueBindingTask(bindingTask);
            if (!bindingTimer->isActive())
            {
                bindingTimer->start();
            }
            return;
        }
    }

    // binding table maintenance
    // check if destination node exist and remove binding if not
    if (bnd.dstAddrMode == deCONZ::ApsExtAddress)
    {
        idx = 0;
        found = false;
        node = nullptr;
        while (apsCtrl->getNode(idx, &node) == 0)
        {
            if (bnd.dstAddress.ext == node->address().ext())
            {
                found = true;
                break;
            }
            idx++;
        }

        if (!found)
        {
            DBG_Printf(DBG_INFO, "remove binding from 0x%016llX cluster 0x%04X to non existing node 0x%016llX\n", bnd.srcAddress, bnd.clusterId, bnd.dstAddress.ext);
            BindingTask bindingTask;
            bindingTask.state = BindingTask::StateIdle;
            bindingTask.action = BindingTask::ActionUnbind;
            bindingTask.binding = bnd;
            queueBindingTask(bindingTask);
            if (!bindingTimer->isActive())
            {
                bindingTimer->start();
            }
            return;
        }
    }


    std::vector<Sensor>::iterator i = sensors.begin();
    std::vector<Sensor>::iterator end = sensors.end();

    Sensor *sensor = 0;

    for (; i != end; ++i)
    {
        if (bnd.srcAddress != i->address().ext())
        {
            continue;
        }

        if (checkMacVendor(bnd.srcAddress, VENDOR_UBISYS))
        {
            processUbisysBinding(&*i, bnd);
            return;
        }

        if (!i->modelId().startsWith(QLatin1String("FLS-NB")))
        {
            continue;
        }

        if (bnd.srcEndpoint == i->fingerPrint().endpoint)
        {
            // match only valid sensors
            switch (bnd.clusterId)
            {
            case ONOFF_CLUSTER_ID:
            case LEVEL_CLUSTER_ID:
            case SCENE_CLUSTER_ID:
            {
                if (i->type() == "ZHASwitch")
                {
                    sensor = &(*i);
                }
            }
                break;

            case ILLUMINANCE_MEASUREMENT_CLUSTER_ID:
            {
                if (i->type() == "ZHALightLevel")
                {
                    sensor = &(*i);
                }
            }
                break;

            case OCCUPANCY_SENSING_CLUSTER_ID:
            {
                if (i->type() == "ZHAPresence")
                {
                    sensor = &(*i);
                }
            }
                break;

            default:
                break;
            }
        }

        if (sensor)
        {
            break;
        }
    }

    // only proceed if the sensor (binding source) is known
    if (!sensor)
    {
//        deCONZ::Address addr;
//        addr.setExt(bnd.srcAddress);
//        DBG_Printf(DBG_INFO, "Binding to Rule unsupported sensor %s\n", qPrintable(addr.toStringExt()));
        return;
    }

    Rule rule;
    RuleCondition cond;
    RuleAction action;

    if (bnd.dstAddrMode == Binding::ExtendedAddressMode)
    {
        deCONZ::Address addr;
        addr.setExt(bnd.dstAddress.ext);
        LightNode *lightNode = getLightNodeForAddress(addr, bnd.dstEndpoint);

        if (lightNode)
        {
            action.setAddress(QString("/lights/%1/state").arg(lightNode->id()));
        }
        else
        {
            DBG_Printf(DBG_INFO_L2, "Binding to Rule no LightNode found for dstAddress: %s\n",
                       qPrintable(QString("0x%1").arg(bnd.dstAddress.ext, 16,16, QChar('0'))));
            return;
        }

    }
    else if (bnd.dstAddrMode == Binding::GroupAddressMode)
    {
        action.setAddress(QString("/groups/%1/action").arg(bnd.dstAddress.group));
    }
    else
    {
        DBG_Printf(DBG_INFO, "Binding to Rule unsupported dstAddrMode 0x%02X\n", bnd.dstAddrMode);
        return;
    }

    action.setMethod("BIND");

    QVariantMap body;
    QString item;

    if (bnd.clusterId == ONOFF_CLUSTER_ID)
    {
        body["on"] = true;
        item = "buttonevent";
    }
    else if (bnd.clusterId == LEVEL_CLUSTER_ID)
    {
        body["bri"] = (double)1;
        item = "buttonevent";
    }
    else if (bnd.clusterId == ILLUMINANCE_MEASUREMENT_CLUSTER_ID)
    {
        body["illum"] = QString("report");
        item = "illuminance";
    }
    else if (bnd.clusterId == OCCUPANCY_SENSING_CLUSTER_ID)
    {
        body["occ"] = QString("report");
        item = "presence";
    }
    else if (bnd.clusterId == SCENE_CLUSTER_ID)
    {
        body["scene"] = QString("S%1").arg(bnd.srcEndpoint);
        item = "buttonevent";
    }
    else
    {
        return;
    }

    action.setBody(deCONZ::jsonStringFromMap(body));

    cond.setAddress(QString("/sensors/%1/state/%2").arg(sensor->id()).arg(item));
    cond.setOperator("eq");
    cond.setValue(bnd.srcEndpoint);

    // check if a rule for that binding already exists
    bool foundRule = false;

    std::vector<Rule>::const_iterator ri = rules.begin();
    std::vector<Rule>::const_iterator rend = rules.end();

    for (; !foundRule && (ri != rend); ++ri) // rule loop
    {
        std::vector<RuleCondition>::const_iterator ci = ri->conditions().begin();
        std::vector<RuleCondition>::const_iterator cend = ri->conditions().end();
        for (; !foundRule && (ci != cend); ++ci) // rule.conditions loop
        {
            // found matching condition
            if ((ci->address()   == cond.address()) &&
                (ci->ooperator() == cond.ooperator()) &&
                (ci->value()     == cond.value()))
            {
                std::vector<RuleAction>::const_iterator ai = ri->actions().begin();
                std::vector<RuleAction>::const_iterator aend = ri->actions().end();

                for (; !foundRule && (ai != aend); ++ai) // rule.actions loop
                {
                    if ((ai->method() == action.method()) && (ai->address() == action.address()))
                    {
                        // search action body which covers the binding clusterId
                        if (bnd.clusterId == ONOFF_CLUSTER_ID)
                        {
                            if (ai->body().contains("on"))
                            {
                                rule = *ri;
                                foundRule = true;
                            }
                        }
                        else if (bnd.clusterId == ILLUMINANCE_MEASUREMENT_CLUSTER_ID)
                        {
                            if (ai->body().contains("illum"))
                            {
                                rule = *ri;
                                foundRule = true;
                            }
                        }
                        else if (bnd.clusterId == OCCUPANCY_SENSING_CLUSTER_ID)
                        {
                            if (ai->body().contains("occ"))
                            {
                                rule = *ri;
                                foundRule = true;
                            }
                        }
                        else if (bnd.clusterId == LEVEL_CLUSTER_ID)
                        {
                            if (ai->body().contains("bri"))
                            {
                                rule = *ri;
                                foundRule = true;
                            }
                        }
                        else if (bnd.clusterId == SCENE_CLUSTER_ID)
                        {
                            if (ai->body().contains("scene"))
                            {
                                rule = *ri;
                                foundRule = true;
                            }
                        }
                        else
                        {
                            DBG_Printf(DBG_INFO, "Binding to Rule unhandled clusterId 0x%04X\n", bnd.clusterId);
                        }
                    }
                }
            }
        }
    }

    if (DBG_IsEnabled(DBG_INFO_L2))
    {
        DBG_Printf(DBG_INFO_L2, "cond.address: %s\n", qPrintable(cond.address()));
        DBG_Printf(DBG_INFO_L2, "cond.value: %s\n", qPrintable(cond.value().toString()));
        DBG_Printf(DBG_INFO_L2, "action.address: %s\n", qPrintable(action.address()));
        DBG_Printf(DBG_INFO_L2, "action.body: %s\n", qPrintable(action.body()));
    }

    if (!foundRule)
    {
        if (sensor && sensor->item(RConfigOn)->toBool())
        {
            std::vector<RuleAction> actions;
            std::vector<RuleCondition> conditions;

            actions.push_back(action);
            conditions.push_back(cond);

            updateEtag(rule.etag);
            rule.setOwner("deCONZ");
            rule.setCreationtime(QDateTime::currentDateTimeUtc().toString("yyyy-MM-ddTHH:mm:ss"));
            rule.setActions(actions);
            rule.setConditions(conditions);

            // create a new rule id // don't overwrite already existing rules
            rule.setId("1");

            bool ok;
            do {
                ok = true;
                std::vector<Rule>::const_iterator i = rules.begin();
                std::vector<Rule>::const_iterator end = rules.end();

                for (; i != end; ++i)
                {
                    if (i->id() == rule.id())
                    {
                        rule.setId(QString::number(i->id().toInt() + 1));
                        ok = false;
                    }
                }
            } while (!ok);

            rule.setName(QString("Rule %1").arg(rule.id()));
            rules.push_back(rule);

            queSaveDb(DB_RULES, DB_SHORT_SAVE_DELAY);

            DBG_Printf(DBG_INFO, "Rule %s created from Binding\n", qPrintable(rule.id()));
        }
        else if (gwDeleteUnknownRules)
        {

            DBG_Printf(DBG_INFO, "Rule for Binding doesn't exists start unbind 0x%04X\n", bnd.clusterId);
            BindingTask bt;
            bt.state = BindingTask::StateIdle;
            bt.restNode = sensor; // might be 0
            bt.action = BindingTask::ActionUnbind;
            bt.binding = bnd;
            queueBindingTask(bt);
        }
    }
    else
    {
        if (rule.state() == Rule::StateDeleted || rule.status() == "disabled")
        {
            DBG_Printf(DBG_INFO, "Rule for Binding already exists (inactive), start unbind 0x%04X\n", bnd.clusterId);
            BindingTask bt;
            bt.state = BindingTask::StateIdle;
            bt.restNode = sensor; // might be 0
            bt.action = BindingTask::ActionUnbind;
            bt.binding = bnd;
            queueBindingTask(bt);
        }
        else
        {
            DBG_Printf(DBG_INFO_L2, "Rule for Binding 0x%04X already exists\n", bnd.clusterId);
        }
    }

    if (!bindingTimer->isActive())
    {
        bindingTimer->start();
    }
}

/*! Process ongoing binding table queries.
*/
void DeRestPluginPrivate::bindingTableReaderTimerFired()
{
    std::vector<BindingTableReader>::iterator i = bindingTableReaders.begin();

    for (; i != bindingTableReaders.end(); )
    {
        if (i->state == BindingTableReader::StateIdle)
        {
            deCONZ::ApsDataRequest &apsReq = i->apsReq;

            i->apsReq.setDstAddressMode(deCONZ::ApsExtAddress);
            i->apsReq.setProfileId(ZDP_PROFILE_ID);
            i->apsReq.setClusterId(ZDP_MGMT_BIND_REQ_CLID);
            i->apsReq.setDstEndpoint(ZDO_ENDPOINT);
            i->apsReq.setSrcEndpoint(ZDO_ENDPOINT);
            i->apsReq.setTxOptions(0);
            i->apsReq.setRadius(0);

            QDataStream stream(&apsReq.asdu(), QIODevice::WriteOnly);
            stream.setByteOrder(QDataStream::LittleEndian);

            QTime now = QTime::currentTime();
            stream << (uint8_t)now.second(); // seqno
            stream << i->index;

            // send
            if (apsCtrl && apsCtrl->apsdeDataRequest(apsReq) == deCONZ::Success)
            {
                DBG_Printf(DBG_ZDP, "Mgmt_Bind_req id: %d to 0x%016llX send\n", i->apsReq.id(), i->apsReq.dstAddress().ext());
                i->time.start();
                i->state = BindingTableReader::StateWaitConfirm;
                break;
            }
            else
            {
                DBG_Printf(DBG_ZDP, "failed to send Mgmt_Bind_req to 0x%016llX\n", i->apsReq.dstAddress().ext());
                i->state = BindingTableReader::StateFinished;
            }
        }
        else if (i->state == BindingTableReader::StateWaitConfirm)
        {
            if (i->time.elapsed() > BindingTableReader::MaxConfirmTime)
            {
                DBG_Printf(DBG_ZDP, "timeout for Mgmt_Bind_req id %d to 0x%016llX\n", i->apsReq.id(), i->apsReq.dstAddress().ext());
                i->state = BindingTableReader::StateFinished;
            }
        }
        else if (i->state == BindingTableReader::StateWaitResponse)
        {
            const int maxResponseTime = i->isEndDevice ? BindingTableReader::MaxEndDeviceResponseTime
                                                 : BindingTableReader::MaxResponseTime;
            if (i->time.elapsed() > maxResponseTime)
            {
                DBG_Printf(DBG_ZDP, "timeout for response to Mgmt_Bind_req id %d to 0x%016llX\n", i->apsReq.id(), i->apsReq.dstAddress().ext());
                i->state = BindingTableReader::StateFinished;
            }
        }

        if (i->state == BindingTableReader::StateFinished)
        {
            *i = bindingTableReaders.back();
            bindingTableReaders.pop_back();
        }
        else
        {
            ++i;
        }
    }

    if (!bindingTableReaders.empty())
    {
        bindingTableReaderTimer->start();
    }
}<|MERGE_RESOLUTION|>--- conflicted
+++ resolved
@@ -3083,14 +3083,10 @@
         // sensor->modelId().startsWith(QLatin1String("SYMFONISK")) ||
         sensor->modelId().startsWith(QLatin1String("902010/23")) || // bitron remote
         sensor->modelId().startsWith(QLatin1String("Bell")) || // Sage doorbell sensor
-<<<<<<< HEAD
         sensor->modelId().startsWith(QLatin1String("ZBT-CCTSwitch-D0001")) || //LDS Remote
-        sensor->modelId().startsWith(QLatin1String("902010/23"))) // bitron remote
-=======
         sensor->modelId().startsWith(QLatin1String("ZBT-DIMSwitch")) || // Linkind 1 key Remote Control / ZS23000178
         sensor->modelId().startsWith(QLatin1String("WB01")) || // Sonoff SNZB-01
         sensor->modelId().startsWith(QLatin1String("ZG2835"))) // SR-ZG2835 Zigbee Rotary Switch
->>>>>>> bf8c3135
     {
 
     }
