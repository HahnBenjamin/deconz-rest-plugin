--- conflicted
+++ resolved
@@ -1486,13 +1486,9 @@
                    sendConfigureReportingRequest(bt, {rq2});
         }
         else if (sensor && (sensor->modelId() == QLatin1String("SORB") ||               // Stelpro Orleans Fan
-<<<<<<< HEAD
+                            sensor->modelId() == QLatin1String("TH1300ZB") ||           // Sinope thermostat
                             sensor->modelId().startsWith(QLatin1String("3157100")) ||   // Centralite pearl
                             sensor->modelId().startsWith(QLatin1String("STZB402"))))    // Stelpro baseboard thermostat
-=======
-                            sensor->modelId() == QLatin1String("TH1300ZB") ||           // Sinope thermostat
-                            sensor->modelId().startsWith(QLatin1String("3157100"))))    // Centralite pearl
->>>>>>> e915f265
         {
             rq.dataType = deCONZ::Zcl8BitEnum;
             rq.attributeId = 0x0001;       // Keypad Lockout
