/*
 * Copyright (c) 2017-2020 dresden elektronik ingenieurtechnik gmbh.
 * All rights reserved.
 *
 * The software in this package is published under the terms of the BSD
 * style license a copy of which has been included with this distribution in
 * the LICENSE.txt file.
 *
 */

#include "de_web_plugin.h"
#include "de_web_plugin_private.h"

#define MAX_ACTIVE_BINDING_TASKS 3

/*! Constructor. */
Binding::Binding() :
    srcAddress(0),
    srcEndpoint(0),
    clusterId(0),
    dstAddrMode(0),
    dstEndpoint(0)
{
    dstAddress.ext = 0;
}

/*! Returns true if bindings are equal. */
bool Binding::operator==(const Binding &rhs) const
{
    if (rhs.dstAddrMode == dstAddrMode &&
        rhs.srcAddress == srcAddress &&
        rhs.dstAddress.ext == dstAddress.ext &&
        rhs.clusterId == clusterId &&
        rhs.dstEndpoint == dstEndpoint &&
        rhs.srcEndpoint == srcEndpoint)
    {
        return true;
    }
    return false;
}

/*! Returns false if bindings are not equal. */
bool Binding::operator!=(const Binding &rhs) const
{
    return !(*this == rhs);
}

/*! Reads a binding entry from stream. */
bool Binding::readFromStream(QDataStream &stream)
{
    if (stream.atEnd()) return false;
    stream >> srcAddress;
    if (stream.atEnd()) return false;
    stream >> srcEndpoint;
    if (stream.atEnd()) return false;
    stream >> clusterId;
    if (stream.atEnd()) return false;
    stream >> dstAddrMode;

    if (dstAddrMode == GroupAddressMode)
    {
        if (stream.atEnd()) return false;
        stream >> dstAddress.group;
        dstEndpoint = 0; // not present
        return true;
    }
    else if (dstAddrMode == ExtendedAddressMode)
    {
        if (stream.atEnd()) return false;
        stream >> dstAddress.ext;
        if (stream.atEnd()) return false;
        stream >> dstEndpoint;
        return true;
    }

    return false;
}

/*! Writes a binding to stream.
    \param stream the data stream
 */
bool Binding::writeToStream(QDataStream &stream) const
{
    if (!srcAddress || !srcEndpoint)
    {
        return false;
    }

    stream << srcAddress;
    stream << srcEndpoint;
    stream << clusterId;
    stream << dstAddrMode;

    if (dstAddrMode == GroupAddressMode)
    {
        stream << dstAddress.group;
        return true;
    }
    else if ((dstAddrMode == ExtendedAddressMode) && (dstAddress.ext != 0) && (dstEndpoint != 0))
    {
        stream << dstAddress.ext;
        stream << dstEndpoint;
        return true;
    }

    return false;
}

/*! Queue reading ZDP binding table.
    \param node the node from which the binding table shall be read
    \param startIndex the index to start the reading
    \return true if the request is queued
 */
bool DeRestPluginPrivate::readBindingTable(RestNodeBase *node, quint8 startIndex)
{
    DBG_Assert(node != 0);

    if (!node || !node->node())
    {
        return false;
    }

    Resource *r = dynamic_cast<Resource*>(node);

    // whitelist
    if (checkMacVendor(node->address(), VENDOR_DDEL))
    {
    }
    else if (checkMacVendor(node->address(), VENDOR_UBISYS))
    {
    }
    else if (checkMacVendor(node->address(), VENDOR_DEVELCO))
    {
    }
    else if (r && r->item(RAttrModelId)->toString().startsWith(QLatin1String("FLS-")))
    {
    }
    else
    {
        node->clearRead(READ_BINDING_TABLE);
        return false;
    }

    std::vector<BindingTableReader>::iterator i = bindingTableReaders.begin();
    std::vector<BindingTableReader>::iterator end = bindingTableReaders.end();

    for (; i != end; ++i)
    {
        if (i->apsReq.dstAddress().ext() == node->address().ext())
        {
            // already running
            if (i->state == BindingTableReader::StateIdle)
            {
                i->index = startIndex;
                DBG_Assert(bindingTableReaderTimer->isActive());
            }
            return true;
        }
    }

    BindingTableReader btReader;
    btReader.state = BindingTableReader::StateIdle;
    btReader.index = startIndex;
    btReader.isEndDevice = !node->node()->nodeDescriptor().receiverOnWhenIdle();
    btReader.apsReq.dstAddress() = node->address();

    bindingTableReaders.push_back(btReader);

    if (!bindingTableReaderTimer->isActive())
    {
        bindingTableReaderTimer->start();
    }

    return false;
}

/*! Handle bind table confirm.
    \param conf a APSDE-DATA.confirm
    \return true if confirm was processed
 */
bool DeRestPluginPrivate::handleMgmtBindRspConfirm(const deCONZ::ApsDataConfirm &conf)
{
    if (conf.srcEndpoint() != ZDO_ENDPOINT || conf.dstEndpoint() != ZDO_ENDPOINT)
    {
        return false;
    }

    std::vector<BindingTableReader>::iterator i = bindingTableReaders.begin();
    std::vector<BindingTableReader>::iterator end = bindingTableReaders.end();

    for (; i != end; ++i)
    {
        if (i->apsReq.id() == conf.id())
        {
            if (i->state == BindingTableReader::StateWaitConfirm)
            {
                i->time.start();
                i->state = BindingTableReader::StateWaitResponse;
            }
            return true;
        }
    }
    return false;
}

/*! Handle bind table response.
    \param ind a ZDP MgmtBind_rsp
 */
void DeRestPluginPrivate::handleMgmtBindRspIndication(const deCONZ::ApsDataIndication &ind)
{
    if (ind.asdu().size() < 2)
    {
        // at least seq number and status
        return;
    }

    BindingTableReader *btReader = 0;

    {
        std::vector<BindingTableReader>::iterator i = bindingTableReaders.begin();
        std::vector<BindingTableReader>::iterator end = bindingTableReaders.end();

        if (ind.srcAddress().hasExt())
        {
            for (; i != end; ++i)
            {
                if (i->apsReq.dstAddress().ext() == ind.srcAddress().ext())
                {
                    btReader = &(*i);
                    break;
                }
            }
        }
        else if (ind.srcAddress().hasNwk())
        {
            for (; i != end; ++i)
            {
                if (i->apsReq.dstAddress().nwk() == ind.srcAddress().nwk())
                {
                    btReader = &(*i);
                    break;
                }
            }
        }
    }

    RestNodeBase *node = getSensorNodeForAddress(ind.srcAddress());

    if (!node)
    {
        node = getLightNodeForAddress(ind.srcAddress());
    }

    if (!node)
    {
        if (btReader)
        {
            // no more needed
            btReader->state = BindingTableReader::StateFinished;
        }
        return;
    }

    QDataStream stream(ind.asdu());
    stream.setByteOrder(QDataStream::LittleEndian);

    quint8 seqNo;
    quint8 status;

    stream >> seqNo;
    stream >> status;

    if (btReader)
    {
        DBG_Printf(DBG_ZDP, "MgmtBind_rsp id: %d %s seq: %u, status 0x%02X \n", btReader->apsReq.id(),
                   qPrintable(node->address().toStringExt()), seqNo, status);
    }
    else
    {
        DBG_Printf(DBG_ZDP, "MgmtBind_rsp (no BTR) %s seq: %u, status 0x%02X \n", qPrintable(node->address().toStringExt()), seqNo, status);
    }

    if (status != deCONZ::ZdpSuccess)
    {
        if (status == deCONZ::ZdpNotPermitted ||
            status == deCONZ::ZdpNotSupported)
        {
            if (node->mgmtBindSupported())
            {
                DBG_Printf(DBG_ZDP, "MgmtBind_req/rsp %s not supported, deactivate \n", qPrintable(node->address().toStringExt()));
                node->setMgmtBindSupported(false);
            }
        }

        if (btReader)
        {
            // no more needed
            btReader->state = BindingTableReader::StateFinished;
        }
        return;
    }

    quint8 entries;
    quint8 startIndex;
    quint8 listCount;
    bool bend = false;

    stream >> entries;
    stream >> startIndex;
    stream >> listCount;

    if (entries > (startIndex + listCount))
    {
        if (btReader)
        {
            if (btReader->state == BindingTableReader::StateWaitResponse || btReader->state == BindingTableReader::StateWaitConfirm)
            {
                // read more
                btReader->state = BindingTableReader::StateIdle;
                btReader->index = startIndex + listCount;
            }
            else
            {
                DBG_Printf(DBG_ZDP, "unexpected BTR state %d\n", (int)btReader->state);
            }
        }
    }
    else
    {
        bend = true;
        if (btReader)
        {
            btReader->state = BindingTableReader::StateFinished;
        }
    }

    while (listCount && !stream.atEnd())
    {
        Binding bnd;

        if (bnd.readFromStream(stream))
        {
            if (bnd.dstAddrMode == deCONZ::ApsExtAddress)
            {
                DBG_Printf(DBG_ZDP, "found binding 0x%04X, 0x%02X -> 0x%016llX : 0x%02X\n", bnd.clusterId, bnd.srcEndpoint, bnd.dstAddress.ext, bnd.dstEndpoint);
            }
            else if (bnd.dstAddrMode == deCONZ::ApsGroupAddress)
            {
                DBG_Printf(DBG_ZDP, "found binding 0x%04X, 0x%02X -> 0x%04X\n", bnd.clusterId, bnd.srcEndpoint, bnd.dstAddress.group);
            }
            else
            {
                continue;
            }

            if (std::find(bindingToRuleQueue.begin(), bindingToRuleQueue.end(), bnd) == bindingToRuleQueue.end())
            {
                DBG_Printf(DBG_ZDP, "add binding to check rule queue size: %d\n", static_cast<int>(bindingToRuleQueue.size()));
                bindingToRuleQueue.push_back(bnd);
            }
            else
            {
                DBG_Printf(DBG_ZDP, "binding already in binding to rule queue\n");
            }

            std::list<BindingTask>::iterator i = bindingQueue.begin();
            std::list<BindingTask>::iterator end = bindingQueue.end();

            for (;i != end; ++i)
            {
                if (i->binding == bnd)
                {
                    if (i->action == BindingTask::ActionBind && i->state != BindingTask::StateFinished)
                    {
                        DBG_Printf(DBG_ZDP, "binding 0x%04X, 0x%02X already exists, drop task\n", bnd.clusterId, bnd.dstEndpoint);
                        i->state = BindingTask::StateFinished; // already existing
                        sendConfigureReportingRequest(*i); // (re?)configure
                    }
                    else if (i->action == BindingTask::ActionUnbind && i->state == BindingTask::StateCheck)
                    {
                        DBG_Printf(DBG_ZDP, "binding 0x%04X, 0x%02X exists, start unbind task\n", bnd.clusterId, bnd.dstEndpoint);
                        i->state = BindingTask::StateIdle; // exists -> unbind
                    }
                    break;
                }
            }
        }
        else // invalid
        {
            DBG_Printf(DBG_ZDP, "invalid binding entry");
            break;
        }

        listCount--;
    }

    // end, check remaining tasks
    if (bend)
    {
        std::list<BindingTask>::iterator i = bindingQueue.begin();
        std::list<BindingTask>::iterator end = bindingQueue.end();

        for (;i != end; ++i)
        {
            if (i->state == BindingTask::StateCheck &&
                i->binding.srcAddress == ind.srcAddress().ext())
            {
                // if binding was not found, activate binding task
                if (i->action == BindingTask::ActionBind)
                {
                    DBG_Printf(DBG_ZDP, "binding 0x%04X, 0x%02X not found, start bind task\n", i->binding.clusterId, i->binding.dstEndpoint);
                    i->state = BindingTask::StateIdle;
                }
                else if (i->action == BindingTask::ActionUnbind)
                {
                    // nothing to unbind
                    DBG_Printf(DBG_ZDP, "binding 0x%04X, 0x%02X not found, remove unbind task\n", i->binding.clusterId, i->binding.dstEndpoint);
                    i->state = BindingTask::StateFinished; // already existing
                }
            }
        }
    }

    if (!bindingToRuleTimer->isActive() && !bindingToRuleQueue.empty())
    {
        bindingToRuleTimer->start();
    }
}

/*! Handle incoming ZCL configure reporting response.
 */
void DeRestPluginPrivate::handleZclConfigureReportingResponseIndication(const deCONZ::ApsDataIndication &ind, deCONZ::ZclFrame &zclFrame)
{
    QDateTime now = QDateTime::currentDateTime();
    std::vector<RestNodeBase*> allNodes;
    for (Sensor &s : sensors)
    {
        allNodes.push_back(&s);
    }

    for (LightNode &l : nodes)
    {
        allNodes.push_back(&l);
    }

    // send DefaultResponse if not disabled
    if (!(zclFrame.frameControl() & deCONZ::ZclFCDisableDefaultResponse))
    {
        sendZclDefaultResponse(ind, zclFrame, deCONZ::ZclSuccessStatus);
    }

    for (RestNodeBase * restNode : allNodes)
    {
        if (restNode->address().ext() != ind.srcAddress().ext())
        {
            continue;
        }

        DBG_Assert(zclFrame.sequenceNumber() != 0);

        QDataStream stream(zclFrame.payload());
        stream.setByteOrder(QDataStream::LittleEndian);

        if (zclFrame.payload().size() == 1)
        {
            // Response contains a single status for all attributes
            quint8 status;
            stream >> status;

            for (NodeValue &val : restNode->zclValues())
            {
                if (val.zclSeqNum != zclFrame.sequenceNumber())
                {
                    continue;
                }

                if (val.clusterId != ind.clusterId())
                {
                    continue;
                }

                DBG_Printf(DBG_INFO, "ZCL configure reporting rsp seq: %u 0x%016llX for ep: 0x%02X cluster: 0x%04X attr: 0x%04X status: 0x%02X\n", zclFrame.sequenceNumber(), ind.srcAddress().ext(), ind.srcEndpoint(), ind.clusterId(), val.attributeId, status);

                // mark as succefully configured
                if (status == deCONZ::ZclSuccessStatus)
                {
                    val.timestampLastConfigured = now;
                    val.zclSeqNum = 0; // clear
                }
            }
            break;
        }

        while (!stream.atEnd())
        {
            // Response contains status per attribute
            quint8 status;
            quint8 direction;
            quint16 attrId;

            stream >> status;
            stream >> direction;
            stream >> attrId;

            NodeValue &val = restNode->getZclValue(ind.clusterId(), attrId, ind.srcEndpoint());
            if (val.zclSeqNum == zclFrame.sequenceNumber() && val.clusterId == ind.clusterId())
            {
                DBG_Printf(DBG_INFO, "ZCL configure reporting rsp seq: %u 0x%016llX for ep: 0x%02X cluster: 0x%04X attr: 0x%04X status: 0x%02X\n", zclFrame.sequenceNumber(), ind.srcAddress().ext(), ind.srcEndpoint(), ind.clusterId(), val.attributeId, status);

                if (status == deCONZ::ZclSuccessStatus)
                {
                    // mark as succefully configured
                    val.timestampLastConfigured = now;
                    val.zclSeqNum = 0; // clear
                }
            }
        }
    }

    if (searchSensorsState == SearchSensorsActive && fastProbeAddr.hasExt() && bindingQueue.empty())
    {
        for (auto &s : sensors)
        {
            if (s.address().ext() == fastProbeAddr.ext())
            {
                checkSensorBindingsForAttributeReporting(&s);
            }
        }
    }

    bindingTimer->start(0); // fast process of next request
}

/*! Handle bind/unbind response.
    \param ind a ZDP Bind/Unbind_rsp
 */
void DeRestPluginPrivate::handleBindAndUnbindRspIndication(const deCONZ::ApsDataIndication &ind)
{
    QDataStream stream(ind.asdu());
    stream.setByteOrder(QDataStream::LittleEndian);

    quint8 zdpSeqNum;
    quint8 status;

    stream >> zdpSeqNum;
    stream >> status;

    std::list<BindingTask>::iterator i = bindingQueue.begin();
    std::list<BindingTask>::iterator end = bindingQueue.end();

    for (; i != end; ++i)
    {
        if (i->zdpSeqNum == zdpSeqNum)
        {
            const char *what = (ind.clusterId() == ZDP_BIND_RSP_CLID) ? "Bind" : "Unbind";

            if (status == deCONZ::ZdpSuccess)
            {
                DBG_Printf(DBG_INFO, "%s response success for 0x%016llx ep: 0x%02X cluster: 0x%04X\n", what, i->binding.srcAddress, i->binding.srcEndpoint, i->binding.clusterId);
                if (ind.clusterId() == ZDP_BIND_RSP_CLID)
                {
                    if (sendConfigureReportingRequest(*i))
                    {
                        return;
                    }
                }
            }
            else
            {
                DBG_Printf(DBG_INFO, "%s response failed with status 0x%02X for 0x%016llx ep: 0x%02X cluster: 0x%04X\n", what, status, i->binding.srcAddress, i->binding.srcEndpoint, i->binding.clusterId);
            }

            i->state = BindingTask::StateFinished;
            break;
        }
    }

    bindingTimer->start(0); // fast process of next binding requests
}

/*! Sends a ZDP bind request.
    \param bt a binding task
 */
bool DeRestPluginPrivate::sendBindRequest(BindingTask &bt)
{
    DBG_Assert(apsCtrl != nullptr);

    if (!apsCtrl)
    {
        return false;
    }

    for (auto &s : sensors)
    {
        if (s.address().ext() != bt.binding.srcAddress)
        {
            continue;
        }

        if (!s.node() || s.node()->nodeDescriptor().isNull())
        {
            // Whitelist sensors which don't seem to have a valid node descriptor.
            // This is a workaround currently only required for Develco smoke sensor
            // and potentially Bosch motion sensor
            if (s.modelId().startsWith(QLatin1String("SMSZB-120")) ||    // Develco smoke sensor
                s.modelId().startsWith(QLatin1String("EMIZB-132")) ||    // Develco EMI Norwegian HAN
                s.modelId().startsWith(QLatin1String("ISW-ZPR1-WP13")))  // Bosch motion sensor
            {
            }
            else
            {
                return false; // needs to be known
            }
        }

        if (s.node()->nodeDescriptor().receiverOnWhenIdle())
        {
            break; // ok
        }

        if (permitJoinFlag || searchSensorsState == SearchSensorsActive)
        {
            break; // ok
        }

        const QDateTime now = QDateTime::currentDateTime();
        if (s.lastRx().secsTo(now) > 7)
        {
            return false;
        }

        break; // ok
    }

    Binding &bnd = bt.binding;
    deCONZ::ApsDataRequest apsReq;

    // set destination addressing
    apsReq.setDstAddressMode(deCONZ::ApsExtAddress);
    apsReq.setTxOptions(deCONZ::ApsTxAcknowledgedTransmission);
    apsReq.dstAddress().setExt(bnd.srcAddress);
    apsReq.setDstEndpoint(ZDO_ENDPOINT);
    apsReq.setSrcEndpoint(ZDO_ENDPOINT);
    apsReq.setProfileId(ZDP_PROFILE_ID);

    if (bt.action == BindingTask::ActionBind)
    {
        apsReq.setClusterId(ZDP_BIND_REQ_CLID);
    }
    else
    {
        apsReq.setClusterId(ZDP_UNBIND_REQ_CLID);
    }

    // prepare payload
    QDataStream stream(&apsReq.asdu(), QIODevice::WriteOnly);
    stream.setByteOrder(QDataStream::LittleEndian);

    // generate and remember a new ZDP transaction sequence number
    bt.zdpSeqNum = (uint8_t)qrand();

    stream << bt.zdpSeqNum; // ZDP transaction sequence number

    if (!bnd.writeToStream(stream))
    {
        return false;
    }

    if (apsCtrl && (apsCtrl->apsdeDataRequest(apsReq) == deCONZ::Success))
    {
        return true;
    }

    return false;
}

/*! Sends a ZCL configure attribute reporting request.
    \param bt a former binding task
    \param requests list of configure reporting requests which will be combined in a message
 */
bool DeRestPluginPrivate::sendConfigureReportingRequest(BindingTask &bt, const std::vector<ConfigureReportingRequest> &requests)
{
    DBG_Assert(!requests.empty());
    if (requests.empty())
    {
        return false;
    }

    if (zclSeq == 0) // don't use zero, simplify matching
    {
        zclSeq = 1;
    }
    const quint8 zclSeqNum = zclSeq++; // to match in configure reporting response handler
    LightNode *lightNode = dynamic_cast<LightNode*>(bt.restNode);
    QDateTime now = QDateTime::currentDateTime();
    std::vector<ConfigureReportingRequest> out;

    for (const ConfigureReportingRequest &rq : requests)
    {
        NodeValue &val = bt.restNode->getZclValue(bt.binding.clusterId, rq.attributeId, bt.binding.srcEndpoint);
        if (val.clusterId == bt.binding.clusterId)
        {
            // value exists
            if (val.timestampLastReport.isValid() &&
                val.timestampLastReport.secsTo(now) < qMin((rq.maxInterval * 3), 1800))
            {
                DBG_Printf(DBG_INFO, "skip configure report for cluster: 0x%04X attr: 0x%04X of node 0x%016llX (seems to be active)\n",
                           bt.binding.clusterId, rq.attributeId, bt.restNode->address().ext());
            }
            else
            {
                if (!val.timestampLastReport.isValid())
                {
                    // fake first report timestamp to mark succesful binding
                    // and prevent further bind requests before reports arrive
                    val.timestampLastReport = QDateTime::currentDateTime();
                }
                val.zclSeqNum = zclSeqNum;
                val.minInterval = rq.minInterval;
                val.maxInterval = rq.maxInterval;
                out.push_back(rq);
            }
        }
        else if (lightNode)
        {
            // wait for value is created via polling
            DBG_Printf(DBG_INFO, "skip configure report for cluster: 0x%04X attr: 0x%04X of node 0x%016llX (wait reading or unsupported)\n",
                       bt.binding.clusterId, rq.attributeId, bt.restNode->address().ext());
        }
        else // sensors
        {
            // values doesn't exist, create
            deCONZ::NumericUnion dummy;
            dummy.u64 = 0;
            bt.restNode->setZclValue(NodeValue::UpdateByZclReport, bt.binding.srcEndpoint, bt.binding.clusterId, rq.attributeId, dummy);
            val.zclSeqNum = zclSeqNum;
            val.minInterval = rq.minInterval;
            val.maxInterval = rq.maxInterval;
            out.push_back(rq);
        }
    }

    if (out.empty())
    {
        return false;
    }

    deCONZ::ApsDataRequest apsReq;

    // ZDP Header
    apsReq.dstAddress() = bt.restNode->address();
    apsReq.setDstAddressMode(deCONZ::ApsExtAddress);
    apsReq.setDstEndpoint(bt.binding.srcEndpoint);
    apsReq.setSrcEndpoint(endpoint());
    apsReq.setProfileId(HA_PROFILE_ID);
    apsReq.setRadius(0);
    apsReq.setClusterId(bt.binding.clusterId);
    apsReq.setTxOptions(deCONZ::ApsTxAcknowledgedTransmission);

    deCONZ::ZclFrame zclFrame;
    zclFrame.setSequenceNumber(zclSeqNum);
    zclFrame.setCommandId(deCONZ::ZclConfigureReportingId);

    if (requests.front().manufacturerCode)
    {
        zclFrame.setFrameControl(deCONZ::ZclFCProfileCommand |
                                 deCONZ::ZclFCManufacturerSpecific |
                                 deCONZ::ZclFCDirectionClientToServer |
                                 deCONZ::ZclFCDisableDefaultResponse);
        zclFrame.setManufacturerCode(requests.front().manufacturerCode);
    }
    else
    {
        zclFrame.setFrameControl(deCONZ::ZclFCProfileCommand |
                                 deCONZ::ZclFCDirectionClientToServer |
                                 deCONZ::ZclFCDisableDefaultResponse);
    }

    { // payload
        QDataStream stream(&zclFrame.payload(), QIODevice::WriteOnly);
        stream.setByteOrder(QDataStream::LittleEndian);

        for (const ConfigureReportingRequest &rq : out)
        {
            stream << rq.direction;
            stream << rq.attributeId;
            stream << rq.dataType;
            stream << rq.minInterval;
            stream << rq.maxInterval;

            if (rq.reportableChange16bit != 0xFFFF)
            {
                stream << rq.reportableChange16bit;
            }
            else if (rq.reportableChange8bit != 0xFF)
            {
                stream << rq.reportableChange8bit;
            }
            else if (rq.reportableChange24bit != 0xFFFFFF)
            {
                stream << (qint8) (rq.reportableChange24bit & 0xFF);
                stream << (qint8) ((rq.reportableChange24bit >> 8) & 0xFF);
                stream << (qint8) ((rq.reportableChange24bit >> 16) & 0xFF);
            }
            else if (rq.reportableChange48bit != 0xFFFFFFFF)
            {
                stream << (qint8) (rq.reportableChange48bit & 0xFF);
                stream << (qint8) ((rq.reportableChange48bit >> 8) & 0xFF);
                stream << (qint8) ((rq.reportableChange48bit >> 16) & 0xFF);
                stream << (qint8) ((rq.reportableChange48bit >> 24) & 0xFF);
                stream << (qint8) 0x00;
                stream << (qint8) 0x00;
            }
            DBG_Printf(DBG_INFO_L2, "configure reporting rq seq %u for 0x%016llX, attribute 0x%04X/0x%04X\n", zclSeqNum, bt.restNode->address().ext(), bt.binding.clusterId, rq.attributeId);
        }
    }

    { // ZCL frame
        QDataStream stream(&apsReq.asdu(), QIODevice::WriteOnly);
        stream.setByteOrder(QDataStream::LittleEndian);
        zclFrame.writeToStream(stream);
    }


    if (apsCtrl && apsCtrl->apsdeDataRequest(apsReq) == deCONZ::Success)
    {
        queryTime = queryTime.addSecs(1);
        return true;
    }

    return false;
}

/*! Sends a ZCL configure attribute reporting request.
    \param bt a former binding task
 */
bool DeRestPluginPrivate::sendConfigureReportingRequest(BindingTask &bt)
{
    if (!bt.restNode || !bt.restNode->node())
    {
        return false;
    }

    deCONZ::SimpleDescriptor *sd = bt.restNode->node()->getSimpleDescriptor(bt.binding.srcEndpoint);
    if (!sd)
    {
        return false;
    }

    // check if bound cluster is server cluster
    deCONZ:: ZclCluster *cl = sd->cluster(bt.binding.clusterId, deCONZ::ServerCluster);
    if (!cl)
    {
        return false;
    }

    const QDateTime now = QDateTime::currentDateTime();
    ConfigureReportingRequest rq;

    LightNode *lightNode = dynamic_cast<LightNode *>(bt.restNode);
    const quint16 manufacturerCode = lightNode ? lightNode->manufacturerCode() : 0;

    if (bt.binding.clusterId == OCCUPANCY_SENSING_CLUSTER_ID)
    {
        // add values if not already present
        deCONZ::NumericUnion dummy;
        dummy.u64 = 0;
        if (bt.restNode->getZclValue(bt.binding.clusterId, 0x0000, bt.binding.srcEndpoint).clusterId != bt.binding.clusterId)
        {
            bt.restNode->setZclValue(NodeValue::UpdateInvalid, bt.binding.srcEndpoint, bt.binding.clusterId, 0x0000, dummy);
        }

        rq.dataType = deCONZ::Zcl8BitBitMap;
        rq.attributeId = 0x0000; // occupancy
        rq.minInterval = 1;     // value used by Hue bridge
        rq.maxInterval = 300;   // value used by Hue bridge

        int processed = 0;
        if (sendConfigureReportingRequest(bt, {rq}))
        {
            processed++;
        }

        const Sensor *sensor = static_cast<Sensor *>(bt.restNode);
        if (sensor && sensor->modelId().startsWith(QLatin1String("SML00"))) // Hue motion sensor
        {
            if (bt.restNode->getZclValue(bt.binding.clusterId, 0x0030, bt.binding.srcEndpoint).clusterId != bt.binding.clusterId)
            {
                bt.restNode->setZclValue(NodeValue::UpdateInvalid, bt.binding.srcEndpoint, bt.binding.clusterId, 0x0030, dummy);
            }
            ConfigureReportingRequest rq2;
            rq2.dataType = deCONZ::Zcl8BitUint;
            rq2.attributeId = 0x0030;     // sensitivity
            rq2.minInterval = 5;         // value used by Hue bridge
            rq2.maxInterval = 7200;      // value used by Hue bridge
            rq2.reportableChange8bit = 1;  // value used by Hue bridge
            rq2.manufacturerCode = VENDOR_PHILIPS;

            if (sendConfigureReportingRequest(bt, {rq2}))
            {
                processed++;
            }
        }

        return processed > 0;
    }
    else if (bt.binding.clusterId == IAS_ZONE_CLUSTER_ID)
    {
        // zone status reporting only supported by some devices
        if (bt.restNode->node()->nodeDescriptor().manufacturerCode() != VENDOR_CENTRALITE &&
            bt.restNode->node()->nodeDescriptor().manufacturerCode() != VENDOR_C2DF &&
            bt.restNode->node()->nodeDescriptor().manufacturerCode() != VENDOR_SAMJIN)
        {
            return false;
        }

        // add values if not already present
        deCONZ::NumericUnion dummy;
        dummy.u64 = 0;
        if (bt.restNode->getZclValue(bt.binding.clusterId, IAS_ZONE_CLUSTER_ATTR_ZONE_STATUS_ID, bt.binding.srcEndpoint).clusterId != bt.binding.clusterId)
        {
            bt.restNode->setZclValue(NodeValue::UpdateInvalid, bt.binding.srcEndpoint, bt.binding.clusterId, IAS_ZONE_CLUSTER_ATTR_ZONE_STATUS_ID, dummy);
        }

        const Sensor *sensor = dynamic_cast<Sensor *>(bt.restNode);

        if (sensor->type() == QLatin1String("ZHAOpenClose") && sensor->modelId().startsWith(QLatin1String("multi")))
        {
            // Only configure periodic reports, as events are already sent though zone status change notification commands
            rq.minInterval = 300;
            rq.maxInterval = 300;
        }
        else
        {
            rq.minInterval = 1;
            rq.maxInterval = 300;

            const ResourceItem *item = sensor ? sensor->item(RConfigDuration) : nullptr;

            if (item && item->toNumber() > 15 && item->toNumber() <= UINT16_MAX)
            {
                rq.maxInterval = static_cast<quint16>(item->toNumber());
                rq.maxInterval -= 5; // report before going presence: false
            }
        }

        rq.dataType = deCONZ::Zcl16BitBitMap;
        rq.attributeId = IAS_ZONE_CLUSTER_ATTR_ZONE_STATUS_ID;
        rq.reportableChange16bit = 0xffff;
        return sendConfigureReportingRequest(bt, {rq});
    }
    else if (bt.binding.clusterId == ILLUMINANCE_MEASUREMENT_CLUSTER_ID)
    {
        Sensor *sensor = dynamic_cast<Sensor *>(bt.restNode);

        rq.dataType = deCONZ::Zcl16BitUint;
        rq.attributeId = 0x0000;         // measured value

        if (sensor && sensor->modelId().startsWith(QLatin1String("MOSZB-130"))) // Develco motion sensor
        {
            rq.minInterval = 0;
            rq.maxInterval = 600;
            rq.reportableChange16bit = 0xFFFF;
        }
        else
        {
            rq.minInterval = 5;              // value used by Hue bridge
            rq.maxInterval = 300;            // value used by Hue bridge
            rq.reportableChange16bit = 2000; // value used by Hue bridge
        }
        return sendConfigureReportingRequest(bt, {rq});
    }
    else if (bt.binding.clusterId == TEMPERATURE_MEASUREMENT_CLUSTER_ID)
    {
        Sensor *sensor = dynamic_cast<Sensor *>(bt.restNode);

        rq.dataType = deCONZ::Zcl16BitInt;
        rq.attributeId = 0x0000;       // measured value

        if (sensor && (sensor->modelId().startsWith(QLatin1String("SMSZB-120")) ||   // Develco smoke sensor
                        sensor->modelId().startsWith(QLatin1String("HESZB-120")) ||  // Develco heat sensor
                        sensor->modelId().startsWith(QLatin1String("MOSZB-130")) ||  // Develco motion sensor
                        sensor->modelId().startsWith(QLatin1String("WISZB-120")) ||  // Develco window sensor
                        sensor->modelId().startsWith(QLatin1String("FLSZB-110")) ||  // Develco water leak sensor
                        sensor->modelId().startsWith(QLatin1String("ZHMS101"))))     // Wattle (Develco) magnetic sensor
        {
            rq.minInterval = 60;           // according to technical manual
            rq.maxInterval = 600;          // according to technical manual
            rq.reportableChange16bit = 10; // according to technical manual
        }
        else
        {
            rq.minInterval = 10;           // value used by Hue bridge
            rq.maxInterval = 300;          // value used by Hue bridge
            rq.reportableChange16bit = 20; // value used by Hue bridge
        }

        return sendConfigureReportingRequest(bt, {rq});
    }
    else if (bt.binding.clusterId == THERMOSTAT_CLUSTER_ID)
    {
        Sensor *sensor = dynamic_cast<Sensor *>(bt.restNode);

        if (sensor && sensor->modelId().startsWith(QLatin1String("SPZB"))) // Eurotronic Spirit
        {
            rq.dataType = deCONZ::Zcl16BitInt;
            rq.attributeId = 0x0000;        // Local Temperature
            rq.minInterval = 1;             // report changes every second
            rq.maxInterval = 600;           // recommended value
            rq.reportableChange16bit = 20;  // value from TEMPERATURE_MEASUREMENT_CLUSTER_ID

            ConfigureReportingRequest rq2;
            rq2.dataType = deCONZ::Zcl8BitUint;
            rq2.attributeId = 0x0008;        // Pi Heating Demand (valve position %)
            rq2.minInterval = 1;             // report changes every second
            rq2.maxInterval = 600;           // recommended value
            rq2.reportableChange8bit = 1;    // recommended value

            ConfigureReportingRequest rq3;
            rq3.dataType = deCONZ::Zcl16BitInt;
            rq3.attributeId = 0x0012;        // Occupied Heating Setpoint - unused
            rq3.minInterval = 65535;         // disable
            rq3.maxInterval = 65535;         // disable
            rq3.reportableChange16bit = 0;   // disable

            ConfigureReportingRequest rq4;
            rq4.dataType = deCONZ::Zcl16BitInt;
            rq4.attributeId = 0x0014;        // Unoccupied Heating Setpoint - unused
            rq4.minInterval = 65535;         // disable
            rq4.maxInterval = 65535;         // disable
            rq4.reportableChange16bit = 0;   // disable

            ConfigureReportingRequest rq5;
            rq5.dataType = deCONZ::Zcl16BitInt;
            rq5.attributeId = 0x4003;        // Current Temperature Set point
            rq5.minInterval = 1;             // report changes every second
            rq5.maxInterval = 600;           // recommended value
            rq5.reportableChange16bit = 50;  // recommended value
            rq5.manufacturerCode = VENDOR_JENNIC;

            ConfigureReportingRequest rq6;
            rq6.dataType = deCONZ::Zcl24BitUint;
            rq6.attributeId = 0x4008;        // Host Flags
            rq6.minInterval = 1;             // report changes every second
            rq6.maxInterval = 600;           // recommended value
            rq6.reportableChange24bit = 1;   // recommended value
            rq6.manufacturerCode = VENDOR_JENNIC;

            return sendConfigureReportingRequest(bt, {rq, rq2, rq3, rq4}) || // Use OR because of manuf. specific attributes
                   sendConfigureReportingRequest(bt, {rq5, rq6});
        }
        else if (sensor && sensor->modelId() == QLatin1String("Thermostat")) // eCozy
        {
            rq.dataType = deCONZ::Zcl16BitInt;
            rq.attributeId = 0x0000;        // Local Temperature
            rq.minInterval = 1;             // report changes every second
            rq.maxInterval = 600;           // recommended value
            rq.reportableChange16bit = 20;  // value from TEMPERATURE_MEASUREMENT_CLUSTER_ID

            ConfigureReportingRequest rq2;
            rq2.dataType = deCONZ::Zcl8BitUint;
            rq2.attributeId = 0x0008;        // Pi Heating Demand (valve position %)
            rq2.minInterval = 1;             // report changes every second
            rq2.maxInterval = 600;           // recommended value
            rq2.reportableChange8bit = 1;    // recommended value

            return sendConfigureReportingRequest(bt, {rq, rq2});
        }
        else if (sensor && sensor->modelId() == QLatin1String("Zen-01")) // Zen
        {
            rq.dataType = deCONZ::Zcl16BitInt;
            rq.attributeId = 0x0000;        // Local Temperature
            rq.minInterval = 1;             // report changes every second
            rq.maxInterval = 600;           // recommended value
            rq.reportableChange16bit = 20;  // value from TEMPERATURE_MEASUREMENT_CLUSTER_ID

            ConfigureReportingRequest rq2;
            rq2.dataType = deCONZ::Zcl16BitInt;
            rq2.attributeId = 0x0011;        // Occupied cooling setpoint
            rq2.minInterval = 1;             // report changes every second
            rq2.maxInterval = 600;
            rq2.reportableChange16bit = 50;

            ConfigureReportingRequest rq3;
            rq3.dataType = deCONZ::Zcl16BitInt;
            rq3.attributeId = 0x0012;        // Occupied heating setpoint
            rq3.minInterval = 1;
            rq3.maxInterval = 600;
            rq3.reportableChange16bit = 50;

            ConfigureReportingRequest rq4;
            rq4.dataType = deCONZ::Zcl16BitBitMap;
            rq4.attributeId = 0x0029;        // Thermostat running state
            rq4.minInterval = 1;
            rq4.maxInterval = 600;
            rq4.reportableChange16bit = 0xffff;

            ConfigureReportingRequest rq5;
            rq5.dataType = deCONZ::Zcl8BitEnum;
            rq5.attributeId = 0x001C;        // Thermostat mode
            rq5.minInterval = 1;
            rq5.maxInterval = 600;
            rq5.reportableChange8bit = 0xff;

            return sendConfigureReportingRequest(bt, {rq, rq2, rq3, rq4, rq5});
        }
        else if ((sensor && sensor->modelId() == QLatin1String("SLR2")) || // Hive
                 (sensor && sensor->modelId().startsWith(QLatin1String("TH112")))) // Sinope
        {
            rq.dataType = deCONZ::Zcl16BitInt;
            rq.attributeId = 0x0000;       // local temperature
            rq.minInterval = 0;
            rq.maxInterval = 300;
            rq.reportableChange16bit = 10;

            ConfigureReportingRequest rq3;
            rq3.dataType = deCONZ::Zcl16BitInt;
            rq3.attributeId = 0x0012;        // Occupied heating setpoint
            rq3.minInterval = 1;
            rq3.maxInterval = 600;
            rq3.reportableChange16bit = 50;

            ConfigureReportingRequest rq4;
            rq4.dataType = deCONZ::Zcl8BitEnum;
            rq4.attributeId = 0x001C;        // Thermostat mode
            rq4.minInterval = 1;
            rq4.maxInterval = 600;
            rq4.reportableChange8bit = 0xff;

            ConfigureReportingRequest rq2;
            rq2.dataType = deCONZ::Zcl16BitBitMap;
            rq2.attributeId = 0x0029;        // Thermostat running state
            rq2.minInterval = 1;
            rq2.maxInterval = 600;
            rq2.reportableChange16bit = 0xffff;

            return sendConfigureReportingRequest(bt, {rq, rq2, rq3, rq4});
        }

        else if (sensor && sensor->modelId() == QLatin1String("eTRV0100")) // Danfoss Ally
        {
            rq.dataType = deCONZ::Zcl16BitInt;
            rq.attributeId = 0x0000;       // local temperature
            rq.minInterval = 60;
            rq.maxInterval = 3600;
            rq.reportableChange16bit = 50;

            ConfigureReportingRequest rq2;
            rq2.dataType = deCONZ::Zcl8BitUint;
            rq2.attributeId = 0x0008;        // Pi heating demand
            rq2.minInterval = 60;
            rq2.maxInterval = 43200;
            rq2.reportableChange8bit = 1;

            ConfigureReportingRequest rq3;
            rq3.dataType = deCONZ::Zcl16BitInt;
            rq3.attributeId = 0x0012;        // Occupied heating setpoint
            rq3.minInterval = 1;
            rq3.maxInterval = 43200;
            rq3.reportableChange16bit = 1;

            ConfigureReportingRequest rq4;
            rq4.dataType = deCONZ::Zcl8BitEnum;
            rq4.attributeId = 0x4000;        // eTRV Open Window detection
            rq4.minInterval = 60;
            rq4.maxInterval = 43200;
            rq4.reportableChange8bit = 0xff;
            rq4.manufacturerCode = VENDOR_DANFOSS;

            ConfigureReportingRequest rq5;
            rq5.dataType = deCONZ::ZclBoolean;
            rq5.attributeId = 0x4012;        // Mounting mode active
            rq5.minInterval = 1;
            rq5.maxInterval = 43200;
            rq5.reportableChange8bit = 0xff;
            rq5.manufacturerCode = VENDOR_DANFOSS;

            return sendConfigureReportingRequest(bt, {rq, rq2, rq3}) || // Use OR because of manuf. specific attributes
                   sendConfigureReportingRequest(bt, {rq4, rq5});
        }

        else
        {
            rq.dataType = deCONZ::Zcl16BitInt;
            rq.attributeId = 0x0000;       // local temperature
            rq.minInterval = 0;
            rq.maxInterval = 300;
            rq.reportableChange16bit = 10;
            return sendConfigureReportingRequest(bt, {rq});
        }

    }
    else if (bt.binding.clusterId == RELATIVE_HUMIDITY_CLUSTER_ID)
    {
        rq.dataType = deCONZ::Zcl16BitUint;
        rq.attributeId = 0x0000;       // measured value
        rq.minInterval = 10;
        rq.maxInterval = 300;
        rq.reportableChange16bit = 100; // resolution: 1%
        return sendConfigureReportingRequest(bt, {rq});
    }
    else if (bt.binding.clusterId == PRESSURE_MEASUREMENT_CLUSTER_ID)
    {
        rq.dataType = deCONZ::Zcl16BitUint;
        rq.attributeId = 0x0000; // measured value
        rq.minInterval = 10;
        rq.maxInterval = 300;
        rq.reportableChange16bit = 20;
        return sendConfigureReportingRequest(bt, {rq});
    }
    else if (bt.binding.clusterId == BINARY_INPUT_CLUSTER_ID)
    {
        rq.dataType = deCONZ::ZclBoolean;
        rq.attributeId = 0x0055; // present value
        rq.minInterval = 10;
        rq.maxInterval = 300;
        return sendConfigureReportingRequest(bt, {rq});
    }
    else if (bt.binding.clusterId == POWER_CONFIGURATION_CLUSTER_ID)
    {
        Sensor *sensor = dynamic_cast<Sensor *>(bt.restNode);

        // This device use only Attribute 0x0000 for tension and 0x001 for frequency
        if (sensor->modelId() == QLatin1String("SLP2"))
        {
            return false;
        }

        rq.dataType = deCONZ::Zcl8BitUint;
        rq.attributeId = 0x0021;   // battery percentage remaining
        if (sensor && (sensor->modelId().startsWith(QLatin1String("SML00")) || // Hue motion sensor
                       sensor->modelId().startsWith(QLatin1String("SPZB"))))   // Eurotronic Spirit
        {
            rq.minInterval = 7200;       // value used by Hue bridge
            rq.maxInterval = 7200;       // value used by Hue bridge
            rq.reportableChange8bit = 0; // value used by Hue bridge
        }
        else if (sensor && sensor->modelId().startsWith(QLatin1String("RWL02"))) // Hue dimmer switch
        {
            rq.minInterval = 300;        // value used by Hue bridge
            rq.maxInterval = 300;        // value used by Hue bridge
            rq.reportableChange8bit = 0; // value used by Hue bridge
        }
        else if (sensor && sensor->modelId().startsWith(QLatin1String("ROM00"))) // Hue smart button
        {
            rq.minInterval = 900;        // value used by Hue bridge
            rq.maxInterval = 900;        // value used by Hue bridge
            rq.reportableChange8bit = 2; // value used by Hue bridge
        }
        else if (sensor && sensor->modelId().startsWith(QLatin1String("Z3-1BRL"))) // Lutron Aurora Friends-of-Hue dimmer switch
        {
            rq.minInterval = 900;        // value used by Hue bridge
            rq.maxInterval = 900;        // value used by Hue bridge
            rq.reportableChange8bit = 4; // value used by Hue bridge
        }
        else if (sensor && sensor->modelId() == QLatin1String("eTRV0100")) // Danfoss Ally
        {
            rq.minInterval = 3600;         // Vendor defaults
            rq.maxInterval = 43200;        // Vendor defaults
            rq.reportableChange8bit = 2;   // Vendor defaults
        }
        else if (sensor && (sensor->modelId().startsWith(QLatin1String("ED-1001")) || // EcoDim switches
                            sensor->modelId().startsWith(QLatin1String("45127"))))    // Namron switches
        {
            rq.minInterval = 3600;
            rq.maxInterval = 43200;
            rq.reportableChange8bit = 1;
        }
        else if (sensor && (sensor->manufacturer().startsWith(QLatin1String("Climax")) ||
                            sensor->modelId().startsWith(QLatin1String("902010/23"))))
        {
            rq.attributeId = 0x0035; // battery alarm mask
            rq.dataType = deCONZ::Zcl8BitBitMap;
            rq.minInterval = 300;
            rq.maxInterval = 1800;
            rq.reportableChange8bit = 0xFF;
        }
        else if (sensor && (sensor->modelId() == QLatin1String("Motion Sensor-A") ||
                            sensor->modelId() == QLatin1String("tagv4") ||
                            sensor->modelId() == QLatin1String("motionv4") ||
                            sensor->modelId() == QLatin1String("multiv4") ||
                            sensor->modelId() == QLatin1String("RFDL-ZB-MS") ||
                            sensor->modelId() == QLatin1String("Zen-01") ||
                            sensor->modelId() == QLatin1String("Bell") ||
                            sensor->modelId() == QLatin1String("SLT2") ||
                            sensor->modelId().startsWith(QLatin1String("3315"))))
        {
            rq.attributeId = 0x0020;   // battery voltage
            rq.minInterval = 3600;
            rq.maxInterval = 3600;
            rq.reportableChange8bit = 0;
        }
        else if (sensor && (sensor->modelId().startsWith(QLatin1String("Lightify Switch Mini")) ||  // Osram 3 button remote
                            sensor->modelId().startsWith(QLatin1String("Switch 4x EU-LIGHTIFY")) || // Osram 4 button remote
                            sensor->modelId().startsWith(QLatin1String("Switch 4x-LIGHTIFY")) || // Osram 4 button remote
                            sensor->modelId().startsWith(QLatin1String("Switch-LIGHTIFY"))) ) // Osram 4 button remote
        {
            rq.attributeId = 0x0020;
            rq.minInterval = 21600;
            rq.maxInterval = 21600;
            rq.reportableChange8bit = 0;
        }
        else if (sensor && (sensor->modelId().startsWith(QLatin1String("SMSZB-120")) || // Develco smoke sensor
                           sensor->modelId().startsWith(QLatin1String("HESZB-120")) ||  // Develco heat sensor
                           sensor->modelId().startsWith(QLatin1String("MOSZB-130")) ||  // Develco motion sensor
                           sensor->modelId().startsWith(QLatin1String("WISZB-120")) ||  // Develco window sensor
                           sensor->modelId().startsWith(QLatin1String("FLSZB-110")) ||  // Develco water leak sensor
                           sensor->modelId().startsWith(QLatin1String("ZHMS101"))))     // Wattle (Develco) magnetic sensor
        {
            rq.attributeId = 0x0020;   // battery voltage
            rq.minInterval = 43200;    // according to technical manual
            rq.maxInterval = 43200;    // according to technical manual
            rq.reportableChange8bit = 0;
        }
        else
        {
            rq.minInterval = 300;
            rq.maxInterval = 60 * 45;
            rq.reportableChange8bit = 1;
        }

        // add values if not already present
        deCONZ::NumericUnion dummy;
        dummy.u64 = 0;
        if (bt.restNode->getZclValue(POWER_CONFIGURATION_CLUSTER_ID, rq.attributeId, bt.binding.srcEndpoint).attributeId != rq.attributeId)
        {
            bt.restNode->setZclValue(NodeValue::UpdateInvalid, bt.binding.srcEndpoint, POWER_CONFIGURATION_CLUSTER_ID, rq.attributeId, dummy);
        }

        NodeValue &val = bt.restNode->getZclValue(POWER_CONFIGURATION_CLUSTER_ID, rq.attributeId, bt.binding.srcEndpoint);

        if (val.timestampLastReport.isValid() && (val.timestampLastReport.secsTo(now) < val.maxInterval * 1.5))
        {
            return false;
        }

        return sendConfigureReportingRequest(bt, {rq});
    }
    else if (bt.binding.clusterId == ONOFF_CLUSTER_ID)
    {
        rq.dataType = deCONZ::ZclBoolean;
        rq.attributeId = 0x0000; // on/off

        if (checkMacVendor(bt.restNode->address(), VENDOR_DDEL))
        {
            rq.minInterval = 5;
            rq.maxInterval = 180;
        }
        else if (checkMacVendor(bt.restNode->address(), VENDOR_XAL) ||
                 bt.restNode->node()->nodeDescriptor().manufacturerCode() == VENDOR_XAL)
        {
            rq.minInterval = 5;
            rq.maxInterval = 3600;
        }
        else if (manufacturerCode == VENDOR_IKEA)
        {
            rq.minInterval = 0; // same as IKEA gateway
            rq.maxInterval = 0; // same as IKEA gateway
        }
        else // default configuration
        {
            rq.minInterval = 1;
            rq.maxInterval = 300;
        }
        return sendConfigureReportingRequest(bt, {rq});
    }
    else if (bt.binding.clusterId == METERING_CLUSTER_ID)
    {
        Sensor *sensor = dynamic_cast<Sensor *>(bt.restNode);

        rq.dataType = deCONZ::Zcl48BitUint;
        rq.attributeId = 0x0000; // Curent Summation Delivered
        rq.minInterval = 1;
        rq.maxInterval = 300;
        if (sensor && (sensor->modelId() == QLatin1String("SmartPlug") ||      // Heiman
                       sensor->modelId() == QLatin1String("SKHMP30-I1") ||     // GS smart plug
                       sensor->modelId().startsWith(QLatin1String("E13-")) ||  // Sengled PAR38 Bulbs
                       sensor->modelId() == QLatin1String("Connected socket outlet"))) // Niko smart socket
        {
            rq.reportableChange48bit = 10; // 0.001 kWh (1 Wh)
        }
        else if (sensor && (sensor->modelId() == QLatin1String("SZ-ESW01-AU"))) // Sercomm / Telstra smart plug
        {
            rq.reportableChange48bit = 1000; // 0.001 kWh (1 Wh)
        }
        else if (sensor && (sensor->modelId().startsWith(QLatin1String("ROB_200")) ||            // ROBB Smarrt micro dimmer
                            sensor->modelId().startsWith(QLatin1String("Micro Smart Dimmer"))))  // Sunricher Micro Smart Dimmer
        {
            rq.reportableChange48bit = 3600; // 0.001 kWh (1 Wh)
        }
        else
        {
            rq.reportableChange48bit = 1; // 0.001 kWh (1 Wh)
        }

        ConfigureReportingRequest rq2;
        rq2.dataType = deCONZ::Zcl24BitInt;
        rq2.attributeId = 0x0400; // Instantaneous Demand
        rq2.minInterval = 1;
        rq2.maxInterval = 300;
        if (sensor && (sensor->modelId() == QLatin1String("SmartPlug") || // Heiman
                       sensor->modelId() == QLatin1String("902010/25") || // Bitron
                       sensor->modelId() == QLatin1String("SKHMP30-I1") ||// GS smart plug
                       sensor->modelId() == QLatin1String("160-01")))     // Plugwise smart plug
        {
            rq2.reportableChange24bit = 10; // 1 W
        }
        else if (sensor && (sensor->modelId() == QLatin1String("SZ-ESW01-AU"))) // Sercomm / Telstra smart plug
        {
            rq2.reportableChange24bit = 1000; // 1 W
        }
        else
        {
            rq2.reportableChange24bit = 1; // 1 W
        }

        return sendConfigureReportingRequest(bt, {rq, rq2});
    }
    else if (bt.binding.clusterId == ELECTRICAL_MEASUREMENT_CLUSTER_ID)
    {
        Sensor *sensor = dynamic_cast<Sensor *>(bt.restNode);

        rq.dataType = deCONZ::Zcl16BitInt;
        rq.attributeId = 0x050B; // Active power
        rq.minInterval = 1;
        rq.maxInterval = 300;
        if (sensor && (sensor->modelId() == QLatin1String("SmartPlug") ||   // Heiman
                       sensor->modelId() == QLatin1String("SKHMP30-I1") ||  // GS smart plug
                       sensor->modelId() == QLatin1String("SZ-ESW01-AU") || // Sercomm / Telstra smart plug
                       sensor->modelId() == QLatin1String("Connected socket outlet") || // Niko smart socket
                       sensor->modelId().startsWith(QLatin1String("ROB_200")) || // ROBB Smarrt micro dimmer
                       sensor->modelId().startsWith(QLatin1String("Micro Smart Dimmer")) || // Sunricher Micro Smart Dimmer
                       sensor->modelId().startsWith(QLatin1String("lumi.plug.maeu")) || // Xiaomi Aqara ZB3.0 smart plug
                       sensor->modelId().startsWith(QLatin1String("lumi.switch.b1naus01")))) // Xiaomi ZB3.0 Smart Wall Switch
        {
            rq.reportableChange16bit = 10; // 1 W
        }
        else
        {
            rq.reportableChange16bit = 1; // 1 W
        }

        ConfigureReportingRequest rq2;
        rq2.dataType = deCONZ::Zcl16BitUint;
        rq2.attributeId = 0x0505; // RMS Voltage
        rq2.minInterval = 1;
        rq2.maxInterval = 300;
        if (sensor && (sensor->modelId() == QLatin1String("SmartPlug") || // Heiman
                       sensor->modelId() == QLatin1String("SKHMP30-I1"))) // GS smart plug
        {
            rq2.reportableChange16bit = 100; // 1 V
        }
        else if (sensor && sensor->modelId() == QLatin1String("SZ-ESW01-AU")) // Sercomm / Telstra smart plug
        {
            rq2.reportableChange16bit = 125; // 1 V
        }
        else if (sensor && (sensor->modelId().startsWith(QLatin1String("ROB_200")) || // ROBB Smarrt micro dimmer
                            sensor->modelId().startsWith(QLatin1String("Micro Smart Dimmer")) || // Sunricher Micro Smart Dimmer
                            sensor->modelId() == QLatin1String("Connected socket outlet") || // Niko smart socket
                            sensor->modelId().startsWith(QLatin1String("TH112")))) // Sinope Thermostats
        {
            rq2.reportableChange16bit = 10; // 1 V
        }
        else
        {
            rq2.reportableChange16bit = 1; // 1 V
        }

        ConfigureReportingRequest rq3;
        rq3.dataType = deCONZ::Zcl16BitUint;
        rq3.attributeId = 0x0508; // RMS Current
        rq3.minInterval = 1;
        rq3.maxInterval = 300;
        if (sensor && (sensor->modelId() == QLatin1String("SP 120") ||           // innr
                       sensor->modelId() == QLatin1String("DoubleSocket50AU") || // Aurora
                       sensor->modelId() == QLatin1String("SZ-ESW01-AU") ||      // Sercomm / Telstra smart plug
                       sensor->modelId() == QLatin1String("Connected socket outlet") || // Niko smart socket
                       sensor->modelId() == QLatin1String("TS0121")))            // Tuya / Blitzwolf
        {
            rq3.reportableChange16bit = 100; // 0.1 A
        }
        else if (sensor && (sensor->modelId() == QLatin1String("SmartPlug") ||  // Heiman
                            sensor->modelId() == QLatin1String("EMIZB-132") ||  // Develco
                            sensor->modelId() == QLatin1String("SKHMP30-I1")))  // GS smart plug
        {
            rq3.reportableChange16bit = 10; // 0.1 A
        }
        else
        {
            rq3.reportableChange16bit = 1; // 0.1 A
        }

        return sendConfigureReportingRequest(bt, {rq, rq2, rq3});
    }
    else if (bt.binding.clusterId == LEVEL_CLUSTER_ID)
    {
        rq.dataType = deCONZ::Zcl8BitUint;
        rq.attributeId = 0x0000; // current level

        if (checkMacVendor(bt.restNode->address(), VENDOR_DDEL))
        {
            rq.minInterval = 5;
            rq.maxInterval = 180;
            rq.reportableChange8bit = 5;
        }
        else if (manufacturerCode ==  VENDOR_IKEA)
        {
            // same as IKEA gateway
            rq.minInterval = 1;
            rq.maxInterval = 0;
            rq.reportableChange8bit = 0;
        }
        else // default configuration
        {
            rq.minInterval = 1;
            rq.maxInterval = 300;
            rq.reportableChange8bit = 1;
        }
        return sendConfigureReportingRequest(bt, {rq});
    }
    else if (bt.binding.clusterId == WINDOW_COVERING_CLUSTER_ID)
    {
        rq.dataType = deCONZ::Zcl8BitUint;
        rq.attributeId = 0x0008; // Current Position Lift Percentage
        rq.minInterval = 1;
        rq.maxInterval = 300;
        rq.reportableChange8bit = 1;

        return sendConfigureReportingRequest(bt, {rq});
    }
    // Danalock support
    else if (bt.binding.clusterId == DOOR_LOCK_CLUSTER_ID)
    {
        rq.dataType = deCONZ::Zcl8BitEnum;;
        rq.attributeId = 0x0000; // Current Lock Position
        rq.minInterval = 1;
        rq.maxInterval = 300;
        //rq.reportableChange8bit = 1;

        return sendConfigureReportingRequest(bt, {rq});
    }
    else if (bt.binding.clusterId == FAN_CONTROL_CLUSTER_ID)
    {
        rq.dataType = deCONZ::Zcl8BitEnum;
        rq.attributeId = 0x0000; // fan speed
        rq.minInterval = 1;
        rq.maxInterval = 300;

        return sendConfigureReportingRequest(bt, {rq});
    }
    else if (bt.binding.clusterId == COLOR_CLUSTER_ID)
    {
        rq.dataType = deCONZ::Zcl16BitUint;
        rq.attributeId = 0x0007; // color temperature
        rq.minInterval = 1;
        rq.maxInterval = 300;
        rq.reportableChange16bit = 1;

        ConfigureReportingRequest rq2;
        rq2.dataType = deCONZ::Zcl16BitUint;
        rq2.attributeId = 0x0003; // colorX
        rq2.minInterval = 1;
        rq2.maxInterval = 300;
        rq2.reportableChange16bit = 10;

        ConfigureReportingRequest rq3;
        rq3.dataType = deCONZ::Zcl16BitUint;
        rq3.attributeId = 0x0004; // colorY
        rq3.minInterval = 1;
        rq3.maxInterval = 300;
        rq3.reportableChange16bit = 10;

        ConfigureReportingRequest rq4;
        rq4.dataType = deCONZ::Zcl8BitEnum;
        rq4.attributeId = 0x0008; // color mode
        rq4.minInterval = 1;
        rq4.maxInterval = 300;

        if (manufacturerCode == VENDOR_IKEA)
        {
            // same as IKEA gateway
            rq.minInterval = 0;
            rq.maxInterval = 0;
            rq.reportableChange16bit = 0;
            rq2.minInterval = 0;
            rq2.maxInterval = 0;
            rq2.reportableChange16bit = 0;
            rq3.minInterval = 0;
            rq3.maxInterval = 0;
            rq3.reportableChange16bit = 0;
            rq4.minInterval = 0;
            rq4.maxInterval = 0;
        }

        return sendConfigureReportingRequest(bt, {rq, rq2, rq3, rq4});
    }
    else if (bt.binding.clusterId == SAMJIN_CLUSTER_ID)
    {
        Sensor *sensor = dynamic_cast<Sensor*>(bt.restNode);
        if (!sensor)
        {
            return false;
        }

        // based on https://github.com/SmartThingsCommunity/SmartThingsPublic/blob/master/devicetypes/smartthings/smartsense-multi-sensor.src/smartsense-multi-sensor.groovy
        if (sensor->type() == QLatin1String("ZHAVibration"))
        {
            const quint16 manufacturerCode = sensor->manufacturer() == QLatin1String("Samjin") ? VENDOR_SAMJIN
                : sensor->manufacturer() == QLatin1String("SmartThings") ? VENDOR_PHYSICAL : VENDOR_CENTRALITE;
            const quint16 minInterval = manufacturerCode == VENDOR_SAMJIN ? 0 : 1;

            rq.dataType = deCONZ::Zcl8BitBitMap;
            rq.attributeId = 0x0010; // active
            rq.minInterval = manufacturerCode == VENDOR_SAMJIN ? 0 : 10;
            rq.maxInterval = 3600;
            rq.reportableChange8bit = 1;
            rq.manufacturerCode = manufacturerCode;

            ConfigureReportingRequest rq1;
            rq1.dataType = deCONZ::Zcl16BitInt;
            rq1.attributeId = 0x0012; // acceleration x
            rq1.minInterval = minInterval;
            rq1.maxInterval = 300;
            rq1.reportableChange16bit = 1;
            rq1.manufacturerCode = manufacturerCode;

            ConfigureReportingRequest rq2;
            rq2.dataType = deCONZ::Zcl16BitInt;
            rq2.attributeId = 0x0013; // acceleration y
            rq2.minInterval = minInterval;
            rq2.maxInterval = 300;
            rq2.reportableChange16bit = 1;
            rq2.manufacturerCode = manufacturerCode;

            ConfigureReportingRequest rq3;
            rq3.dataType = deCONZ::Zcl16BitInt;
            rq3.attributeId = 0x0014; // acceleration z
            rq3.minInterval = minInterval;
            rq3.maxInterval = 300;
            rq3.reportableChange16bit = 1;
            rq3.manufacturerCode = manufacturerCode;

            return sendConfigureReportingRequest(bt, {rq, rq1, rq2, rq3});
        }
    }
    else if (bt.binding.clusterId == BASIC_CLUSTER_ID && checkMacVendor(bt.restNode->address(), VENDOR_PHILIPS))
    {
        Sensor *sensor = dynamic_cast<Sensor*>(bt.restNode);
        if (!sensor)
        {
            return false;
        }

        // only process for presence sensor: don't issue configuration for temperature and illuminance sensors
        // TODO check if just used for hue motion sensor or also hue dimmer switch?
        if (sensor->type() != QLatin1String("ZHAPresence"))
        {
            return false;
        }

        deCONZ::NumericUnion dummy;
        dummy.u64 = 0;
        // add usertest value if not already present
        if (bt.restNode->getZclValue(BASIC_CLUSTER_ID, 0x0032, bt.binding.srcEndpoint).attributeId != 0x0032)
        {
            bt.restNode->setZclValue(NodeValue::UpdateInvalid, bt.binding.srcEndpoint, BASIC_CLUSTER_ID, 0x0032, dummy);
        }
        // ledindication value if not already present
        if (bt.restNode->getZclValue(BASIC_CLUSTER_ID, 0x0033, bt.binding.srcEndpoint).attributeId != 0x0033)
        {
            bt.restNode->setZclValue(NodeValue::UpdateInvalid, bt.binding.srcEndpoint, BASIC_CLUSTER_ID, 0x0033, dummy);
        }

        NodeValue &val = bt.restNode->getZclValue(BASIC_CLUSTER_ID, 0x0032, bt.binding.srcEndpoint);

        if (val.timestampLastReport.isValid() && (val.timestampLastReport.secsTo(now) < val.maxInterval * 1.5))
        {
            return false;
        }

        // already configured? wait for report ...
        if (val.timestampLastConfigured.isValid() && (val.timestampLastConfigured.secsTo(now) < val.maxInterval * 1.5))
        {
            return false;
        }

        rq.dataType = deCONZ::ZclBoolean;
        rq.attributeId = 0x0032; // usertest
        rq.minInterval = 5;   // value used by Hue bridge
        rq.maxInterval = 7200;   // value used by Hue bridge
        rq.manufacturerCode = VENDOR_PHILIPS;

        ConfigureReportingRequest rq2;
        rq2 = ConfigureReportingRequest();
        rq2.dataType = deCONZ::ZclBoolean;
        rq2.attributeId = 0x0033; // ledindication
        rq2.minInterval = 5; // value used by Hue bridge
        rq2.maxInterval = 7200; // value used by Hue bridge
        rq2.manufacturerCode = VENDOR_PHILIPS;

        return sendConfigureReportingRequest(bt, {rq, rq2});
    }
    else if (bt.binding.clusterId == BASIC_CLUSTER_ID && manufacturerCode == VENDOR_IKEA && lightNode)
    {
        deCONZ::NumericUnion dummy;
        dummy.u64 = 0;
        // 'sw build id' value if not already present
        if (bt.restNode->getZclValue(BASIC_CLUSTER_ID, 0x4000, bt.binding.srcEndpoint).attributeId != 0x4000)
        {
            bt.restNode->setZclValue(NodeValue::UpdateInvalid, bt.binding.srcEndpoint, BASIC_CLUSTER_ID, 0x4000, dummy);
        }

        NodeValue &val = bt.restNode->getZclValue(BASIC_CLUSTER_ID, 0x4000, bt.binding.srcEndpoint);

        if (val.timestampLastReport.isValid() && (val.timestampLastReport.secsTo(now) < val.maxInterval * 1.5))
        {
            return false;
        }

        // already configured? wait for report ...
        if (val.timestampLastConfigured.isValid() && (val.timestampLastConfigured.secsTo(now) < val.maxInterval * 1.5))
        {
            return false;
        }

        rq.dataType = deCONZ::ZclCharacterString;
        rq.attributeId = 0x4000; // sw build id
        rq.minInterval = 0;   // value used by IKEA gateway
        rq.maxInterval = 1800;   // value used by IKEA gateway

        return sendConfigureReportingRequest(bt, {rq});
    }
    else if (bt.binding.clusterId == BASIC_CLUSTER_ID && manufacturerCode == VENDOR_MUELLER && lightNode)
    {
        rq.dataType = deCONZ::Zcl8BitUint;
        rq.attributeId = 0x4005; // Mueller special scene
        rq.minInterval = 1;
        rq.maxInterval = 300;
        rq.reportableChange8bit = 1;
        rq.manufacturerCode = VENDOR_MUELLER;

        return sendConfigureReportingRequest(bt, {rq});
    }
    else if (bt.binding.clusterId == VENDOR_CLUSTER_ID)
    {
        Sensor *sensor = dynamic_cast<Sensor *>(bt.restNode);

        if (sensor && (sensor->modelId().startsWith(QLatin1String("RWL02")) || // Hue dimmer switch
                       sensor->modelId().startsWith(QLatin1String("ROM00")) || // Hue smart button
                       sensor->modelId().startsWith(QLatin1String("Z3-1BRL")))) // Lutron Aurora Friends-of-Hue dimmer switch
        {
            deCONZ::NumericUnion val;
            val.u64 = 0;

            // mark button event binding as resolved
            sensor->setZclValue(NodeValue::UpdateByZclReport, bt.binding.srcEndpoint, VENDOR_CLUSTER_ID, 0x0000, val);
            NodeValue &val2 = bt.restNode->getZclValue(VENDOR_CLUSTER_ID, 0x0000, bt.binding.srcEndpoint);
            if (val2.maxInterval == 0)
            {
                val2.maxInterval = 60 * 60 * 8; // prevent further check for 8 hours
            }
        }
        else if (sensor && sensor->modelId() == QLatin1String("de_spect")) // dresden elektronik spectral sensor
        {
            rq.dataType = deCONZ::Zcl8BitUint;
            rq.attributeId = 0x0000; // sensor enabled
            rq.minInterval = 1;
            rq.maxInterval = 120;
            rq.reportableChange8bit = 1;

            ConfigureReportingRequest rq2;
            rq2 = ConfigureReportingRequest();
            rq2.dataType = deCONZ::Zcl16BitUint;
            rq2.attributeId = 0x0001; // spectral x
            rq2.minInterval = 1;
            rq2.maxInterval = 300;
            rq2.reportableChange16bit = 200;

            ConfigureReportingRequest rq3;
            rq3 = ConfigureReportingRequest();
            rq3.dataType = deCONZ::Zcl16BitUint;
            rq3.attributeId = 0x0002; // spectral x
            rq3.minInterval = 1;
            rq3.maxInterval = 300;
            rq3.reportableChange16bit = 200;

            ConfigureReportingRequest rq4;
            rq4 = ConfigureReportingRequest();
            rq4.dataType = deCONZ::Zcl16BitUint;
            rq4.attributeId = 0x0003; // spectral x
            rq4.minInterval = 1;
            rq4.maxInterval = 300;
            rq4.reportableChange16bit = 200;

            return sendConfigureReportingRequest(bt, {rq, rq2, rq3, rq4});
        }
    }
    return false;
}

/*! Creates binding for attribute reporting to gateway node. */
void DeRestPluginPrivate::checkLightBindingsForAttributeReporting(LightNode *lightNode)
{
    if (!apsCtrl || !lightNode || !lightNode->address().hasExt())
    {
        return;
    }

    // prevent binding action if otau was busy recently
    if (otauLastBusyTimeDelta() < OTA_LOW_PRIORITY_TIME)
    {
        if (lightNode->modelId().startsWith(QLatin1String("FLS-")))
        {
            DBG_Printf(DBG_INFO, "don't check binding for attribute reporting of %s (otau busy)\n", qPrintable(lightNode->name()));
            return;
        }
    }

    BindingTask::Action action = BindingTask::ActionUnbind;

    // whitelist
    if (gwReportingEnabled)
    {
        action = BindingTask::ActionBind;
        if (lightNode->modelId().startsWith(QLatin1String("FLS-NB")))
        {
        }
        else if (lightNode->manufacturer() == QLatin1String("OSRAM"))
        {
        }
        else if (lightNode->manufacturer() == QLatin1String("LEDVANCE"))
        {
        }
        else if (lightNode->manufacturerCode() == VENDOR_JASCO)
        {
        }
        else if (lightNode->manufacturerCode() == VENDOR_UBISYS)
        {
        }
        // Danalock support
        else if (lightNode->manufacturerCode() == VENDOR_DANALOCK)
        {
            DBG_Printf(DBG_INFO, "Binding DanaLock\n");
        }
        // Schlage support
        else if (lightNode->manufacturerCode() == VENDOR_SCHLAGE)
        {
            DBG_Printf(DBG_INFO, "Binding Schlage\n");
        }
        else if (lightNode->manufacturerCode() == VENDOR_IKEA)
        {
        }
        else if (lightNode->manufacturerCode() == VENDOR_EMBER)
        {
        }
        else if (lightNode->manufacturerCode() == VENDOR_LGE)
        {
        }
        else if (lightNode->manufacturerCode() == VENDOR_MUELLER)
        {
        }
        else if (lightNode->manufacturerCode() == VENDOR_KEEN_HOME)
        {
        }
        else if (lightNode->manufacturerCode() == VENDOR_XAL)
        {
        }
        else if (lightNode->manufacturerCode() == VENDOR_SINOPE)
        {
        }
        else if (lightNode->manufacturerCode() == VENDOR_XIAOMI)
        {
        }
        else if (lightNode->modelId().startsWith(QLatin1String("SP ")))
        {
        }
        else if (lightNode->manufacturer().startsWith(QLatin1String("Climax")))
        {
        }
        else if (lightNode->manufacturer().startsWith(QLatin1String("Bitron")))
        {
        }
        else if (lightNode->modelId() == QLatin1String("NL08-0800")) // Nanoleaf Ivy
        {
        }
        else if (lightNode->modelId().startsWith(QLatin1String("ICZB-"))) // iCasa Dimmer and Switch
        {
        }
        else if (lightNode->manufacturer().startsWith(QLatin1String("Develco"))) // Develco devices
        {
        }
        else if (lightNode->modelId().startsWith(QLatin1String("RICI01"))) // LifeControl smart plug
        {
        }
        else if (lightNode->modelId() == QLatin1String("SPLZB-131"))
        {
        }
        else if (lightNode->manufacturer() == QLatin1String("Computime")) //Hive
        {
        }
        else if (lightNode->manufacturer() == QString("欧瑞博") || lightNode->manufacturer() == QLatin1String("ORVIBO"))
        {
        }
        else if (lightNode->manufacturerCode() == VENDOR_LEGRAND) // Legrand switch and plug
        {
        }
        else if (lightNode->manufacturerCode() == VENDOR_NETVOX) // Netvox smart plug
        {
        }
        else if (lightNode->manufacturer() == QLatin1String("Immax"))
        {
        }
        else if (lightNode->manufacturer() == QLatin1String("sengled"))
        {
        }
        else if (lightNode->manufacturer() == QLatin1String("LDS"))
        {
        }
        else if (lightNode->manufacturer() == QLatin1String("Sercomm Corp."))
        {
        }
        else if (lightNode->manufacturer() == QLatin1String("NIKO NV"))
        {
        }
<<<<<<< HEAD
        else if (lightNode->manufacturerCode() == VENDOR_AXIS) // To Test
=======
        else if (lightNode->manufacturer() == QLatin1String("Sunricher"))
>>>>>>> bf8c3135
        {
        }
        else
        {
            return;
        }
    }
    else
    {
        return;
    }

    QList<deCONZ::ZclCluster>::const_iterator i = lightNode->haEndpoint().inClusters().begin();
    QList<deCONZ::ZclCluster>::const_iterator end = lightNode->haEndpoint().inClusters().end();

    int tasksAdded = 0;
    QDateTime now = QDateTime::currentDateTime();

    for (; i != end; ++i)
    {
        switch (i->id())
        {
        case BASIC_CLUSTER_ID:
        case ONOFF_CLUSTER_ID:
        case LEVEL_CLUSTER_ID:
        case COLOR_CLUSTER_ID:
        case WINDOW_COVERING_CLUSTER_ID:
        // Danalock support
        case DOOR_LOCK_CLUSTER_ID:
        case IAS_ZONE_CLUSTER_ID:
        case FAN_CONTROL_CLUSTER_ID:
        {
            bool bindingExists = false;
            for (const NodeValue &val : lightNode->zclValues())
            {
                if (val.clusterId != i->id())
                {
                    continue;
                }

                quint16 maxInterval = val.maxInterval > 0 && val.maxInterval < 65535 ? val.maxInterval : (10 * 60);

                if (val.timestampLastReport.isValid() && val.timestampLastReport.secsTo(now) < (maxInterval * 1.2))
                {
                    bindingExists = true;
                    break;
                }

                if (val.timestampLastConfigured.isValid())
                {
                    bindingExists = true;
                    break;
                }
            }

            // only IKEA lights should report basic cluster attributes
            if (lightNode->manufacturerCode() != VENDOR_IKEA && i->id() == BASIC_CLUSTER_ID)
            {
                continue;
            }

            BindingTask bt;
            if (checkMacVendor(lightNode->address(), VENDOR_DDEL))
            {
                bt.state = BindingTask::StateCheck;
            }
            else
            {
                bt.state = BindingTask::StateIdle;
            }
            bt.action = action;
            bt.restNode = lightNode;
            Binding &bnd = bt.binding;
            bnd.srcAddress = lightNode->address().ext();
            bnd.dstAddrMode = deCONZ::ApsExtAddress;
            bnd.srcEndpoint = lightNode->haEndpoint().endpoint();
            bnd.clusterId = i->id();
            bnd.dstAddress.ext = apsCtrl->getParameter(deCONZ::ParamMacAddress);
            bnd.dstEndpoint = endpoint();

            if (bnd.dstEndpoint > 0) // valid gateway endpoint?
            {
                if (bindingExists)
                {
                    DBG_Printf(DBG_INFO, "binding for cluster 0x%04X of 0x%016llX exists (verified by reporting)\n", i->id(), lightNode->address().ext());
                    sendConfigureReportingRequest(bt);
                }
                else
                {
                    DBG_Printf(DBG_INFO_L2, "create binding for attribute reporting of cluster 0x%04X\n", i->id());
                    queueBindingTask(bt);
                    tasksAdded++;
                }
            }
        }
            break;

        default:
            break;
        }
    }

    if (tasksAdded == 0)
    {
        return;
    }

    if (checkMacVendor(lightNode->address(), VENDOR_DDEL) || lightNode->manufacturerCode() == VENDOR_XAL)
    {
        lightNode->enableRead(READ_BINDING_TABLE);
        lightNode->setNextReadTime(READ_BINDING_TABLE, queryTime);
        queryTime = queryTime.addSecs(5);
        Q_Q(DeRestPlugin);
        q->startZclAttributeTimer(1000);
    }

    if (!bindingTimer->isActive())
    {
        bindingTimer->start();
    }
}


/*! Creates binding for attribute reporting to gateway node.
    \return true - when a binding request got queued.
 */
bool DeRestPluginPrivate::checkSensorBindingsForAttributeReporting(Sensor *sensor)
{
    if (!apsCtrl || !sensor || !sensor->address().hasExt() || !sensor->node() || !sensor->toBool(RConfigReachable))
    {
        return false;
    }

    if (searchSensorsState != SearchSensorsActive &&
        idleTotalCounter < (IDLE_READ_LIMIT + (60 * 15))) // wait for some input before fire bindings
    {
        return false;
    }

    if (sensor->node()->nodeDescriptor().isNull())
    {
        // Whitelist sensors which don't seem to have a valid node descriptor.
        // This is a workaround currently only required for Develco smoke sensor
        // and potentially Bosch motion sensor
        if (sensor->modelId().startsWith(QLatin1String("SMSZB-120")) ||   // Develco smoke sensor
            sensor->modelId().startsWith(QLatin1String("EMIZB-132")) ||   // Develco EMI Norwegian HAN
            sensor->modelId().startsWith(QLatin1String("ISW-ZPR1-WP13"))) // Bosch motion sensor
        {
        }
        else
        {
            return false;
        }
    }

    if (sensor->deletedState() != Sensor::StateNormal)
    {
        return false;
    }

    bool deviceSupported = false;
    // whitelist
        // Climax
    if (sensor->modelId().startsWith(QLatin1String("LM_")) ||
        sensor->modelId().startsWith(QLatin1String("LMHT_")) ||
        sensor->modelId().startsWith(QLatin1String("IR_")) ||
        sensor->modelId().startsWith(QLatin1String("DC_")) ||
        sensor->modelId().startsWith(QLatin1String("PSMD_")) ||
        sensor->modelId().startsWith(QLatin1String("PSMP5_")) ||
        sensor->modelId().startsWith(QLatin1String("PCM_")) ||
        // CentraLite
        sensor->modelId().startsWith(QLatin1String("Motion Sensor-A")) ||
        sensor->modelId().startsWith(QLatin1String("332")) ||
        sensor->modelId().startsWith(QLatin1String("3200-S")) ||
        sensor->modelId().startsWith(QLatin1String("3305-S")) ||
        sensor->modelId().startsWith(QLatin1String("3315")) ||
        sensor->modelId().startsWith(QLatin1String("3320-L")) ||
        sensor->modelId().startsWith(QLatin1String("3323")) ||
        sensor->modelId().startsWith(QLatin1String("3326-L")) ||
        // dresden elektronik
        (sensor->manufacturer() == QLatin1String("dresden elektronik") && sensor->modelId() == QLatin1String("de_spect")) ||
        // GE
        (sensor->manufacturer() == QLatin1String("Jasco Products") && sensor->modelId() == QLatin1String("45856")) ||
        // NYCE
        sensor->modelId() == QLatin1String("3011") ||
        sensor->modelId() == QLatin1String("3014") ||
        sensor->modelId() == QLatin1String("3043") ||
        // Philips
        sensor->modelId().startsWith(QLatin1String("SML00")) ||
        sensor->modelId().startsWith(QLatin1String("RWL02")) ||
        sensor->modelId().startsWith(QLatin1String("ROM00")) ||
        // Lutron Aurora Friends-of-Hue dimmer switch
        sensor->modelId().startsWith(QLatin1String("Z3-1BRL")) ||
        // ubisys
        sensor->modelId().startsWith(QLatin1String("C4")) ||
        sensor->modelId().startsWith(QLatin1String("D1")) ||
        sensor->modelId().startsWith(QLatin1String("S1")) ||
        sensor->modelId().startsWith(QLatin1String("S2")) ||
        // IKEA
        sensor->modelId().startsWith(QLatin1String("TRADFRI")) ||
        sensor->modelId().startsWith(QLatin1String("FYRTUR")) ||
        sensor->modelId().startsWith(QLatin1String("KADRILJ")) ||
        sensor->modelId().startsWith(QLatin1String("SYMFONISK")) ||
        // OSRAM
        sensor->modelId().startsWith(QLatin1String("Lightify Switch Mini")) ||  // Osram 3 button remote
        sensor->modelId().startsWith(QLatin1String("Switch 4x EU-LIGHTIFY")) || // Osram 4 button remote
        sensor->modelId().startsWith(QLatin1String("Switch 4x-LIGHTIFY")) || // Osram 4 button remote
        sensor->modelId().startsWith(QLatin1String("Switch-LIGHTIFY")) || // Osram 4 button remote
        // Keen Home
        sensor->modelId().startsWith(QLatin1String("SV01-")) ||
        // Trust ZPIR-8000
        sensor->modelId().startsWith(QLatin1String("VMS_ADUROLIGHT")) ||
        // Trust ZMST-808
        sensor->modelId().startsWith(QLatin1String("CSW_ADUROLIGHT")) ||
        // iCasa
        sensor->modelId().startsWith(QLatin1String("ICZB-RM")) ||
        // innr
        sensor->modelId().startsWith(QLatin1String("SP ")) ||
        sensor->modelId().startsWith(QLatin1String("RC 110")) ||
        // Eurotronic
        sensor->modelId() == QLatin1String("SPZB0001") ||
        // Heiman
        // I don't think the IAS Zone sensor need to be listed here?
        sensor->modelId().startsWith(QLatin1String("SmartPlug")) ||
        sensor->modelId().startsWith(QLatin1String("CO_")) ||
        sensor->modelId().startsWith(QLatin1String("DOOR_")) ||
        sensor->modelId().startsWith(QLatin1String("PIR_")) ||
        sensor->modelId().startsWith(QLatin1String("GAS")) ||
        sensor->modelId().startsWith(QLatin1String("TH-")) ||
        sensor->modelId().startsWith(QLatin1String("HT-")) ||
        sensor->modelId().startsWith(QLatin1String("SMOK_")) ||
        sensor->modelId().startsWith(QLatin1String("WATER_")) ||
        sensor->modelId().startsWith(QLatin1String("Smoke")) ||
        sensor->modelId().startsWith(QLatin1String("COSensor")) ||
        sensor->modelId().startsWith(QLatin1String("Water")) ||
        sensor->modelId().startsWith(QLatin1String("Door")) ||
        sensor->modelId().startsWith(QLatin1String("WarningDevice")) ||
        sensor->modelId().startsWith(QLatin1String("PIRS")) ||
        sensor->modelId().startsWith(QLatin1String("SKHMP30")) || // GS smart plug
        sensor->modelId().startsWith(QLatin1String("RC_V14")) ||
        sensor->modelId().startsWith(QLatin1String("RC-EM")) ||
        // Konke
        sensor->modelId() == QLatin1String("3AFE140103020000") ||
        sensor->modelId() == QLatin1String("3AFE130104020015") ||
        sensor->modelId() == QLatin1String("3AFE14010402000D") ||
        sensor->modelId() == QLatin1String("3AFE220103020000") ||
        // Nimbus
        sensor->modelId().startsWith(QLatin1String("FLS-NB")) ||
        // Danalock support
        sensor->modelId().startsWith(QLatin1String("V3")) ||
        // Schlage support
        sensor->modelId().startsWith(QLatin1String("BE468")) ||
        // SmartThings
        sensor->modelId().startsWith(QLatin1String("tagv4")) ||
        sensor->modelId().startsWith(QLatin1String("motionv4")) ||
        sensor->modelId() == QLatin1String("button") ||
        (sensor->manufacturer() == QLatin1String("Samjin") && sensor->modelId() == QLatin1String("motion")) ||
        sensor->modelId().startsWith(QLatin1String("multi")) ||
        sensor->modelId() == QLatin1String("water") ||
        (sensor->manufacturer() == QLatin1String("Samjin") && sensor->modelId() == QLatin1String("outlet")) ||
        // Axis
        sensor->modelId() == QLatin1String("Gear") ||
        // Bitron
        sensor->modelId().startsWith(QLatin1String("902010")) ||
        // Develco
        sensor->modelId().startsWith(QLatin1String("SMSZB-120")) || // smoke sensor
        sensor->modelId().startsWith(QLatin1String("HESZB-120")) || // heat sensor
        sensor->modelId().startsWith(QLatin1String("WISZB-120")) || // window sensor
        sensor->modelId().startsWith(QLatin1String("FLSZB-110")) || // water leak sensor
        sensor->modelId().startsWith(QLatin1String("MOSZB-130")) || // motion sensor
        sensor->modelId().startsWith(QLatin1String("ZHMS101")) ||   // Wattle (Develco) magnetic sensor
        sensor->modelId().startsWith(QLatin1String("EMIZB-132")) || // EMI Norwegian HAN
        sensor->modelId().startsWith(QLatin1String("SMRZB-33")) || // Smart Relay DIN
        sensor->modelId() == QLatin1String("SPLZB-131") ||
        // LG
        sensor->modelId() == QLatin1String("LG IP65 HMS") ||
        // Sinope
        sensor->modelId() == QLatin1String("WL4200S") ||
        sensor->modelId().startsWith(QLatin1String("TH112")) ||
        //LifeControl smart plug
        sensor->modelId() == QLatin1String("RICI01") ||
        //LifeControl enviroment sensor
        sensor->modelId() == QLatin1String("VOC_Sensor") ||
        //Legrand
        sensor->modelId() == QLatin1String("Connected outlet") || //Legrand Plug
        sensor->modelId() == QLatin1String("Shutter switch with neutral") || //Legrand shutter switch
        sensor->modelId() == QLatin1String("Dimmer switch w/o neutral") || //Legrand dimmer wired
        sensor->modelId() == QLatin1String("Cable outlet") || //Legrand Cable outlet
        sensor->modelId() == QLatin1String("Remote switch") || //Legrand wireless switch
        sensor->modelId() == QLatin1String("Double gangs remote switch") || //Legrand wireless double switch
        sensor->modelId() == QLatin1String("Shutters central remote switch") || //Legrand wireless shutter switch
        sensor->modelId() == QLatin1String("DIN power consumption module") || //Legrand DIN power consumption module
        sensor->modelId() == QLatin1String("Remote motion sensor") || //Legrand Motion detector
        sensor->modelId() == QLatin1String("Remote toggle switch") || //Legrand switch module
        sensor->modelId() == QLatin1String("Teleruptor") || //Legrand teleruptor
        sensor->modelId() == QLatin1String("Contactor") || //Legrand Contactor
        // Philio
        sensor->modelId() == QLatin1String("PST03A-v2.2.5") || //Philio pst03-a
        // ORVIBO
        sensor->modelId().startsWith(QLatin1String("SN10ZW")) ||
        sensor->modelId().startsWith(QLatin1String("SF2")) ||
        // Netvox
        sensor->modelId().startsWith(QLatin1String("Z809A")) ||
        // Samsung SmartPlug 2019
        sensor->modelId().startsWith(QLatin1String("ZB-ONOFFPlug-D0005")) ||
        // Aurora
        sensor->modelId().startsWith(QLatin1String("DoubleSocket50AU")) ||
        // Bosch
        sensor->modelId().startsWith(QLatin1String("ISW-ZDL1-WP11G")) ||
        sensor->modelId().startsWith(QLatin1String("ISW-ZPR1-WP13")) ||
        sensor->modelId().startsWith(QLatin1String("RFDL-ZB-MS")) ||
        // Salus
        sensor->modelId().contains(QLatin1String("SP600")) ||
        // Zen
        sensor->modelId().contains(QLatin1String("Zen-01")) ||
        // eCozy
        sensor->modelId() == QLatin1String("Thermostat") ||
        // Stelpro
        sensor->modelId().contains(QLatin1String("ST218")) ||
        sensor->modelId().contains(QLatin1String("STZB402")) ||
        // Tuya
        sensor->modelId().startsWith(QLatin1String("TS01")) ||
        sensor->modelId().startsWith(QLatin1String("TS02")) ||
        sensor->modelId().startsWith(QLatin1String("TS03")) ||
        // Tuyatec
        sensor->modelId().startsWith(QLatin1String("RH3040")) ||
        sensor->modelId().startsWith(QLatin1String("RH3001")) ||
        sensor->modelId().startsWith(QLatin1String("RH3052")) ||
        // Xiaomi
        sensor->modelId().startsWith(QLatin1String("lumi.plug.maeu01")) ||
        sensor->modelId().startsWith(QLatin1String("lumi.sen_ill.mgl01")) ||
        sensor->modelId().startsWith(QLatin1String("lumi.switch.b1naus01")) ||
        // iris
        sensor->modelId().startsWith(QLatin1String("1116-S")) ||
        sensor->modelId().startsWith(QLatin1String("1117-S")) ||
        // Hive
        sensor->modelId() == QLatin1String("MOT003") ||
        sensor->modelId() == QLatin1String("DWS003") ||
        //Computime
        sensor->modelId() == QLatin1String("SLP2") ||
        sensor->modelId() == QLatin1String("SLP2b") ||
        sensor->modelId() == QLatin1String("SLR2") ||
        sensor->modelId() == QLatin1String("SLT2") ||
        // Sengled
        sensor->modelId().startsWith(QLatin1String("E13-")) ||
        sensor->modelId().startsWith(QLatin1String("E1D-")) ||
        // Immax
        sensor->modelId() == QLatin1String("Plug-230V-ZB3.0") ||
        sensor->modelId() == QLatin1String("4in1-Sensor-ZB3.0") ||
        // Sercomm
        sensor->modelId().startsWith(QLatin1String("SZ-")) ||
        sensor->modelId() == QLatin1String("Tripper") ||
        // WAXMAN
        sensor->modelId() == QLatin1String("leakSMART Water Sensor V2") ||
        // RGBgenie
        sensor->modelId().startsWith(QLatin1String("RGBgenie ZB-5")) ||
        sensor->modelId().startsWith(QLatin1String("ZGRC-KEY")) ||
        // Embertec
        sensor->modelId().startsWith(QLatin1String("BQZ10-AU")) ||
        // ROBB Smarrt
        sensor->modelId().startsWith(QLatin1String("ROB_200")) ||
        // Sunricher
        sensor->modelId().startsWith(QLatin1String("Micro Smart Dimmer")) ||
        sensor->modelId().startsWith(QLatin1String("45127")) ||
        sensor->modelId().startsWith(QLatin1String("ZG2835")) ||
        // EcoDim
        sensor->modelId().startsWith(QLatin1String("ED-1001")) ||
        // Namron
        sensor->modelId().startsWith(QLatin1String("45127")) ||
        // Plugwise
        sensor->modelId().startsWith(QLatin1String("160-01")) ||
        // Niko
        sensor->modelId() == QLatin1String("Connected socket outlet") ||
        // Sage
        sensor->modelId() == QLatin1String("Bell") ||
        // Sonoff
        sensor->modelId() == QLatin1String("WB01") ||
        sensor->modelId() == QLatin1String("MS01") ||
        sensor->modelId() == QLatin1String("TH01") ||
        sensor->modelId() == QLatin1String("DS01") ||
        // Danfoss
        sensor->modelId() == QLatin1String("eTRV0100")
        )
    {
        deviceSupported = true;
        if (!sensor->node()->nodeDescriptor().receiverOnWhenIdle() ||
            (sensor->node()->nodeDescriptor().manufacturerCode() != VENDOR_DDEL))
        {
            sensor->setMgmtBindSupported(false);
        }
    }

    if (!deviceSupported)
    {
        DBG_Printf(DBG_INFO_L2, "don't create binding for attribute reporting of sensor %s\n", qPrintable(sensor->name()));
        return false;
    }

    // prevent binding action if otau was busy recently
    if (otauLastBusyTimeDelta() < OTA_LOW_PRIORITY_TIME)
    {
        if (sensor->modelId().startsWith(QLatin1String("FLS-")))
        {
            DBG_Printf(DBG_INFO_L2, "don't check binding for attribute reporting of %s (otau busy)\n", qPrintable(sensor->name()));
            return false;
        }
    }

    BindingTask::Action action = BindingTask::ActionUnbind;

    // whitelist by Model ID
    if (gwReportingEnabled)
    {
//        if (sensor->modelId().startsWith(QLatin1String("FLS-NB")))
//        {
//            // temporary disable, delete bindings and use read attributes
//        }
        if (deviceSupported)
        {
            action = BindingTask::ActionBind;
        }
    }

    if (sensor->modelId().startsWith(QLatin1String("Lightify Switch Mini")) ||  // Osram 3 button remote
        sensor->modelId().startsWith(QLatin1String("Switch 4x EU-LIGHTIFY")) || // Osram 4 button remote
        sensor->modelId().startsWith(QLatin1String("Switch 4x-LIGHTIFY")) || // Osram 4 button remote
        sensor->modelId().startsWith(QLatin1String("Switch-LIGHTIFY")) ) // Osram 4 button remote
    {
        // Make bind only for endpoint 01
        if (sensor->fingerPrint().endpoint != 0x01)
        {
            return false;
        }
    }

    bool ret = false;
    bool checkBindingTable = false;
    QDateTime now = QDateTime::currentDateTime();

    // sort server clusters so that 'more important' clusters will be bound as soon as possible
    // 0xfc00, 0x0500, 0x0406, 0x0402, 0x0400, 0x0001

    // for example for Philips motion sensor after joining the occupancy cluster 0x0406 is more
    // important than power configuration cluster 0x0001 and should be bound first

    // for the Philips dimmer switch the 0xfc00 for button events is also the most important
    std::vector<quint16> inClusters = sensor->fingerPrint().inClusters;
    std::sort(sensor->fingerPrint().inClusters.begin(), sensor->fingerPrint().inClusters.end(),
              [](quint16 a, quint16 b) { return a < b; });

    std::vector<quint16>::const_iterator i = inClusters.begin();
    std::vector<quint16>::const_iterator end = inClusters.end();

    for (; i != end; ++i)
    {
        NodeValue val;

        if (*i == ILLUMINANCE_MEASUREMENT_CLUSTER_ID)
        {
            val = sensor->getZclValue(*i, 0x0000); // measured value
        }
        else if (*i == TEMPERATURE_MEASUREMENT_CLUSTER_ID)
        {
            val = sensor->getZclValue(*i, 0x0000); // measured value
        }
        else if (*i == RELATIVE_HUMIDITY_CLUSTER_ID)
        {
            val = sensor->getZclValue(*i, 0x0000); // measured value
        }
        else if (*i == PRESSURE_MEASUREMENT_CLUSTER_ID)
        {
            val = sensor->getZclValue(*i, 0x0000); // measured value
        }
        else if (*i == OCCUPANCY_SENSING_CLUSTER_ID)
        {
            if (sensor->modelId() == QLatin1String("Motion Sensor-A"))
            {
                continue; // use ias zone cluster
            }
            val = sensor->getZclValue(*i, 0x0000); // occupied state
        }
        else if (*i == POWER_CONFIGURATION_CLUSTER_ID)
        {
            if (sensor->modelId().startsWith(QLatin1String("SML00")) && sensor->type() != QLatin1String("ZHAPresence"))
            {
                continue; // process only once
            }
            if (sensor->modelId() == QLatin1String("Remote switch") ||
                sensor->modelId() == QLatin1String("Shutters central remote switch") ||
                sensor->modelId() == QLatin1String("Double gangs remote switch") ||
                sensor->modelId() == QLatin1String("Remote toggle switch") )
            {
                //Those device don't support report attribute
                continue;
            }
            if (sensor->manufacturer().startsWith(QLatin1String("Climax")) ||
                sensor->modelId().startsWith(QLatin1String("902010/23")))
            {
                val = sensor->getZclValue(*i, 0x0035); // battery alarm mask
            }
            else if (sensor->modelId() == QLatin1String("Motion Sensor-A") ||
                     sensor->modelId() == QLatin1String("SMSZB-120") ||
                     sensor->modelId() == QLatin1String("HESZB-120") ||
                     sensor->modelId() == QLatin1String("WISZB-120") ||
                     sensor->modelId() == QLatin1String("MOSZB-130") ||
                     sensor->modelId() == QLatin1String("FLSZB-110") ||
                     sensor->modelId() == QLatin1String("Zen-01") ||
                     sensor->modelId().startsWith(QLatin1String("Lightify Switch Mini")) ||  // Osram 3 button remote
                     sensor->modelId().startsWith(QLatin1String("Switch 4x EU-LIGHTIFY")) || // Osram 4 button remote
                     sensor->modelId().startsWith(QLatin1String("Switch 4x-LIGHTIFY")) || // Osram 4 button remote
                     sensor->modelId().startsWith(QLatin1String("Switch-LIGHTIFY")) || // Osram 4 button remote
                     sensor->modelId() == QLatin1String("Remote switch") ||
                     sensor->modelId() == QLatin1String("Shutters central remote switch") ||
                     sensor->modelId() == QLatin1String("Double gangs remote switch") ||
                     sensor->modelId().startsWith(QLatin1String("ZHMS101")) ||
                     sensor->modelId().endsWith(QLatin1String("86opcn01")) || // Aqara Opple
                     sensor->modelId().startsWith(QLatin1String("1116-S")) ||
                     sensor->modelId().startsWith(QLatin1String("1117-S")) ||
                     sensor->modelId().startsWith(QLatin1String("3323")) ||
                     sensor->modelId().startsWith(QLatin1String("3326-L")) ||
                     sensor->modelId().startsWith(QLatin1String("3305-S")) ||
                     sensor->modelId() == QLatin1String("113D"))
            {
                val = sensor->getZclValue(*i, 0x0020); // battery voltage
            }
            else
            {
                val = sensor->getZclValue(*i, 0x0021); // battery percentage remaining
            }

            if (sensor->modelId() == QLatin1String("TRADFRI remote control") && sensor->swVersion() == QLatin1String("0.9.8.1-5.7.0.0"))
            {
                continue; // too old doesn't support battery percentage remaining attribute
            }

            if (val.timestampLastConfigured.isValid() && val.timestampLastConfigured.secsTo(now) < (val.maxInterval * 1.5))
            {
                continue;
            }

            // assume reporting is working
            if (val.isValid() && val.timestamp.isValid() && val.timestamp.secsTo(now) < (val.maxInterval * 3 / 2))
            {
                continue;
            }
        }
        else if (*i == IAS_ZONE_CLUSTER_ID)
        {
            val = sensor->getZclValue(*i, IAS_ZONE_CLUSTER_ATTR_ZONE_STATUS_ID); // zone status

            if (sensor->manufacturer() == QLatin1String("CentraLite"))
            {
                const ResourceItem *item = sensor->item(RConfigDuration);
                // update max reporting interval according to config.duration
                if (item && item->toNumber() > 15 && item->toNumber() <= UINT16_MAX)
                {
                    val.maxInterval = static_cast<quint16>(item->toNumber());
                    val.maxInterval -= 5; // report before going presence: false
                }
            }
        }
        else if (*i == VENDOR_CLUSTER_ID)
        {
            if (sensor->modelId().startsWith(QLatin1String("RWL02")) || // Hue dimmer switch
                sensor->modelId().startsWith(QLatin1String("ROM00")) || // Hue smart button
                sensor->modelId().startsWith(QLatin1String("Z3-1BRL"))) // Lutron Aurora Friends-of-Hue dimmer switch
            {
                val = sensor->getZclValue(*i, 0x0000); // button event
            }
            if (sensor->modelId() == QLatin1String("de_spect")) // dresden elektronik spectral sensor
            {
                val = sensor->getZclValue(*i, 0x0000, sensor->fingerPrint().endpoint); // sensor enabled per endpoint
            }
        }
        else if (*i == BASIC_CLUSTER_ID)
        {
            if (sensor->modelId().startsWith(QLatin1String("SML00")) && // Hue motion sensor
                sensor->type() == QLatin1String("ZHAPresence"))
            {
                val = sensor->getZclValue(*i, 0x0032); // usertest
                // val = sensor->getZclValue(*i, 0x0033); // ledindication

                if (searchSensorsState != SearchSensorsActive &&
                    idleTotalCounter < (IDLE_READ_LIMIT + (7200))) // wait for max reporting interval before fire bindings
                {
                    continue;
                }

                if (val.timestampLastConfigured.isValid() && val.timestampLastConfigured.secsTo(now) < (val.maxInterval * 1.5))
                {
                    continue;
                }
            }
            else
            {
                continue;
            }
        }
        else if (*i == METERING_CLUSTER_ID)
        {
            val = sensor->getZclValue(*i, 0x0000); // Curent Summation Delivered

        }
        else if (*i == ELECTRICAL_MEASUREMENT_CLUSTER_ID)
        {
            val = sensor->getZclValue(*i, 0x050b); // Active power
        }
        else if (*i == BINARY_INPUT_CLUSTER_ID)
        {
            val = sensor->getZclValue(*i, 0x0055); // Present value
        }
        else if (*i == THERMOSTAT_CLUSTER_ID)
        {
            val = sensor->getZclValue(*i, 0x0000); // Local temperature
        }
        else if (*i == SAMJIN_CLUSTER_ID)
        {
            val = sensor->getZclValue(*i, 0x0012); // Acceleration X
        }

        quint16 maxInterval = (val.maxInterval > 0) ? (val.maxInterval * 3 / 2) : (60 * 45);

        if (val.timestampLastReport.isValid() &&
            val.timestampLastReport.secsTo(now) < maxInterval) // got update in timely manner
        {
            DBG_Printf(DBG_INFO_L2, "binding for attribute reporting of ep: 0x%02X cluster 0x%04X seems to be active\n", val.endpoint, *i);
            continue;
        }

        if (!sensor->node()->nodeDescriptor().receiverOnWhenIdle() && sensor->lastRx().secsTo(now) > 6)
        {
            DBG_Printf(DBG_INFO, "skip binding for attribute reporting of ep: 0x%02X cluster 0x%04X (end-device might sleep)\n", val.endpoint, *i);
            return false;
        }

        quint8 srcEndpoint = sensor->fingerPrint().endpoint;

        {  // some clusters might not be on fingerprint endpoint (power configuration), search in other simple descriptors
            deCONZ::SimpleDescriptor *sd= sensor->node()->getSimpleDescriptor(srcEndpoint);
            if (!sd || !sd->cluster(*i, deCONZ::ServerCluster))
            {
                for (int j = 0; j < sensor->node()->simpleDescriptors().size(); j++)
                {
                    sd = &sensor->node()->simpleDescriptors()[j];

                    if (sd && sd->cluster(*i, deCONZ::ServerCluster))
                    {
                        srcEndpoint = sd->endpoint();
                        break;
                    }
                }
            }
        }

        switch (*i)
        {
        case POWER_CONFIGURATION_CLUSTER_ID:
        case OCCUPANCY_SENSING_CLUSTER_ID:
        case IAS_ZONE_CLUSTER_ID:
        case ILLUMINANCE_MEASUREMENT_CLUSTER_ID:
        case TEMPERATURE_MEASUREMENT_CLUSTER_ID:
        case RELATIVE_HUMIDITY_CLUSTER_ID:
        case PRESSURE_MEASUREMENT_CLUSTER_ID:
        case METERING_CLUSTER_ID:
        case ELECTRICAL_MEASUREMENT_CLUSTER_ID:
        case VENDOR_CLUSTER_ID:
        case BASIC_CLUSTER_ID:
        case BINARY_INPUT_CLUSTER_ID:
        case THERMOSTAT_CLUSTER_ID:
        case APPLIANCE_EVENTS_AND_ALERTS_CLUSTER_ID:
        case SAMJIN_CLUSTER_ID:
        {
            DBG_Printf(DBG_INFO_L2, "0x%016llX (%s) create binding for attribute reporting of cluster 0x%04X on endpoint 0x%02X\n",
                       sensor->address().ext(), qPrintable(sensor->modelId()), (*i), srcEndpoint);

            BindingTask bindingTask;

            if (sensor->mgmtBindSupported())
            {
                bindingTask.state = BindingTask::StateCheck;
                checkBindingTable = true;
            }
            else
            {
                bindingTask.state = BindingTask::StateIdle;
            }

            bindingTask.action = action;
            bindingTask.restNode = sensor;
            bindingTask.timeout = BindingTask::TimeoutEndDevice;
            Binding &bnd = bindingTask.binding;
            bnd.srcAddress = sensor->address().ext();
            bnd.dstAddrMode = deCONZ::ApsExtAddress;
            bnd.srcEndpoint = srcEndpoint;
            bnd.clusterId = *i;
            bnd.dstAddress.ext = apsCtrl->getParameter(deCONZ::ParamMacAddress);
            bnd.dstEndpoint = endpoint();

            if (bnd.dstEndpoint > 0) // valid gateway endpoint?
            {
                ret = queueBindingTask(bindingTask);
            }
        }
            break;

        default:
            break;
        }
    }

    if (checkBindingTable)
    {
        sensor->enableRead(READ_BINDING_TABLE);
        sensor->setNextReadTime(READ_BINDING_TABLE, queryTime);
        queryTime = queryTime.addSecs(5);
        Q_Q(DeRestPlugin);
        q->startZclAttributeTimer(1000);
    }

    if (ret)
    {
        // fast iteration
        bindingTimer->start(0);
    }
    else if (!bindingTimer->isActive())
    {
        bindingTimer->start(1000);
    }

    return ret;
}

/*! Creates binding for group control (switches, motion sensor, ...). */
bool DeRestPluginPrivate::checkSensorBindingsForClientClusters(Sensor *sensor)
{
    if (!apsCtrl || !sensor || !sensor->node() || !sensor->address().hasExt() || !sensor->toBool(RConfigReachable))
    {
        return false;
    }

    if (searchSensorsState != SearchSensorsActive &&
        idleTotalCounter < (IDLE_READ_LIMIT + (60 * 15))) // wait for some input before fire bindings
    {
        return false;
    }

    Q_Q(DeRestPlugin);
    QDateTime now = QDateTime::currentDateTime();
    if (!sensor->node()->nodeDescriptor().receiverOnWhenIdle() && sensor->lastRx().secsTo(now) > 10)
    {
        DBG_Printf(DBG_INFO_L2, "skip check bindings for client clusters (end-device might sleep)\n");
        return false;
    }

    ResourceItem *item = sensor->item(RConfigGroup);

    if (!item || item->toString().isEmpty())
    {
        DBG_Printf(DBG_INFO_L2, "skip check bindings for client clusters (no group)\n");
        return false;
    }

    std::vector<quint8> srcEndpoints;
    QStringList gids = item->toString().split(',', QString::SkipEmptyParts);

    //quint8 srcEndpoint = sensor->fingerPrint().endpoint;
    std::vector<quint16> clusters;

    if (sensor->modelId().startsWith(QLatin1String("RWL02")) || // Hue dimmer switch
        sensor->modelId().startsWith(QLatin1String("ROM00"))) // Hue smart button

    {
        srcEndpoints.push_back(0x01);
        clusters.push_back(ONOFF_CLUSTER_ID);
        clusters.push_back(LEVEL_CLUSTER_ID);
    }
    else if (sensor->modelId().startsWith(QLatin1String("Z3-1BRL"))) // Lutron Aurora FoH dimmer switch
    {
        srcEndpoints.push_back(0x01);
        clusters.push_back(LEVEL_CLUSTER_ID);
    }
    // Busch-Jaeger
    else if (sensor->modelId() == QLatin1String("RB01") ||
             sensor->modelId() == QLatin1String("RM01"))
    {
        quint8 firstEp = 0x0A;

        // the model RM01 might have an relais or dimmer switch on endpoint 0x12
        // in that case the endpoint 0x0A has no function
        if (getLightNodeForAddress(sensor->address(), 0x12))
        {
            firstEp = 0x0B;
        }

        if (sensor->fingerPrint().endpoint == firstEp)
        {
            clusters.push_back(LEVEL_CLUSTER_ID);
        }
        else if (sensor->fingerPrint().endpoint > firstEp)
        {
            clusters.push_back(SCENE_CLUSTER_ID);
        }
        srcEndpoints.push_back(sensor->fingerPrint().endpoint);
        sensor->setMgmtBindSupported(false);
    }
    // GE on/off switch 45856GE
    else if (sensor->manufacturer() == QLatin1String("Jasco Products") && sensor->modelId() == QLatin1String("45856"))
    {
        clusters.push_back(ONOFF_CLUSTER_ID);
        srcEndpoints.push_back(sensor->fingerPrint().endpoint);
    }
    // IKEA Trådfri dimmer
    else if (sensor->modelId() == QLatin1String("TRADFRI wireless dimmer"))
    {
        clusters.push_back(LEVEL_CLUSTER_ID);
        srcEndpoints.push_back(sensor->fingerPrint().endpoint);
    }
    // IKEA Trådfri remote
    else if (sensor->modelId().startsWith(QLatin1String("TRADFRI remote")))
    {
        clusters.push_back(ONOFF_CLUSTER_ID);
        clusters.push_back(LEVEL_CLUSTER_ID);
        clusters.push_back(SCENE_CLUSTER_ID);
        srcEndpoints.push_back(sensor->fingerPrint().endpoint);
    }
    // IKEA Trådfri on/off switch
    // Sonoff SNZB-01
    else if (sensor->modelId().startsWith(QLatin1String("TRADFRI on/off switch")) ||
             sensor->modelId().startsWith(QLatin1String("WB01")))
    {
        clusters.push_back(ONOFF_CLUSTER_ID);
        srcEndpoints.push_back(sensor->fingerPrint().endpoint);
    }
    // IKEA Trådfri open/close remote
    else if (sensor->modelId().startsWith(QLatin1String("TRADFRI open/close remote")))
    {
        clusters.push_back(WINDOW_COVERING_CLUSTER_ID);
        srcEndpoints.push_back(sensor->fingerPrint().endpoint);
    }
    // IKEA Trådfri motion sensor
    else if (sensor->modelId().startsWith(QLatin1String("TRADFRI motion sensor")))
    {
        clusters.push_back(ONOFF_CLUSTER_ID);
        clusters.push_back(LEVEL_CLUSTER_ID);
        srcEndpoints.push_back(sensor->fingerPrint().endpoint);
    }
    // IKEA SYMFONISK sound controller
    // else if (sensor->modelId().startsWith(QLatin1String("SYMFONISK")))
    // {
    //     clusters.push_back(ONOFF_CLUSTER_ID);
    //     clusters.push_back(LEVEL_CLUSTER_ID);
    //     srcEndpoints.push_back(sensor->fingerPrint().endpoint);
    // }
    // OSRAM 3 button remote
    else if (sensor->modelId().startsWith(QLatin1String("Lightify Switch Mini")) )
    {
        clusters.push_back(ONOFF_CLUSTER_ID);
        clusters.push_back(LEVEL_CLUSTER_ID);
        clusters.push_back(COLOR_CLUSTER_ID);

        // We bind all endpoints to a single group, so we need to trick the for loop by
        // creating dummy group entries that point to the first group so all endpoints are bound properly.
        QString gid0 = gids[0];
        gids.append(gid0);
        gids.append(gid0);

        srcEndpoints.push_back(0x01);
        srcEndpoints.push_back(0x02);
        srcEndpoints.push_back(0x03);
    }
    // OSRAM 4 button remote
    else if (sensor->modelId().startsWith(QLatin1String("Switch 4x EU-LIGHTIFY")) ||
             sensor->modelId().startsWith(QLatin1String("Switch 4x-LIGHTIFY")) ||
             sensor->modelId().startsWith(QLatin1String("Switch-LIGHTIFY")) )
    {
        clusters.push_back(ONOFF_CLUSTER_ID);
        clusters.push_back(LEVEL_CLUSTER_ID);
        clusters.push_back(COLOR_CLUSTER_ID);

        // We bind all endpoints to a single group, so we need to trick the for loop by
        // creating dummy group entries that point to the first group so all endpoints are bound properly.
        QString gid0 = gids[0];
        gids.append(gid0);
        gids.append(gid0);
        gids.append(gid0);

        srcEndpoints.push_back(0x01);
        srcEndpoints.push_back(0x02);
        srcEndpoints.push_back(0x03);
        srcEndpoints.push_back(0x04);
    }
    // LEGRAND Remote switch, simple and double
    else if (sensor->modelId() == QLatin1String("Remote switch") ||
             sensor->modelId() == QLatin1String("Double gangs remote switch"))
    {
        clusters.push_back(ONOFF_CLUSTER_ID);
        clusters.push_back(LEVEL_CLUSTER_ID);
        srcEndpoints.push_back(sensor->fingerPrint().endpoint);
    }
    // LEGRAND Remote shutter switch
    else if (sensor->modelId() == QLatin1String("Shutters central remote switch"))
    {
        clusters.push_back(WINDOW_COVERING_CLUSTER_ID);
        srcEndpoints.push_back(sensor->fingerPrint().endpoint);
    }
    else if (sensor->modelId() == QLatin1String("Remote toggle switch") || // LEGRAND switch micro module
             sensor->modelId() == QLatin1String("Remote motion sensor"))  //Legrand motion sensor
    {
        clusters.push_back(ONOFF_CLUSTER_ID);
        srcEndpoints.push_back(sensor->fingerPrint().endpoint);
    }
    else if (sensor->modelId().startsWith(QLatin1String("RC 110")))
    {
        clusters.push_back(ONOFF_CLUSTER_ID);
        clusters.push_back(LEVEL_CLUSTER_ID);
        gids.removeFirst(); // Remote doesn't support bindings on first endpoint.
        srcEndpoints.push_back(0x03);
        srcEndpoints.push_back(0x04);
        srcEndpoints.push_back(0x05);
        srcEndpoints.push_back(0x06);
        srcEndpoints.push_back(0x07);
        srcEndpoints.push_back(0x08);
    }
    else if (sensor->modelId().startsWith(QLatin1String("ICZB-RM")) ||
             sensor->modelId().startsWith(QLatin1String("ZGRC-KEY-013")))
    {
        clusters.push_back(ONOFF_CLUSTER_ID);
        clusters.push_back(LEVEL_CLUSTER_ID);
        clusters.push_back(SCENE_CLUSTER_ID);
        srcEndpoints.push_back(0x01);
        srcEndpoints.push_back(0x02);
        srcEndpoints.push_back(0x03);
        srcEndpoints.push_back(0x04);
    }
    else if (sensor->modelId().startsWith(QLatin1String("ED-1001")) ||
             sensor->modelId().startsWith(QLatin1String("45127")))
    {
        clusters.push_back(ONOFF_CLUSTER_ID);
        clusters.push_back(LEVEL_CLUSTER_ID);
        clusters.push_back(SCENE_CLUSTER_ID);
        srcEndpoints.push_back(0x01);
        srcEndpoints.push_back(0x02);
        srcEndpoints.push_back(0x03);
        srcEndpoints.push_back(0x04);
    }
    else if (sensor->modelId().startsWith(QLatin1String("D1")))
    {
        clusters.push_back(ONOFF_CLUSTER_ID);
        clusters.push_back(LEVEL_CLUSTER_ID);
        srcEndpoints.push_back(0x02);
        srcEndpoints.push_back(0x03);
        sensor->setMgmtBindSupported(true);
    }
    else if (sensor->modelId().startsWith(QLatin1String("S1")))
    {
        clusters.push_back(ONOFF_CLUSTER_ID);
        clusters.push_back(LEVEL_CLUSTER_ID);
        srcEndpoints.push_back(0x02);
        if (sensor->modelId().startsWith(QLatin1String("S1-R")))
        {
            srcEndpoints.push_back(0x03);
        }
        sensor->setMgmtBindSupported(true);
    }
    else if (sensor->modelId().startsWith(QLatin1String("S2")))
    {
        clusters.push_back(ONOFF_CLUSTER_ID);
        clusters.push_back(LEVEL_CLUSTER_ID);
        srcEndpoints.push_back(0x03);
        srcEndpoints.push_back(0x04);
        sensor->setMgmtBindSupported(true);
    }
    else if (sensor->modelId().startsWith(QLatin1String("C4")))
    {
        clusters.push_back(ONOFF_CLUSTER_ID);
        clusters.push_back(LEVEL_CLUSTER_ID);
        srcEndpoints.push_back(0x01);
        srcEndpoints.push_back(0x02);
        srcEndpoints.push_back(0x03);
        srcEndpoints.push_back(0x04);
        sensor->setMgmtBindSupported(true);
    }
    // Bitron remote control
    else if (sensor->modelId().startsWith(QLatin1String("902010/23")))
    {
        clusters.push_back(ONOFF_CLUSTER_ID);
        clusters.push_back(LEVEL_CLUSTER_ID);
        srcEndpoints.push_back(sensor->fingerPrint().endpoint);
    }
    // Heiman remote control
    else if (sensor->modelId().startsWith(QLatin1String("RC_V14")) ||
             sensor->modelId().startsWith(QLatin1String("RC-EM")))
    {
        clusters.push_back(IAS_ACE_CLUSTER_ID);
        srcEndpoints.push_back(sensor->fingerPrint().endpoint);
    }
    // RGBgenie remote control
    else if (sensor->modelId().startsWith(QLatin1String("RGBgenie ZB-5")))
    {
        clusters.push_back(ONOFF_CLUSTER_ID);
        clusters.push_back(LEVEL_CLUSTER_ID);
        clusters.push_back(SCENE_CLUSTER_ID);
        srcEndpoints.push_back(sensor->fingerPrint().endpoint);
    }
    // RGBgenie remote control
    else if (sensor->modelId().startsWith(QLatin1String("ZGRC-KEY-012")))
    {
        clusters.push_back(ONOFF_CLUSTER_ID);
        clusters.push_back(LEVEL_CLUSTER_ID);
        srcEndpoints.push_back(0x01);
        srcEndpoints.push_back(0x02);
        srcEndpoints.push_back(0x03);
        srcEndpoints.push_back(0x04);
        srcEndpoints.push_back(0x05);
    }
    // Sage doorbell sensor
    else if (sensor->modelId().startsWith(QLatin1String("Bell")))
    {
        clusters.push_back(ONOFF_CLUSTER_ID);
        clusters.push_back(LEVEL_CLUSTER_ID);
        srcEndpoints.push_back(sensor->fingerPrint().endpoint);
    }
    // Linkind 1 key Remote Control / ZS23000178
    // SR-ZG2835 Zigbee Rotary Switch
    else if (sensor->modelId().startsWith(QLatin1String("ZBT-DIMSwitch")) ||
             sensor->modelId().startsWith(QLatin1String("ZG2835")))
    {
        clusters.push_back(ONOFF_CLUSTER_ID);
        clusters.push_back(LEVEL_CLUSTER_ID);
        srcEndpoints.push_back(sensor->fingerPrint().endpoint);
    }
    else
    {
        return false;
    }

    // prevent binding action if otau was busy recently
    if (otauLastBusyTimeDelta() < OTA_LOW_PRIORITY_TIME)
    {
        return false;
    }

    bool ret = false;
    for (int j = 0; j < (int)srcEndpoints.size() && j < gids.size(); j++)
    {
        QString gid = gids[j];
        quint8 srcEndpoint = srcEndpoints[j];
        Group *group = getGroupForId(gid);

        if (!group)
        {
            continue;
        }

        std::vector<quint16>::const_iterator i = clusters.begin();
        std::vector<quint16>::const_iterator end = clusters.end();

        for (; i != end; ++i)
        {
            DBG_Printf(DBG_ZDP, "0x%016llX [%s] create binding for client cluster 0x%04X on endpoint 0x%02X\n",
                       sensor->address().ext(), qPrintable(sensor->modelId()), (*i), srcEndpoint);

            BindingTask bindingTask;

            bindingTask.state = BindingTask::StateIdle;
            bindingTask.action = BindingTask::ActionBind;
            bindingTask.timeout = BindingTask::TimeoutEndDevice;
            bindingTask.restNode = sensor;
            Binding &bnd = bindingTask.binding;
            bnd.srcAddress = sensor->address().ext();
            bnd.dstAddrMode = deCONZ::ApsGroupAddress;
            bnd.srcEndpoint = srcEndpoint;
            bnd.clusterId = *i;
            bnd.dstAddress.group = group->address();

            if (sensor->mgmtBindSupported())
            {
                bindingTask.state = BindingTask::StateCheck;
            }

            if (queueBindingTask(bindingTask))
            {
                ret = true;
            }

            // group addressing has no destination endpoint
//            bnd.dstEndpoint = endpoint();

//            if (bnd.dstEndpoint > 0) // valid gateway endpoint?
//            {
//                queueBindingTask(bindingTask);
//            }
        }
    }

    if (sensor->mgmtBindSupported())
    {
        if (!sensor->mustRead(READ_BINDING_TABLE))
        {
            sensor->enableRead(READ_BINDING_TABLE);
            sensor->setNextReadTime(READ_BINDING_TABLE, queryTime);
            queryTime = queryTime.addSecs(1);
        }
        q->startZclAttributeTimer(1000);
    }

    if (!bindingTimer->isActive())
    {
        bindingTimer->start();
    }

    return ret;
}

/*! Creates groups for \p sensor if needed. */
void DeRestPluginPrivate::checkSensorGroup(Sensor *sensor)
{
    if (!sensor)
    {
        return;
    }

    Group *group = nullptr;

    {
        std::vector<Group>::iterator i = groups.begin();
        std::vector<Group>::iterator end = groups.end();

        for (; i != end; ++i)
        {
            if (i->address() == 0)
            {
                continue;
            }

            if (i->state() == Group::StateNormal &&
                (i->deviceIsMember(sensor->uniqueId()) || i->deviceIsMember(sensor->id())))
            {
                group = &*i;
                break;
            }
        }
    }

    if (sensor->modelId().startsWith(QLatin1String("RWL02")) || // Hue dimmer switch
        sensor->modelId().startsWith(QLatin1String("ROM00")) || // Hue smart button
        sensor->modelId().startsWith(QLatin1String("Z3-1BRL")) || // Lutron Aurora FoH smart dimmer
        sensor->modelId().startsWith(QLatin1String("TRADFRI on/off switch")) ||
        sensor->modelId().startsWith(QLatin1String("TRADFRI open/close remote")) ||
        sensor->modelId().startsWith(QLatin1String("TRADFRI motion sensor")) ||
        sensor->modelId().startsWith(QLatin1String("TRADFRI remote control")) ||
        sensor->modelId().startsWith(QLatin1String("TRADFRI wireless dimmer")) ||
        // sensor->modelId().startsWith(QLatin1String("SYMFONISK")) ||
        sensor->modelId().startsWith(QLatin1String("902010/23")) || // bitron remote
        sensor->modelId().startsWith(QLatin1String("Bell")) || // Sage doorbell sensor
        sensor->modelId().startsWith(QLatin1String("ZBT-DIMSwitch")) || // Linkind 1 key Remote Control / ZS23000178
        sensor->modelId().startsWith(QLatin1String("WB01")) || // Sonoff SNZB-01
        sensor->modelId().startsWith(QLatin1String("ZG2835"))) // SR-ZG2835 Zigbee Rotary Switch
    {

    }
    else if (sensor->modelId() == QLatin1String("Remote switch") ||
         sensor->modelId() == QLatin1String("Double gangs remote switch") ||
	     sensor->modelId() == QLatin1String("Shutters central remote switch") ||
         sensor->modelId() == QLatin1String("Remote toggle switch") ||
         sensor->modelId() == QLatin1String("Remote motion sensor"))
    {
        //Make group but without uniqueid
    }
    else if (sensor->modelId().startsWith(QLatin1String("Lightify Switch Mini")) ||  // Osram 3 button remote
             sensor->modelId().startsWith(QLatin1String("Switch 4x EU-LIGHTIFY")) || // Osram 4 button remote
             sensor->modelId().startsWith(QLatin1String("Switch 4x-LIGHTIFY")) || // Osram 4 button remote
             sensor->modelId().startsWith(QLatin1String("Switch-LIGHTIFY")) ) // Osram 4 button remote
    {
        quint8 maxEp = 0x03;
        if (sensor->modelId().startsWith(QLatin1String("Switch 4x EU-LIGHTIFY")) ||
            sensor->modelId().startsWith(QLatin1String("Switch 4x-LIGHTIFY")) ||
            sensor->modelId().startsWith(QLatin1String("Switch-LIGHTIFY")) )
        {
            maxEp = 0x04;
        }
        for (quint8 ep = 0x01; !group && ep <= maxEp; ep++)
        {
            Sensor *s = getSensorNodeForAddressAndEndpoint(sensor->address(), ep);
            if (s && s->deletedState() == Sensor::StateNormal && s != sensor)
            {
                ResourceItem *item = s->item(RConfigGroup);
                if (item && item->lastSet().isValid())
                {
                    const QString &gid = item->toString();

                    std::vector<Group>::iterator i = groups.begin();
                    std::vector<Group>::iterator end = groups.end();

                    for (; i != end; ++i)
                    {
                        if (!gid.isEmpty() && i->state() == Group::StateNormal && i->id() == gid)
                        {
                            group = &*i;
                            break;
                        }
                    }
                }
            }
        }
    }
    else if (sensor->modelId() == QLatin1String("RB01") ||
             sensor->modelId() == QLatin1String("RM01"))
    {
        // check if group is created for other endpoint
        for (quint8 ep = 0x0A; !group && ep < 0x0F; ep++)
        {
            Sensor *s = getSensorNodeForAddressAndEndpoint(sensor->address(), ep);
            if (s && s->deletedState() == Sensor::StateNormal && s != sensor)
            {
                ResourceItem *item = s->item(RConfigGroup);
                if (item && item->lastSet().isValid())
                {
                    const QString &gid = item->toString();

                    std::vector<Group>::iterator i = groups.begin();
                    std::vector<Group>::iterator end = groups.end();

                    for (; i != end; ++i)
                    {
                        if (!gid.isEmpty() && i->state() == Group::StateNormal && i->id() == gid)
                        {
                            group = &*i;
                            break;
                        }
                    }
                }
            }
        }
    }
    else
    {
        return;
    }

    ResourceItem *item = sensor->item(RConfigGroup);

    if (!item)
    {
        item = sensor->addItem(DataTypeString, RConfigGroup);
    }
    else if (!group && item->lastSet().isValid())
    {
        const QString &gid = item->toString(); //FIXME: handle list of groups

        std::vector<Group>::iterator i = groups.begin();
        std::vector<Group>::iterator end = groups.end();

        for (; i != end; ++i)
        {
            if (i->address() == 0)
            {
                continue;
            }

            if (!gid.isEmpty() && i->state() == Group::StateNormal && i->id() == gid)
            {
                group = &*i;
                break;
            }
        }
    }

    if (!group)
    {
        group = addGroup();
        group->setName(sensor->name());
        ResourceItem *item2 = group->addItem(DataTypeString, RAttrUniqueId);
        DBG_Assert(item2);
        if (item2)
        {
            const QString uid = generateUniqueId(sensor->address().ext(), 0, 0);
            item2->setValue(uid);
        }
    }

    DBG_Assert(group);
    if (!group)
    {
        return;
    }

    if (group->addDeviceMembership(sensor->id()))
    {

    }

    if (item->toString() != group->id()) // FIXME: handle list of groups
    {
        item->setValue(group->id()); // FIXME: handle list of groups
        sensor->setNeedSaveDatabase(true);
        queSaveDb(DB_SENSORS, DB_SHORT_SAVE_DELAY);
        Event e(RSensors, RConfigGroup, sensor->id(), item);
        enqueueEvent(e);
    }
}

/*! Checks if there are any orphan groups for \p sensor and removes them. */
void DeRestPluginPrivate::checkOldSensorGroups(Sensor *sensor)
{
    if (!sensor)
    {
        return;
    }

    ResourceItem *item = sensor->item(RConfigGroup);

    if (!item || !item->lastSet().isValid() || item->toString().isEmpty())
    {
        return;
    }

    QStringList gids = item->toString().split(',', QString::SkipEmptyParts);

    {
        std::vector<Group>::iterator i = groups.begin();
        std::vector<Group>::iterator end = groups.end();

        for (; i != end; ++i)
        {
            if (gids.contains(i->id())) // current group
            {
                if (i->state() != Group::StateNormal)
                {
                    DBG_Printf(DBG_INFO, "reanimate group %u for sensor %s\n", i->address(), qPrintable(sensor->name()));
                    i->setState(Group::StateNormal);
                    updateGroupEtag(&*i);
                    queSaveDb(DB_GROUPS, DB_SHORT_SAVE_DELAY);
                }
            }
            else if (i->deviceIsMember(sensor->uniqueId()) || i->deviceIsMember(sensor->id()))
            {
                if (!i->removeDeviceMembership(sensor->uniqueId()))
                {
                    i->removeDeviceMembership(sensor->id());
                }

                if (i->address() != 0 && i->state() == Group::StateNormal && !i->hasDeviceMembers())
                {
                    DBG_Printf(DBG_INFO, "delete old group %u of sensor %s\n", i->address(), qPrintable(sensor->name()));
                    i->setState(Group::StateDeleted);
                    updateGroupEtag(&*i);
                    queSaveDb(DB_GROUPS | DB_LIGHTS, DB_SHORT_SAVE_DELAY);

                    // for each node which is part of this group send a remove group request (will be unicast)
                    // note: nodes which are curently switched off will not be removed!
                    std::vector<LightNode>::iterator j = nodes.begin();
                    std::vector<LightNode>::iterator jend = nodes.end();

                    for (; j != jend; ++j)
                    {
                        GroupInfo *groupInfo = getGroupInfo(&*j, i->address());

                        if (groupInfo)
                        {
                            j->setNeedSaveDatabase(true);
                            groupInfo->actions &= ~GroupInfo::ActionAddToGroup; // sanity
                            groupInfo->actions |= GroupInfo::ActionRemoveFromGroup;
                            groupInfo->state = GroupInfo::StateNotInGroup;
                        }
                    }
                }
            }
        }
    }
}

/*! Remove groups which are controlled by device \p id. */
void DeRestPluginPrivate::deleteGroupsWithDeviceMembership(const QString &id)
{
    std::vector<Group>::iterator i = groups.begin();
    std::vector<Group>::iterator end = groups.end();
    for (; i != end; ++i)
    {
        if (i->deviceIsMember(id) && i->state() == Group::StateNormal)
        {
            i->removeDeviceMembership(id);

            updateGroupEtag(&*i);
            queSaveDb(DB_GROUPS | DB_LIGHTS, DB_SHORT_SAVE_DELAY);

            if (i->hasDeviceMembers())
            {
                continue;
            }

            i->setState(Group::StateDeleted);

            // for each node which is part of this group send a remove group request (will be unicast)
            // note: nodes which are curently switched off will not be removed!
            std::vector<LightNode>::iterator j = nodes.begin();
            std::vector<LightNode>::iterator jend = nodes.end();

            for (; j != jend; ++j)
            {
                GroupInfo *groupInfo = getGroupInfo(&*j, i->address());

                if (groupInfo)
                {
                    j->setNeedSaveDatabase(true);
                    groupInfo->actions &= ~GroupInfo::ActionAddToGroup; // sanity
                    groupInfo->actions |= GroupInfo::ActionRemoveFromGroup;
                    groupInfo->state = GroupInfo::StateNotInGroup;
                }
            }
        }
    }
}

/*! Check existing bindings on ubisys devices. */
void DeRestPluginPrivate::processUbisysBinding(Sensor *sensor, const Binding &bnd)
{
    if (!sensor)
    {
        return;
    }

    ResourceItem *item = 0;

    if (sensor->type() == QLatin1String("ZHASwitch") && bnd.dstAddrMode == deCONZ::ApsGroupAddress)
    {
        item = sensor->item(RConfigGroup);

        DBG_Assert(item != 0);
        if (!item)
        {
            return;
        }

        if (bnd.clusterId != ONOFF_CLUSTER_ID && bnd.clusterId != LEVEL_CLUSTER_ID)
        {
            return;
        }

        int pos = -1; // index in config.group: "1,4"

        if (sensor->modelId().startsWith(QLatin1String("D1")))
        {
            DBG_Assert(sensor->fingerPrint().endpoint == 0x02);

            if       (bnd.srcEndpoint == 0x02) { pos = 0; }
            else if  (bnd.srcEndpoint == 0x03) { pos = 1; }

        }
        else if (sensor->modelId().startsWith(QLatin1String("S1")))
        {
            DBG_Assert(sensor->fingerPrint().endpoint == 0x02);

            if       (bnd.srcEndpoint == 0x02) { pos = 0; }
            else if  (bnd.srcEndpoint == 0x03) { pos = 1; } // S1-R only
        }
        else if (sensor->modelId().startsWith(QLatin1String("S2")))
        {
            DBG_Assert(sensor->fingerPrint().endpoint == 0x03);

            if       (bnd.srcEndpoint == 0x03) { pos = 0; }
            else if  (bnd.srcEndpoint == 0x04) { pos = 1; }

        }
        else if (sensor->modelId().startsWith(QLatin1String("C4")))
        {
            DBG_Assert(sensor->fingerPrint().endpoint == 0x01);

            if       (bnd.srcEndpoint == 0x01) { pos = 0; }
            else if  (bnd.srcEndpoint == 0x02) { pos = 1; }
            else if  (bnd.srcEndpoint == 0x03) { pos = 2; }
            else if  (bnd.srcEndpoint == 0x04) { pos = 3; }
        }
        else
        {
            return;
        }

        // remove group bindings which aren't configured via 'config.group'
        QString dstGroup = QString::number(bnd.dstAddress.group);
        QStringList gids = item->toString().split(',');

        if (!gids.contains(dstGroup) || (pos == -1) || (gids.size() < (pos + 1)) || gids[pos] != dstGroup)
        {
            DBG_Printf(DBG_INFO, "0x%016llx remove old group binding group: %u, cluster: 0x%04X\n", bnd.srcAddress, bnd.dstAddress.group, bnd.clusterId);

            BindingTask bindingTask;
            bindingTask.state = BindingTask::StateIdle;
            bindingTask.action = BindingTask::ActionUnbind;
            bindingTask.binding = bnd;
            queueBindingTask(bindingTask);
            if (!bindingTimer->isActive())
            {
                bindingTimer->start();
            }
        }
    }
}

void DeRestPluginPrivate::processUbisysC4Configuration(Sensor *sensor)
{
    DBG_Assert(sensor);
    if (!sensor)
    {
        return;
    }

    DBG_Assert(sensor->node());
    if (!sensor->node())
    {
        return;
    }

    // device management endpoint
    const deCONZ::SimpleDescriptor *sd = sensor->node()->getSimpleDescriptor(0xE8);
    DBG_Assert(sd);
    if (!sd)
    {
        return;
    }

    const deCONZ::ZclCluster *cl = 0;
    for (const auto &c : sd->inClusters())
    {
        if (c.id() == UBISYS_DEVICE_SETUP_CLUSTER_ID)
        {
            cl = &c;
            break;
        }
    }

    DBG_Assert(cl);
    if (!cl)
    {
        return;
    }

    const deCONZ::ZclAttribute *attr1 = 0;
    for (const auto &a : cl->attributes())
    {
        if (a.id() == 0x0001) //
        {
            attr1 = &a;
            break;
        }
    }

    DBG_Assert(cl);
    if (!attr1)
    {
        return;
    }

    ResourceItem *item = 0;

    item = sensor->item(RConfigMode);
    DBG_Assert(item);
    if (!item)
    {
        return;
    }

    deCONZ::ApsDataRequest req;
    req.setProfileId(HA_PROFILE_ID);
    req.setClusterId(UBISYS_DEVICE_SETUP_CLUSTER_ID);
    req.setDstAddressMode(deCONZ::ApsExtAddress);
    req.dstAddress() = sensor->address();
    req.setDstEndpoint(0xE8);
    req.setSrcEndpoint(endpoint());

    deCONZ::ZclFrame zclFrame;
    zclFrame.setSequenceNumber(zclSeq++);
    zclFrame.setCommandId(deCONZ::ZclWriteAttributesStructuredId);
    //zclFrame.setManufacturerCode(VENDOR_UBISYS);

    {
        QDataStream stream(&zclFrame.payload(), QIODevice::ReadWrite);
        stream.setByteOrder(QDataStream::LittleEndian);

        if (item->toString() == QLatin1String("momentary"))
        {
            // write attribute record 1
            stream << (quint16)0x0001; // attribute id
            stream << (quint8)0x01; // selector: indicator 1
            stream << (quint8)0x01; // selector: index #1
            stream << (quint8)0x41; // attribute datatype: octed string
            stream << (quint8)0x06; // length: 6
            stream << (quint8)0x00; // InputAndOptions: 0x00
            stream << (quint8)0x0D; // transition: released -> pressed
            stream << (quint8)0x01; // source endpoint: 0x01
            stream << (quint16)0x0006; // cluster id: on/off
            stream << (quint8)0x02; // ZCL command template: toggle
        }
    }

    QDataStream stream(&req.asdu(), QIODevice::ReadWrite);
    stream.setByteOrder(QDataStream::LittleEndian);
    zclFrame.writeToStream(stream);

    if (apsCtrl->apsdeDataRequest(req) == deCONZ::Success)
    {

    }

}

/*! Process binding related tasks queue every one second. */
void DeRestPluginPrivate::bindingTimerFired()
{
    if (bindingQueue.empty())
    {
        return;
    }

    Q_Q(DeRestPlugin);
    if (!q->pluginActive())
    {
        bindingQueue.clear();
        return;
    }

    int active = 0;
    std::list<BindingTask>::iterator i = bindingQueue.begin();
    std::list<BindingTask>::iterator end = bindingQueue.end();

    for (; i != end; ++i)
    {
        if (i->state == BindingTask::StateIdle)
        {
            if (active >= MAX_ACTIVE_BINDING_TASKS)
            { /* do nothing */ }
            else if (sendBindRequest(*i))
            {
                i->state = BindingTask::StateInProgress;
                break;
            }
            else if (i->retries < 5)
            {
                i->retries++;
            }
            else
            {
                // too harsh?
                DBG_Printf(DBG_INFO_L2, "failed to send bind/unbind request to 0x%016llX cluster 0x%04X. drop\n", i->binding.srcAddress, i->binding.clusterId);
                i->state = BindingTask::StateFinished;
            }
        }
        else if (i->state == BindingTask::StateInProgress)
        {
            i->timeout--;
            if (i->timeout < 0)
            {
                i->retries--;
                if (i->retries > 0)
                {
                    if (i->restNode && !i->restNode->isAvailable())
                    {
                        DBG_Printf(DBG_INFO_L2, "giveup binding srcAddr: %llX (not available)\n", i->binding.srcAddress);
                        i->state = BindingTask::StateFinished;
                    }
                    else
                    {
                        DBG_Printf(DBG_INFO_L2, "binding/unbinding timeout srcAddr: %llX, retry\n", i->binding.srcAddress);
                        i->state = BindingTask::StateIdle;
                        i->timeout = BindingTask::Timeout;
                        if (i->restNode && i->restNode->node() && !i->restNode->node()->nodeDescriptor().receiverOnWhenIdle())
                        {
                            i->timeout = BindingTask::TimeoutEndDevice;
                        }
                    }
                }
                else
                {
                    DBG_Printf(DBG_INFO_L2, "giveup binding srcAddr: %llX\n", i->binding.srcAddress);
                    i->state = BindingTask::StateFinished;
                }
            }
            else
            {
                active++;
            }
        }
        else if (i->state == BindingTask::StateFinished)
        {
            bindingQueue.erase(i);
            break;
        }
        else if (i->state == BindingTask::StateCheck)
        {
            i->timeout--;
            if (i->timeout < 0)
            {
                i->retries--;
                if (i->retries > 0 && i->restNode)
                {
                    if (i->restNode->mgmtBindSupported())
                    {
                        if (!i->restNode->mustRead(READ_BINDING_TABLE))
                        {
                            i->restNode->enableRead(READ_BINDING_TABLE);
                            i->restNode->setNextReadTime(READ_BINDING_TABLE, queryTime);
                            queryTime = queryTime.addSecs(5);
                        }
                        q->startZclAttributeTimer(1000);

                        i->state = BindingTask::StateCheck;
                    }
                    else
                    {
                        i->state = BindingTask::StateIdle;
                    }
                    i->timeout = BindingTask::Timeout;
                    if (i->restNode && i->restNode->node() && !i->restNode->node()->nodeDescriptor().receiverOnWhenIdle())
                    {
                        i->timeout = BindingTask::TimeoutEndDevice;
                    }

                    DBG_Printf(DBG_INFO_L2, "%s check timeout, retries = %d (srcAddr: 0x%016llX cluster: 0x%04X)\n",
                               (i->action == BindingTask::ActionBind ? "bind" : "unbind"), i->retries, i->binding.srcAddress, i->binding.clusterId);

                    bindingQueue.push_back(*i);
                    bindingQueue.pop_front();
                    break;
                }
                else
                {
                    DBG_Printf(DBG_INFO_L2, "giveup binding\n");
                    DBG_Printf(DBG_INFO_L2, "giveup %s (srcAddr: 0x%016llX cluster: 0x%04X)\n",
                               (i->action == BindingTask::ActionBind ? "bind" : "unbind"), i->binding.srcAddress, i->binding.clusterId);
                    i->state = BindingTask::StateFinished;
                }
            }
        }
    }

    if (!bindingQueue.empty())
    {
        bindingTimer->start(1000);
    }
}

/*
QString Binding::toString()
{
    //        QString dbg = QString("srcAddr: 0x%1 srcEp: %2 clusterId: %3")
    //            .arg(i->srcAddress, 16, 16, QChar('0'))
    //            .arg(i->srcEndpoint)
    //            .arg(i->clusterId);

    //        if (i->dstAddrMode == 0x01) // group address
    //        {
    //            dbg.append(QString(" dstGroup: 0x%1").arg(i->dstAddress.group, 2, 16, QChar('0')));
    //        }
    //        else if (i->dstAddrMode == 0x03) // ext address + dst endpoint
    //        {
    //            dbg.append(QString(" dstExt: 0x%1 dstEp: %2").arg(i->dstAddress.ext, 16, 16, QChar('0'))
    //                                                         .arg(i->dstEndpoint));
    //        }

    //        DBG_Printf(DBG_INFO, "Binding %s\n", qPrintable(dbg));
}
*/

/*! Process binding to rule conversion.
    For bindings found via binding table query, check if there exists already
    a rule representing it. If such a rule does not exist it will be created.
*/
void DeRestPluginPrivate::bindingToRuleTimerFired()
{
    if (bindingToRuleQueue.empty())
    {
        return;
    }

    Binding bnd = bindingToRuleQueue.front();
    bindingToRuleQueue.pop_front();

    if (!bindingToRuleQueue.empty())
    {
        bindingToRuleTimer->start();
    }

    if (!apsCtrl)
    {
        return;
    }

    int idx = 0;
    bool found = false;
    const deCONZ::Node *node = 0;
    while (apsCtrl->getNode(idx, &node) == 0)
    {
        if (bnd.srcAddress == node->address().ext())
        {
            found = true;
            break;
        }
        idx++;
    }

    // check if cluster does exist
    if (found && node)
    {
        found = false;
        for (const deCONZ::SimpleDescriptor &sd : node->simpleDescriptors())
        {
            if (sd.endpoint() != bnd.srcEndpoint)
            {
                continue;
            }

            for (const deCONZ::ZclCluster &cl : sd.inClusters())
            {
                if (cl.id() == bnd.clusterId)
                {
                    found = true;
                    break;
                }
            }

            for (const deCONZ::ZclCluster &cl : sd.outClusters())
            {
                if (cl.id() == ILLUMINANCE_MEASUREMENT_CLUSTER_ID && checkMacVendor(node->address(), VENDOR_DDEL))
                {
                    continue; // ignore, binding only allowed for server cluster
                }

                if (cl.id() == bnd.clusterId)
                {
                    found = true;
                    break;
                }
            }

            if (found)
            {
                break;
            }
        }

        if (!found)
        {
            DBG_Printf(DBG_INFO, "remove binding from 0x%016llX cluster 0x%04X due non existing cluster\n", bnd.srcAddress, bnd.clusterId);
            BindingTask bindingTask;
            bindingTask.state = BindingTask::StateIdle;
            bindingTask.action = BindingTask::ActionUnbind;
            bindingTask.binding = bnd;
            queueBindingTask(bindingTask);
            if (!bindingTimer->isActive())
            {
                bindingTimer->start();
            }
            return;
        }
    }

    // binding table maintenance
    // check if destination node exist and remove binding if not
    if (bnd.dstAddrMode == deCONZ::ApsExtAddress)
    {
        idx = 0;
        found = false;
        node = nullptr;
        while (apsCtrl->getNode(idx, &node) == 0)
        {
            if (bnd.dstAddress.ext == node->address().ext())
            {
                found = true;
                break;
            }
            idx++;
        }

        if (!found)
        {
            DBG_Printf(DBG_INFO, "remove binding from 0x%016llX cluster 0x%04X to non existing node 0x%016llX\n", bnd.srcAddress, bnd.clusterId, bnd.dstAddress.ext);
            BindingTask bindingTask;
            bindingTask.state = BindingTask::StateIdle;
            bindingTask.action = BindingTask::ActionUnbind;
            bindingTask.binding = bnd;
            queueBindingTask(bindingTask);
            if (!bindingTimer->isActive())
            {
                bindingTimer->start();
            }
            return;
        }
    }


    std::vector<Sensor>::iterator i = sensors.begin();
    std::vector<Sensor>::iterator end = sensors.end();

    Sensor *sensor = 0;

    for (; i != end; ++i)
    {
        if (bnd.srcAddress != i->address().ext())
        {
            continue;
        }

        if (checkMacVendor(bnd.srcAddress, VENDOR_UBISYS))
        {
            processUbisysBinding(&*i, bnd);
            return;
        }

        if (!i->modelId().startsWith(QLatin1String("FLS-NB")))
        {
            continue;
        }

        if (bnd.srcEndpoint == i->fingerPrint().endpoint)
        {
            // match only valid sensors
            switch (bnd.clusterId)
            {
            case ONOFF_CLUSTER_ID:
            case LEVEL_CLUSTER_ID:
            case SCENE_CLUSTER_ID:
            {
                if (i->type() == "ZHASwitch")
                {
                    sensor = &(*i);
                }
            }
                break;

            case ILLUMINANCE_MEASUREMENT_CLUSTER_ID:
            {
                if (i->type() == "ZHALightLevel")
                {
                    sensor = &(*i);
                }
            }
                break;

            case OCCUPANCY_SENSING_CLUSTER_ID:
            {
                if (i->type() == "ZHAPresence")
                {
                    sensor = &(*i);
                }
            }
                break;

            default:
                break;
            }
        }

        if (sensor)
        {
            break;
        }
    }

    // only proceed if the sensor (binding source) is known
    if (!sensor)
    {
//        deCONZ::Address addr;
//        addr.setExt(bnd.srcAddress);
//        DBG_Printf(DBG_INFO, "Binding to Rule unsupported sensor %s\n", qPrintable(addr.toStringExt()));
        return;
    }

    Rule rule;
    RuleCondition cond;
    RuleAction action;

    if (bnd.dstAddrMode == Binding::ExtendedAddressMode)
    {
        deCONZ::Address addr;
        addr.setExt(bnd.dstAddress.ext);
        LightNode *lightNode = getLightNodeForAddress(addr, bnd.dstEndpoint);

        if (lightNode)
        {
            action.setAddress(QString("/lights/%1/state").arg(lightNode->id()));
        }
        else
        {
            DBG_Printf(DBG_INFO_L2, "Binding to Rule no LightNode found for dstAddress: %s\n",
                       qPrintable(QString("0x%1").arg(bnd.dstAddress.ext, 16,16, QChar('0'))));
            return;
        }

    }
    else if (bnd.dstAddrMode == Binding::GroupAddressMode)
    {
        action.setAddress(QString("/groups/%1/action").arg(bnd.dstAddress.group));
    }
    else
    {
        DBG_Printf(DBG_INFO, "Binding to Rule unsupported dstAddrMode 0x%02X\n", bnd.dstAddrMode);
        return;
    }

    action.setMethod("BIND");

    QVariantMap body;
    QString item;

    if (bnd.clusterId == ONOFF_CLUSTER_ID)
    {
        body["on"] = true;
        item = "buttonevent";
    }
    else if (bnd.clusterId == LEVEL_CLUSTER_ID)
    {
        body["bri"] = (double)1;
        item = "buttonevent";
    }
    else if (bnd.clusterId == ILLUMINANCE_MEASUREMENT_CLUSTER_ID)
    {
        body["illum"] = QString("report");
        item = "illuminance";
    }
    else if (bnd.clusterId == OCCUPANCY_SENSING_CLUSTER_ID)
    {
        body["occ"] = QString("report");
        item = "presence";
    }
    else if (bnd.clusterId == SCENE_CLUSTER_ID)
    {
        body["scene"] = QString("S%1").arg(bnd.srcEndpoint);
        item = "buttonevent";
    }
    else
    {
        return;
    }

    action.setBody(deCONZ::jsonStringFromMap(body));

    cond.setAddress(QString("/sensors/%1/state/%2").arg(sensor->id()).arg(item));
    cond.setOperator("eq");
    cond.setValue(bnd.srcEndpoint);

    // check if a rule for that binding already exists
    bool foundRule = false;

    std::vector<Rule>::const_iterator ri = rules.begin();
    std::vector<Rule>::const_iterator rend = rules.end();

    for (; !foundRule && (ri != rend); ++ri) // rule loop
    {
        std::vector<RuleCondition>::const_iterator ci = ri->conditions().begin();
        std::vector<RuleCondition>::const_iterator cend = ri->conditions().end();
        for (; !foundRule && (ci != cend); ++ci) // rule.conditions loop
        {
            // found matching condition
            if ((ci->address()   == cond.address()) &&
                (ci->ooperator() == cond.ooperator()) &&
                (ci->value()     == cond.value()))
            {
                std::vector<RuleAction>::const_iterator ai = ri->actions().begin();
                std::vector<RuleAction>::const_iterator aend = ri->actions().end();

                for (; !foundRule && (ai != aend); ++ai) // rule.actions loop
                {
                    if ((ai->method() == action.method()) && (ai->address() == action.address()))
                    {
                        // search action body which covers the binding clusterId
                        if (bnd.clusterId == ONOFF_CLUSTER_ID)
                        {
                            if (ai->body().contains("on"))
                            {
                                rule = *ri;
                                foundRule = true;
                            }
                        }
                        else if (bnd.clusterId == ILLUMINANCE_MEASUREMENT_CLUSTER_ID)
                        {
                            if (ai->body().contains("illum"))
                            {
                                rule = *ri;
                                foundRule = true;
                            }
                        }
                        else if (bnd.clusterId == OCCUPANCY_SENSING_CLUSTER_ID)
                        {
                            if (ai->body().contains("occ"))
                            {
                                rule = *ri;
                                foundRule = true;
                            }
                        }
                        else if (bnd.clusterId == LEVEL_CLUSTER_ID)
                        {
                            if (ai->body().contains("bri"))
                            {
                                rule = *ri;
                                foundRule = true;
                            }
                        }
                        else if (bnd.clusterId == SCENE_CLUSTER_ID)
                        {
                            if (ai->body().contains("scene"))
                            {
                                rule = *ri;
                                foundRule = true;
                            }
                        }
                        else
                        {
                            DBG_Printf(DBG_INFO, "Binding to Rule unhandled clusterId 0x%04X\n", bnd.clusterId);
                        }
                    }
                }
            }
        }
    }

    if (DBG_IsEnabled(DBG_INFO_L2))
    {
        DBG_Printf(DBG_INFO_L2, "cond.address: %s\n", qPrintable(cond.address()));
        DBG_Printf(DBG_INFO_L2, "cond.value: %s\n", qPrintable(cond.value().toString()));
        DBG_Printf(DBG_INFO_L2, "action.address: %s\n", qPrintable(action.address()));
        DBG_Printf(DBG_INFO_L2, "action.body: %s\n", qPrintable(action.body()));
    }

    if (!foundRule)
    {
        if (sensor && sensor->item(RConfigOn)->toBool())
        {
            std::vector<RuleAction> actions;
            std::vector<RuleCondition> conditions;

            actions.push_back(action);
            conditions.push_back(cond);

            updateEtag(rule.etag);
            rule.setOwner("deCONZ");
            rule.setCreationtime(QDateTime::currentDateTimeUtc().toString("yyyy-MM-ddTHH:mm:ss"));
            rule.setActions(actions);
            rule.setConditions(conditions);

            // create a new rule id // don't overwrite already existing rules
            rule.setId("1");

            bool ok;
            do {
                ok = true;
                std::vector<Rule>::const_iterator i = rules.begin();
                std::vector<Rule>::const_iterator end = rules.end();

                for (; i != end; ++i)
                {
                    if (i->id() == rule.id())
                    {
                        rule.setId(QString::number(i->id().toInt() + 1));
                        ok = false;
                    }
                }
            } while (!ok);

            rule.setName(QString("Rule %1").arg(rule.id()));
            rules.push_back(rule);

            queSaveDb(DB_RULES, DB_SHORT_SAVE_DELAY);

            DBG_Printf(DBG_INFO, "Rule %s created from Binding\n", qPrintable(rule.id()));
        }
        else if (gwDeleteUnknownRules)
        {

            DBG_Printf(DBG_INFO, "Rule for Binding doesn't exists start unbind 0x%04X\n", bnd.clusterId);
            BindingTask bt;
            bt.state = BindingTask::StateIdle;
            bt.restNode = sensor; // might be 0
            bt.action = BindingTask::ActionUnbind;
            bt.binding = bnd;
            queueBindingTask(bt);
        }
    }
    else
    {
        if (rule.state() == Rule::StateDeleted || rule.status() == "disabled")
        {
            DBG_Printf(DBG_INFO, "Rule for Binding already exists (inactive), start unbind 0x%04X\n", bnd.clusterId);
            BindingTask bt;
            bt.state = BindingTask::StateIdle;
            bt.restNode = sensor; // might be 0
            bt.action = BindingTask::ActionUnbind;
            bt.binding = bnd;
            queueBindingTask(bt);
        }
        else
        {
            DBG_Printf(DBG_INFO_L2, "Rule for Binding 0x%04X already exists\n", bnd.clusterId);
        }
    }

    if (!bindingTimer->isActive())
    {
        bindingTimer->start();
    }
}

/*! Process ongoing binding table queries.
*/
void DeRestPluginPrivate::bindingTableReaderTimerFired()
{
    std::vector<BindingTableReader>::iterator i = bindingTableReaders.begin();

    for (; i != bindingTableReaders.end(); )
    {
        if (i->state == BindingTableReader::StateIdle)
        {
            deCONZ::ApsDataRequest &apsReq = i->apsReq;

            i->apsReq.setDstAddressMode(deCONZ::ApsExtAddress);
            i->apsReq.setProfileId(ZDP_PROFILE_ID);
            i->apsReq.setClusterId(ZDP_MGMT_BIND_REQ_CLID);
            i->apsReq.setDstEndpoint(ZDO_ENDPOINT);
            i->apsReq.setSrcEndpoint(ZDO_ENDPOINT);
            i->apsReq.setTxOptions(0);
            i->apsReq.setRadius(0);

            QDataStream stream(&apsReq.asdu(), QIODevice::WriteOnly);
            stream.setByteOrder(QDataStream::LittleEndian);

            QTime now = QTime::currentTime();
            stream << (uint8_t)now.second(); // seqno
            stream << i->index;

            // send
            if (apsCtrl && apsCtrl->apsdeDataRequest(apsReq) == deCONZ::Success)
            {
                DBG_Printf(DBG_ZDP, "Mgmt_Bind_req id: %d to 0x%016llX send\n", i->apsReq.id(), i->apsReq.dstAddress().ext());
                i->time.start();
                i->state = BindingTableReader::StateWaitConfirm;
                break;
            }
            else
            {
                DBG_Printf(DBG_ZDP, "failed to send Mgmt_Bind_req to 0x%016llX\n", i->apsReq.dstAddress().ext());
                i->state = BindingTableReader::StateFinished;
            }
        }
        else if (i->state == BindingTableReader::StateWaitConfirm)
        {
            if (i->time.elapsed() > BindingTableReader::MaxConfirmTime)
            {
                DBG_Printf(DBG_ZDP, "timeout for Mgmt_Bind_req id %d to 0x%016llX\n", i->apsReq.id(), i->apsReq.dstAddress().ext());
                i->state = BindingTableReader::StateFinished;
            }
        }
        else if (i->state == BindingTableReader::StateWaitResponse)
        {
            const int maxResponseTime = i->isEndDevice ? BindingTableReader::MaxEndDeviceResponseTime
                                                 : BindingTableReader::MaxResponseTime;
            if (i->time.elapsed() > maxResponseTime)
            {
                DBG_Printf(DBG_ZDP, "timeout for response to Mgmt_Bind_req id %d to 0x%016llX\n", i->apsReq.id(), i->apsReq.dstAddress().ext());
                i->state = BindingTableReader::StateFinished;
            }
        }

        if (i->state == BindingTableReader::StateFinished)
        {
            *i = bindingTableReaders.back();
            bindingTableReaders.pop_back();
        }
        else
        {
            ++i;
        }
    }

    if (!bindingTableReaders.empty())
    {
        bindingTableReaderTimer->start();
    }
}<|MERGE_RESOLUTION|>--- conflicted
+++ resolved
@@ -1922,11 +1922,10 @@
         else if (lightNode->manufacturer() == QLatin1String("NIKO NV"))
         {
         }
-<<<<<<< HEAD
-        else if (lightNode->manufacturerCode() == VENDOR_AXIS) // To Test
-=======
+        else if (lightNode->manufacturerCode() == VENDOR_AXIS) // Axis shade
+        {
+        }
         else if (lightNode->manufacturer() == QLatin1String("Sunricher"))
->>>>>>> bf8c3135
         {
         }
         else
