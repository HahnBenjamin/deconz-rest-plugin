/*
 * Copyright (c) 2017-2020 dresden elektronik ingenieurtechnik gmbh.
 * All rights reserved.
 *
 * The software in this package is published under the terms of the BSD
 * style license a copy of which has been included with this distribution in
 * the LICENSE.txt file.
 *
 */

#include "de_web_plugin.h"
#include "de_web_plugin_private.h"

#define MAX_ACTIVE_BINDING_TASKS 3

/*! Constructor. */
Binding::Binding() :
    srcAddress(0),
    srcEndpoint(0),
    clusterId(0),
    dstAddrMode(0),
    dstEndpoint(0)
{
    dstAddress.ext = 0;
}

/*! Returns true if bindings are equal. */
bool Binding::operator==(const Binding &rhs) const
{
    if (rhs.dstAddrMode == dstAddrMode &&
        rhs.srcAddress == srcAddress &&
        rhs.dstAddress.ext == dstAddress.ext &&
        rhs.clusterId == clusterId &&
        rhs.dstEndpoint == dstEndpoint &&
        rhs.srcEndpoint == srcEndpoint)
    {
        return true;
    }
    return false;
}

/*! Returns false if bindings are not equal. */
bool Binding::operator!=(const Binding &rhs) const
{
    return !(*this == rhs);
}

/*! Reads a binding entry from stream. */
bool Binding::readFromStream(QDataStream &stream)
{
    if (stream.atEnd()) return false;
    stream >> srcAddress;
    if (stream.atEnd()) return false;
    stream >> srcEndpoint;
    if (stream.atEnd()) return false;
    stream >> clusterId;
    if (stream.atEnd()) return false;
    stream >> dstAddrMode;

    if (dstAddrMode == GroupAddressMode)
    {
        if (stream.atEnd()) return false;
        stream >> dstAddress.group;
        dstEndpoint = 0; // not present
        return true;
    }
    else if (dstAddrMode == ExtendedAddressMode)
    {
        if (stream.atEnd()) return false;
        stream >> dstAddress.ext;
        if (stream.atEnd()) return false;
        stream >> dstEndpoint;
        return true;
    }

    return false;
}

/*! Writes a binding to stream.
    \param stream the data stream
 */
bool Binding::writeToStream(QDataStream &stream) const
{
    if (!srcAddress || !srcEndpoint)
    {
        return false;
    }

    stream << srcAddress;
    stream << srcEndpoint;
    stream << clusterId;
    stream << dstAddrMode;

    if (dstAddrMode == GroupAddressMode)
    {
        stream << dstAddress.group;
        return true;
    }
    else if ((dstAddrMode == ExtendedAddressMode) && (dstAddress.ext != 0) && (dstEndpoint != 0))
    {
        stream << dstAddress.ext;
        stream << dstEndpoint;
        return true;
    }

    return false;
}

/*! Queue reading ZDP binding table.
    \param node the node from which the binding table shall be read
    \param startIndex the index to start the reading
    \return true if the request is queued
 */
bool DeRestPluginPrivate::readBindingTable(RestNodeBase *node, quint8 startIndex)
{
    DBG_Assert(node != 0);

    if (!node || !node->node())
    {
        return false;
    }

    Resource *r = dynamic_cast<Resource*>(node);

    // whitelist
    if (checkMacVendor(node->address(), VENDOR_DDEL))
    {
    }
    else if (checkMacVendor(node->address(), VENDOR_UBISYS))
    {
    }
    else if (checkMacVendor(node->address(), VENDOR_DEVELCO))
    {
    }
    else if (r && r->item(RAttrModelId)->toString().startsWith(QLatin1String("FLS-")))
    {
    }
    else
    {
        node->clearRead(READ_BINDING_TABLE);
        return false;
    }

    std::vector<BindingTableReader>::iterator i = bindingTableReaders.begin();
    std::vector<BindingTableReader>::iterator end = bindingTableReaders.end();

    for (; i != end; ++i)
    {
        if (i->apsReq.dstAddress().ext() == node->address().ext())
        {
            // already running
            if (i->state == BindingTableReader::StateIdle)
            {
                i->index = startIndex;
                DBG_Assert(bindingTableReaderTimer->isActive());
            }
            return true;
        }
    }

    BindingTableReader btReader;
    btReader.state = BindingTableReader::StateIdle;
    btReader.index = startIndex;
    btReader.isEndDevice = !node->node()->nodeDescriptor().receiverOnWhenIdle();
    btReader.apsReq.dstAddress() = node->address();

    bindingTableReaders.push_back(btReader);

    if (!bindingTableReaderTimer->isActive())
    {
        bindingTableReaderTimer->start();
    }

    return false;
}

/*! Handle bind table confirm.
    \param conf a APSDE-DATA.confirm
    \return true if confirm was processed
 */
bool DeRestPluginPrivate::handleMgmtBindRspConfirm(const deCONZ::ApsDataConfirm &conf)
{
    if (conf.srcEndpoint() != ZDO_ENDPOINT || conf.dstEndpoint() != ZDO_ENDPOINT)
    {
        return false;
    }

    std::vector<BindingTableReader>::iterator i = bindingTableReaders.begin();
    std::vector<BindingTableReader>::iterator end = bindingTableReaders.end();

    for (; i != end; ++i)
    {
        if (i->apsReq.id() == conf.id())
        {
            if (i->state == BindingTableReader::StateWaitConfirm)
            {
                i->time.start();
                i->state = BindingTableReader::StateWaitResponse;
            }
            return true;
        }
    }
    return false;
}

/*! Handle bind table response.
    \param ind a ZDP MgmtBind_rsp
 */
void DeRestPluginPrivate::handleMgmtBindRspIndication(const deCONZ::ApsDataIndication &ind)
{
    if (ind.asdu().size() < 2)
    {
        // at least seq number and status
        return;
    }

    BindingTableReader *btReader = 0;

    {
        std::vector<BindingTableReader>::iterator i = bindingTableReaders.begin();
        std::vector<BindingTableReader>::iterator end = bindingTableReaders.end();

        if (ind.srcAddress().hasExt())
        {
            for (; i != end; ++i)
            {
                if (i->apsReq.dstAddress().ext() == ind.srcAddress().ext())
                {
                    btReader = &(*i);
                    break;
                }
            }
        }
        else if (ind.srcAddress().hasNwk())
        {
            for (; i != end; ++i)
            {
                if (i->apsReq.dstAddress().nwk() == ind.srcAddress().nwk())
                {
                    btReader = &(*i);
                    break;
                }
            }
        }
    }

    RestNodeBase *node = getSensorNodeForAddress(ind.srcAddress());

    if (!node)
    {
        node = getLightNodeForAddress(ind.srcAddress());
    }

    if (!node)
    {
        if (btReader)
        {
            // no more needed
            btReader->state = BindingTableReader::StateFinished;
        }
        return;
    }

    QDataStream stream(ind.asdu());
    stream.setByteOrder(QDataStream::LittleEndian);

    quint8 seqNo;
    quint8 status;

    stream >> seqNo;
    stream >> status;

    if (btReader)
    {
        DBG_Printf(DBG_ZDP, "MgmtBind_rsp id: %d %s seq: %u, status 0x%02X \n", btReader->apsReq.id(),
                   qPrintable(node->address().toStringExt()), seqNo, status);
    }
    else
    {
        DBG_Printf(DBG_ZDP, "MgmtBind_rsp (no BTR) %s seq: %u, status 0x%02X \n", qPrintable(node->address().toStringExt()), seqNo, status);
    }

    if (status != deCONZ::ZdpSuccess)
    {
        if (status == deCONZ::ZdpNotPermitted ||
            status == deCONZ::ZdpNotSupported)
        {
            if (node->mgmtBindSupported())
            {
                DBG_Printf(DBG_ZDP, "MgmtBind_req/rsp %s not supported, deactivate \n", qPrintable(node->address().toStringExt()));
                node->setMgmtBindSupported(false);
            }
        }

        if (btReader)
        {
            // no more needed
            btReader->state = BindingTableReader::StateFinished;
        }
        return;
    }

    quint8 entries;
    quint8 startIndex;
    quint8 listCount;
    bool bend = false;

    stream >> entries;
    stream >> startIndex;
    stream >> listCount;

    if (entries > (startIndex + listCount))
    {
        if (btReader)
        {
            if (btReader->state == BindingTableReader::StateWaitResponse || btReader->state == BindingTableReader::StateWaitConfirm)
            {
                // read more
                btReader->state = BindingTableReader::StateIdle;
                btReader->index = startIndex + listCount;
            }
            else
            {
                DBG_Printf(DBG_ZDP, "unexpected BTR state %d\n", (int)btReader->state);
            }
        }
    }
    else
    {
        bend = true;
        if (btReader)
        {
            btReader->state = BindingTableReader::StateFinished;
        }
    }

    while (listCount && !stream.atEnd())
    {
        Binding bnd;

        if (bnd.readFromStream(stream))
        {
            if (bnd.dstAddrMode == deCONZ::ApsExtAddress)
            {
                DBG_Printf(DBG_ZDP, "found binding 0x%04X, 0x%02X -> 0x%016llX : 0x%02X\n", bnd.clusterId, bnd.srcEndpoint, bnd.dstAddress.ext, bnd.dstEndpoint);
            }
            else if (bnd.dstAddrMode == deCONZ::ApsGroupAddress)
            {
                DBG_Printf(DBG_ZDP, "found binding 0x%04X, 0x%02X -> 0x%04X\n", bnd.clusterId, bnd.srcEndpoint, bnd.dstAddress.group);
            }
            else
            {
                continue;
            }

            if (std::find(bindingToRuleQueue.begin(), bindingToRuleQueue.end(), bnd) == bindingToRuleQueue.end())
            {
                DBG_Printf(DBG_ZDP, "add binding to check rule queue size: %d\n", static_cast<int>(bindingToRuleQueue.size()));
                bindingToRuleQueue.push_back(bnd);
            }
            else
            {
                DBG_Printf(DBG_ZDP, "binding already in binding to rule queue\n");
            }

            std::list<BindingTask>::iterator i = bindingQueue.begin();
            std::list<BindingTask>::iterator end = bindingQueue.end();

            for (;i != end; ++i)
            {
                if (i->binding == bnd)
                {
                    if (i->action == BindingTask::ActionBind && i->state != BindingTask::StateFinished)
                    {
                        DBG_Printf(DBG_ZDP, "binding 0x%04X, 0x%02X already exists, drop task\n", bnd.clusterId, bnd.dstEndpoint);
                        i->state = BindingTask::StateFinished; // already existing
                        sendConfigureReportingRequest(*i); // (re?)configure
                    }
                    else if (i->action == BindingTask::ActionUnbind && i->state == BindingTask::StateCheck)
                    {
                        DBG_Printf(DBG_ZDP, "binding 0x%04X, 0x%02X exists, start unbind task\n", bnd.clusterId, bnd.dstEndpoint);
                        i->state = BindingTask::StateIdle; // exists -> unbind
                    }
                    break;
                }
            }
        }
        else // invalid
        {
            DBG_Printf(DBG_ZDP, "invalid binding entry");
            break;
        }

        listCount--;
    }

    // end, check remaining tasks
    if (bend)
    {
        std::list<BindingTask>::iterator i = bindingQueue.begin();
        std::list<BindingTask>::iterator end = bindingQueue.end();

        for (;i != end; ++i)
        {
            if (i->state == BindingTask::StateCheck &&
                i->binding.srcAddress == ind.srcAddress().ext())
            {
                // if binding was not found, activate binding task
                if (i->action == BindingTask::ActionBind)
                {
                    DBG_Printf(DBG_ZDP, "binding 0x%04X, 0x%02X not found, start bind task\n", i->binding.clusterId, i->binding.dstEndpoint);
                    i->state = BindingTask::StateIdle;
                }
                else if (i->action == BindingTask::ActionUnbind)
                {
                    // nothing to unbind
                    DBG_Printf(DBG_ZDP, "binding 0x%04X, 0x%02X not found, remove unbind task\n", i->binding.clusterId, i->binding.dstEndpoint);
                    i->state = BindingTask::StateFinished; // already existing
                }
            }
        }
    }

    if (!bindingToRuleTimer->isActive() && !bindingToRuleQueue.empty())
    {
        bindingToRuleTimer->start();
    }
}

/*! Handle incoming ZCL configure reporting response.
 */
void DeRestPluginPrivate::handleZclConfigureReportingResponseIndication(const deCONZ::ApsDataIndication &ind, deCONZ::ZclFrame &zclFrame)
{
    QDateTime now = QDateTime::currentDateTime();
    std::vector<RestNodeBase*> allNodes;
    for (Sensor &s : sensors)
    {
        allNodes.push_back(&s);
    }

    for (LightNode &l : nodes)
    {
        allNodes.push_back(&l);
    }

    // send DefaultResponse if not disabled
    if (!(zclFrame.frameControl() & deCONZ::ZclFCDisableDefaultResponse))
    {
        sendZclDefaultResponse(ind, zclFrame, deCONZ::ZclSuccessStatus);
    }

    for (RestNodeBase * restNode : allNodes)
    {
        if (restNode->address().ext() != ind.srcAddress().ext())
        {
            continue;
        }

        DBG_Assert(zclFrame.sequenceNumber() != 0);

        QDataStream stream(zclFrame.payload());
        stream.setByteOrder(QDataStream::LittleEndian);

        if (zclFrame.payload().size() == 1)
        {
            // Response contains a single status for all attributes
            quint8 status;
            stream >> status;

            for (NodeValue &val : restNode->zclValues())
            {
                if (val.zclSeqNum != zclFrame.sequenceNumber())
                {
                    continue;
                }

                if (val.clusterId != ind.clusterId())
                {
                    continue;
                }

                DBG_Printf(DBG_INFO, "ZCL configure reporting rsp seq: %u 0x%016llX for ep: 0x%02X cluster: 0x%04X attr: 0x%04X status: 0x%02X\n", zclFrame.sequenceNumber(), ind.srcAddress().ext(), ind.srcEndpoint(), ind.clusterId(), val.attributeId, status);

                // mark as succefully configured
                if (status == deCONZ::ZclSuccessStatus)
                {
                    val.timestampLastConfigured = now;
                    val.zclSeqNum = 0; // clear
                }
            }
            break;
        }

        while (!stream.atEnd())
        {
            // Response contains status per attribute
            quint8 status;
            quint8 direction;
            quint16 attrId;

            stream >> status;
            stream >> direction;
            stream >> attrId;

            NodeValue &val = restNode->getZclValue(ind.clusterId(), attrId, ind.srcEndpoint());
            if (val.zclSeqNum == zclFrame.sequenceNumber() && val.clusterId == ind.clusterId())
            {
                DBG_Printf(DBG_INFO, "ZCL configure reporting rsp seq: %u 0x%016llX for ep: 0x%02X cluster: 0x%04X attr: 0x%04X status: 0x%02X\n", zclFrame.sequenceNumber(), ind.srcAddress().ext(), ind.srcEndpoint(), ind.clusterId(), val.attributeId, status);

                if (status == deCONZ::ZclSuccessStatus)
                {
                    // mark as succefully configured
                    val.timestampLastConfigured = now;
                    val.zclSeqNum = 0; // clear
                }
            }
        }
    }

    if (searchSensorsState == SearchSensorsActive && fastProbeAddr.hasExt() && bindingQueue.empty())
    {
        for (auto &s : sensors)
        {
            if (s.address().ext() == fastProbeAddr.ext())
            {
                checkSensorBindingsForAttributeReporting(&s);
            }
        }
    }

    bindingTimer->start(0); // fast process of next request
}

/*! Handle bind/unbind response.
    \param ind a ZDP Bind/Unbind_rsp
 */
void DeRestPluginPrivate::handleBindAndUnbindRspIndication(const deCONZ::ApsDataIndication &ind)
{
    QDataStream stream(ind.asdu());
    stream.setByteOrder(QDataStream::LittleEndian);

    quint8 zdpSeqNum;
    quint8 status;

    stream >> zdpSeqNum;
    stream >> status;

    std::list<BindingTask>::iterator i = bindingQueue.begin();
    std::list<BindingTask>::iterator end = bindingQueue.end();

    for (; i != end; ++i)
    {
        if (i->zdpSeqNum == zdpSeqNum)
        {
            const char *what = (ind.clusterId() == ZDP_BIND_RSP_CLID) ? "Bind" : "Unbind";

            if (status == deCONZ::ZdpSuccess)
            {
                DBG_Printf(DBG_INFO, "%s response success for 0x%016llx ep: 0x%02X cluster: 0x%04X\n", what, i->binding.srcAddress, i->binding.srcEndpoint, i->binding.clusterId);
                if (ind.clusterId() == ZDP_BIND_RSP_CLID)
                {
                    if (sendConfigureReportingRequest(*i))
                    {
                        return;
                    }
                }
            }
            else
            {
                DBG_Printf(DBG_INFO, "%s response failed with status 0x%02X for 0x%016llx ep: 0x%02X cluster: 0x%04X\n", what, status, i->binding.srcAddress, i->binding.srcEndpoint, i->binding.clusterId);
            }

            i->state = BindingTask::StateFinished;
            break;
        }
    }

    bindingTimer->start(0); // fast process of next binding requests
}

/*! Sends a ZDP bind request.
    \param bt a binding task
 */
bool DeRestPluginPrivate::sendBindRequest(BindingTask &bt)
{
    DBG_Assert(apsCtrl != nullptr);

    if (!apsCtrl)
    {
        return false;
    }

    for (auto &s : sensors)
    {
        if (s.address().ext() != bt.binding.srcAddress)
        {
            continue;
        }

        if (!s.node() || s.node()->nodeDescriptor().isNull())
        {
            // Whitelist sensors which don't seem to have a valid node descriptor.
            // This is a workaround currently only required for Develco smoke sensor
            // and potentially Bosch motion sensor
            if (s.modelId().startsWith(QLatin1String("SMSZB-120")) ||    // Develco smoke sensor
                s.modelId().startsWith(QLatin1String("EMIZB-132")) ||    // Develco EMI Norwegian HAN
                s.modelId().startsWith(QLatin1String("ISW-ZPR1-WP13")))  // Bosch motion sensor
            {
            }
            else
            {
                return false; // needs to be known
            }
        }

        if (s.node()->nodeDescriptor().receiverOnWhenIdle())
        {
            break; // ok
        }

        if (permitJoinFlag || searchSensorsState == SearchSensorsActive)
        {
            break; // ok
        }

        const QDateTime now = QDateTime::currentDateTime();
        if (s.lastRx().secsTo(now) > 7)
        {
            return false;
        }

        break; // ok
    }

    Binding &bnd = bt.binding;
    deCONZ::ApsDataRequest apsReq;

    // set destination addressing
    apsReq.setDstAddressMode(deCONZ::ApsExtAddress);
    apsReq.setTxOptions(deCONZ::ApsTxAcknowledgedTransmission);
    apsReq.dstAddress().setExt(bnd.srcAddress);
    apsReq.setDstEndpoint(ZDO_ENDPOINT);
    apsReq.setSrcEndpoint(ZDO_ENDPOINT);
    apsReq.setProfileId(ZDP_PROFILE_ID);

    if (bt.action == BindingTask::ActionBind)
    {
        apsReq.setClusterId(ZDP_BIND_REQ_CLID);
    }
    else
    {
        apsReq.setClusterId(ZDP_UNBIND_REQ_CLID);
    }

    // prepare payload
    QDataStream stream(&apsReq.asdu(), QIODevice::WriteOnly);
    stream.setByteOrder(QDataStream::LittleEndian);

    // generate and remember a new ZDP transaction sequence number
    bt.zdpSeqNum = (uint8_t)qrand();

    stream << bt.zdpSeqNum; // ZDP transaction sequence number

    if (!bnd.writeToStream(stream))
    {
        return false;
    }

    if (apsCtrl && (apsCtrl->apsdeDataRequest(apsReq) == deCONZ::Success))
    {
        return true;
    }

    return false;
}

/*! Sends a ZCL configure attribute reporting request.
    \param bt a former binding task
    \param requests list of configure reporting requests which will be combined in a message
 */
bool DeRestPluginPrivate::sendConfigureReportingRequest(BindingTask &bt, const std::vector<ConfigureReportingRequest> &requests)
{
    DBG_Assert(!requests.empty());
    if (requests.empty())
    {
        return false;
    }

    if (zclSeq == 0) // don't use zero, simplify matching
    {
        zclSeq = 1;
    }
    const quint8 zclSeqNum = zclSeq++; // to match in configure reporting response handler
    LightNode *lightNode = dynamic_cast<LightNode*>(bt.restNode);
    QDateTime now = QDateTime::currentDateTime();
    std::vector<ConfigureReportingRequest> out;

    for (const ConfigureReportingRequest &rq : requests)
    {
        NodeValue &val = bt.restNode->getZclValue(bt.binding.clusterId, rq.attributeId, bt.binding.srcEndpoint);
        if (val.clusterId == bt.binding.clusterId)
        {
            // value exists
            if (val.timestampLastReport.isValid() &&
                val.timestampLastReport.secsTo(now) < qMin((rq.maxInterval * 3), 1800))
            {
                DBG_Printf(DBG_INFO, "skip configure report for cluster: 0x%04X attr: 0x%04X of node 0x%016llX (seems to be active)\n",
                           bt.binding.clusterId, rq.attributeId, bt.restNode->address().ext());
            }
            else
            {
                if (!val.timestampLastReport.isValid())
                {
                    // fake first report timestamp to mark succesful binding
                    // and prevent further bind requests before reports arrive
                    val.timestampLastReport = QDateTime::currentDateTime();
                }
                val.zclSeqNum = zclSeqNum;
                val.minInterval = rq.minInterval;
                val.maxInterval = rq.maxInterval;
                out.push_back(rq);
            }
        }
        else if (lightNode)
        {
            // wait for value is created via polling
            DBG_Printf(DBG_INFO, "skip configure report for cluster: 0x%04X attr: 0x%04X of node 0x%016llX (wait reading or unsupported)\n",
                       bt.binding.clusterId, rq.attributeId, bt.restNode->address().ext());
        }
        else // sensors
        {
            // values doesn't exist, create
            deCONZ::NumericUnion dummy;
            dummy.u64 = 0;
            bt.restNode->setZclValue(NodeValue::UpdateByZclReport, bt.binding.srcEndpoint, bt.binding.clusterId, rq.attributeId, dummy);
            val.zclSeqNum = zclSeqNum;
            val.minInterval = rq.minInterval;
            val.maxInterval = rq.maxInterval;
            out.push_back(rq);
        }
    }

    if (out.empty())
    {
        return false;
    }

    deCONZ::ApsDataRequest apsReq;

    // ZDP Header
    apsReq.dstAddress() = bt.restNode->address();
    apsReq.setDstAddressMode(deCONZ::ApsExtAddress);
    apsReq.setDstEndpoint(bt.binding.srcEndpoint);
    apsReq.setSrcEndpoint(endpoint());
    apsReq.setProfileId(HA_PROFILE_ID);
    apsReq.setRadius(0);
    apsReq.setClusterId(bt.binding.clusterId);
    apsReq.setTxOptions(deCONZ::ApsTxAcknowledgedTransmission);

    deCONZ::ZclFrame zclFrame;
    zclFrame.setSequenceNumber(zclSeqNum);
    zclFrame.setCommandId(deCONZ::ZclConfigureReportingId);

    if (requests.front().manufacturerCode)
    {
        zclFrame.setFrameControl(deCONZ::ZclFCProfileCommand |
                                 deCONZ::ZclFCManufacturerSpecific |
                                 deCONZ::ZclFCDirectionClientToServer |
                                 deCONZ::ZclFCDisableDefaultResponse);
        zclFrame.setManufacturerCode(requests.front().manufacturerCode);
    }
    else
    {
        zclFrame.setFrameControl(deCONZ::ZclFCProfileCommand |
                                 deCONZ::ZclFCDirectionClientToServer |
                                 deCONZ::ZclFCDisableDefaultResponse);
    }

    { // payload
        QDataStream stream(&zclFrame.payload(), QIODevice::WriteOnly);
        stream.setByteOrder(QDataStream::LittleEndian);

        for (const ConfigureReportingRequest &rq : out)
        {
            stream << rq.direction;
            stream << rq.attributeId;
            stream << rq.dataType;
            stream << rq.minInterval;
            stream << rq.maxInterval;

            if (rq.reportableChange16bit != 0xFFFF)
            {
                stream << rq.reportableChange16bit;
            }
            else if (rq.reportableChange8bit != 0xFF)
            {
                stream << rq.reportableChange8bit;
            }
            else if (rq.reportableChange24bit != 0xFFFFFF)
            {
                stream << (qint8) (rq.reportableChange24bit & 0xFF);
                stream << (qint8) ((rq.reportableChange24bit >> 8) & 0xFF);
                stream << (qint8) ((rq.reportableChange24bit >> 16) & 0xFF);
            }
            else if (rq.reportableChange48bit != 0xFFFFFFFF)
            {
                stream << (qint8) (rq.reportableChange48bit & 0xFF);
                stream << (qint8) ((rq.reportableChange48bit >> 8) & 0xFF);
                stream << (qint8) ((rq.reportableChange48bit >> 16) & 0xFF);
                stream << (qint8) ((rq.reportableChange48bit >> 24) & 0xFF);
                stream << (qint8) 0x00;
                stream << (qint8) 0x00;
            }
            DBG_Printf(DBG_INFO_L2, "configure reporting rq seq %u for 0x%016llX, attribute 0x%04X/0x%04X\n", zclSeqNum, bt.restNode->address().ext(), bt.binding.clusterId, rq.attributeId);
        }
    }

    { // ZCL frame
        QDataStream stream(&apsReq.asdu(), QIODevice::WriteOnly);
        stream.setByteOrder(QDataStream::LittleEndian);
        zclFrame.writeToStream(stream);
    }


    if (apsCtrl && apsCtrl->apsdeDataRequest(apsReq) == deCONZ::Success)
    {
        queryTime = queryTime.addSecs(1);
        return true;
    }

    return false;
}

/*! Sends a ZCL configure attribute reporting request.
    \param bt a former binding task
 */
bool DeRestPluginPrivate::sendConfigureReportingRequest(BindingTask &bt)
{
    if (!bt.restNode || !bt.restNode->node())
    {
        return false;
    }

    deCONZ::SimpleDescriptor *sd = bt.restNode->node()->getSimpleDescriptor(bt.binding.srcEndpoint);
    if (!sd)
    {
        return false;
    }

    // check if bound cluster is server cluster
    deCONZ:: ZclCluster *cl = sd->cluster(bt.binding.clusterId, deCONZ::ServerCluster);
    if (!cl)
    {
        return false;
    }

    const QDateTime now = QDateTime::currentDateTime();
    ConfigureReportingRequest rq;

    LightNode *lightNode = dynamic_cast<LightNode *>(bt.restNode);
    const quint16 manufacturerCode = lightNode ? lightNode->manufacturerCode() : 0;

    if (bt.binding.clusterId == OCCUPANCY_SENSING_CLUSTER_ID)
    {
        // add values if not already present
        deCONZ::NumericUnion dummy;
        dummy.u64 = 0;
        if (bt.restNode->getZclValue(bt.binding.clusterId, 0x0000, bt.binding.srcEndpoint).clusterId != bt.binding.clusterId)
        {
            bt.restNode->setZclValue(NodeValue::UpdateInvalid, bt.binding.srcEndpoint, bt.binding.clusterId, 0x0000, dummy);
        }

        rq.dataType = deCONZ::Zcl8BitBitMap;
        rq.attributeId = 0x0000; // occupancy
        rq.minInterval = 1;     // value used by Hue bridge
        rq.maxInterval = 300;   // value used by Hue bridge

        int processed = 0;
        if (sendConfigureReportingRequest(bt, {rq}))
        {
            processed++;
        }

        const Sensor *sensor = static_cast<Sensor *>(bt.restNode);
        if (sensor && sensor->modelId().startsWith(QLatin1String("SML00"))) // Hue motion sensor
        {
            if (bt.restNode->getZclValue(bt.binding.clusterId, 0x0030, bt.binding.srcEndpoint).clusterId != bt.binding.clusterId)
            {
                bt.restNode->setZclValue(NodeValue::UpdateInvalid, bt.binding.srcEndpoint, bt.binding.clusterId, 0x0030, dummy);
            }
            ConfigureReportingRequest rq2;
            rq2.dataType = deCONZ::Zcl8BitUint;
            rq2.attributeId = 0x0030;     // sensitivity
            rq2.minInterval = 5;         // value used by Hue bridge
            rq2.maxInterval = 7200;      // value used by Hue bridge
            rq2.reportableChange8bit = 1;  // value used by Hue bridge
            rq2.manufacturerCode = VENDOR_PHILIPS;

            if (sendConfigureReportingRequest(bt, {rq2}))
            {
                processed++;
            }
        }

        return processed > 0;
    }
    else if (bt.binding.clusterId == IAS_ZONE_CLUSTER_ID)
    {
        // zone status reporting only supported by some devices
        if (bt.restNode->node()->nodeDescriptor().manufacturerCode() != VENDOR_CENTRALITE &&
            bt.restNode->node()->nodeDescriptor().manufacturerCode() != VENDOR_C2DF &&
            bt.restNode->node()->nodeDescriptor().manufacturerCode() != VENDOR_SAMJIN)
        {
            return false;
        }

        // add values if not already present
        deCONZ::NumericUnion dummy;
        dummy.u64 = 0;
        if (bt.restNode->getZclValue(bt.binding.clusterId, IAS_ZONE_CLUSTER_ATTR_ZONE_STATUS_ID, bt.binding.srcEndpoint).clusterId != bt.binding.clusterId)
        {
            bt.restNode->setZclValue(NodeValue::UpdateInvalid, bt.binding.srcEndpoint, bt.binding.clusterId, IAS_ZONE_CLUSTER_ATTR_ZONE_STATUS_ID, dummy);
        }

        const Sensor *sensor = dynamic_cast<Sensor *>(bt.restNode);

        if (sensor->type() == QLatin1String("ZHAOpenClose") && sensor->modelId().startsWith(QLatin1String("multi")))
        {
            // Only configure periodic reports, as events are already sent though zone status change notification commands
            rq.minInterval = 300;
            rq.maxInterval = 300;
        }
        else
        {
            rq.minInterval = 1;
            rq.maxInterval = 300;

            const ResourceItem *item = sensor ? sensor->item(RConfigDuration) : nullptr;

            if (item && item->toNumber() > 15 && item->toNumber() <= UINT16_MAX)
            {
                rq.maxInterval = static_cast<quint16>(item->toNumber());
                rq.maxInterval -= 5; // report before going presence: false
            }
        }

        rq.dataType = deCONZ::Zcl16BitBitMap;
        rq.attributeId = IAS_ZONE_CLUSTER_ATTR_ZONE_STATUS_ID;
        rq.reportableChange16bit = 0xffff;
        return sendConfigureReportingRequest(bt, {rq});
    }
    else if (bt.binding.clusterId == ILLUMINANCE_MEASUREMENT_CLUSTER_ID)
    {
        Sensor *sensor = dynamic_cast<Sensor *>(bt.restNode);

        rq.dataType = deCONZ::Zcl16BitUint;
        rq.attributeId = 0x0000;         // measured value

        if (sensor && sensor->modelId().startsWith(QLatin1String("MOSZB-130"))) // Develco motion sensor
        {
            rq.minInterval = 0;
            rq.maxInterval = 600;
            rq.reportableChange16bit = 0xFFFF;
        }
        else
        {
            rq.minInterval = 5;              // value used by Hue bridge
            rq.maxInterval = 300;            // value used by Hue bridge
            rq.reportableChange16bit = 2000; // value used by Hue bridge
        }
        return sendConfigureReportingRequest(bt, {rq});
    }
    else if (bt.binding.clusterId == TEMPERATURE_MEASUREMENT_CLUSTER_ID)
    {
        Sensor *sensor = dynamic_cast<Sensor *>(bt.restNode);

        rq.dataType = deCONZ::Zcl16BitInt;
        rq.attributeId = 0x0000;       // measured value

        if (sensor && (sensor->modelId().startsWith(QLatin1String("SMSZB-120")) ||   // Develco smoke sensor
                        sensor->modelId().startsWith(QLatin1String("HESZB-120")) ||  // Develco heat sensor
                        sensor->modelId().startsWith(QLatin1String("MOSZB-130")) ||  // Develco motion sensor
                        sensor->modelId().startsWith(QLatin1String("WISZB-120")) ||  // Develco window sensor
                        sensor->modelId().startsWith(QLatin1String("FLSZB-110")) ||  // Develco water leak sensor
                        sensor->modelId().startsWith(QLatin1String("ZHMS101"))))     // Wattle (Develco) magnetic sensor
        {
            rq.minInterval = 60;           // according to technical manual
            rq.maxInterval = 600;          // according to technical manual
            rq.reportableChange16bit = 10; // according to technical manual
        }
        else
        {
            rq.minInterval = 10;           // value used by Hue bridge
            rq.maxInterval = 300;          // value used by Hue bridge
            rq.reportableChange16bit = 20; // value used by Hue bridge
        }

        return sendConfigureReportingRequest(bt, {rq});
    }
    else if (bt.binding.clusterId == THERMOSTAT_CLUSTER_ID)
    {
        Sensor *sensor = dynamic_cast<Sensor *>(bt.restNode);

        if (sensor && sensor->modelId().startsWith(QLatin1String("SPZB"))) // Eurotronic Spirit
        {
            rq.dataType = deCONZ::Zcl16BitInt;
            rq.attributeId = 0x0000;        // Local Temperature
            rq.minInterval = 1;             // report changes every second
            rq.maxInterval = 600;           // recommended value
            rq.reportableChange16bit = 20;  // value from TEMPERATURE_MEASUREMENT_CLUSTER_ID

            ConfigureReportingRequest rq2;
            rq2.dataType = deCONZ::Zcl8BitUint;
            rq2.attributeId = 0x0008;        // Pi Heating Demand (valve position %)
            rq2.minInterval = 1;             // report changes every second
            rq2.maxInterval = 600;           // recommended value
            rq2.reportableChange8bit = 1;    // recommended value

            ConfigureReportingRequest rq3;
            rq3.dataType = deCONZ::Zcl16BitInt;
            rq3.attributeId = 0x0012;        // Occupied Heating Setpoint - unused
            rq3.minInterval = 65535;         // disable
            rq3.maxInterval = 65535;         // disable
            rq3.reportableChange16bit = 0;   // disable

            ConfigureReportingRequest rq4;
            rq4.dataType = deCONZ::Zcl16BitInt;
            rq4.attributeId = 0x0014;        // Unoccupied Heating Setpoint - unused
            rq4.minInterval = 65535;         // disable
            rq4.maxInterval = 65535;         // disable
            rq4.reportableChange16bit = 0;   // disable

            ConfigureReportingRequest rq5;
            rq5.dataType = deCONZ::Zcl16BitInt;
            rq5.attributeId = 0x4003;        // Current Temperature Set point
            rq5.minInterval = 1;             // report changes every second
            rq5.maxInterval = 600;           // recommended value
            rq5.reportableChange16bit = 50;  // recommended value
            rq5.manufacturerCode = VENDOR_JENNIC;

            ConfigureReportingRequest rq6;
            rq6.dataType = deCONZ::Zcl24BitUint;
            rq6.attributeId = 0x4008;        // Host Flags
            rq6.minInterval = 1;             // report changes every second
            rq6.maxInterval = 600;           // recommended value
            rq6.reportableChange24bit = 1;   // recommended value
            rq6.manufacturerCode = VENDOR_JENNIC;

            return sendConfigureReportingRequest(bt, {rq, rq2, rq3, rq4}) || // Use OR because of manuf. specific attributes
                   sendConfigureReportingRequest(bt, {rq5, rq6});
        }
        else if (sensor && sensor->modelId() == QLatin1String("Thermostat")) // eCozy
        {
            rq.dataType = deCONZ::Zcl16BitInt;
            rq.attributeId = 0x0000;        // Local Temperature
            rq.minInterval = 1;             // report changes every second
            rq.maxInterval = 600;           // recommended value
            rq.reportableChange16bit = 20;  // value from TEMPERATURE_MEASUREMENT_CLUSTER_ID

            ConfigureReportingRequest rq2;
            rq2.dataType = deCONZ::Zcl8BitUint;
            rq2.attributeId = 0x0008;        // Pi Heating Demand (valve position %)
            rq2.minInterval = 1;             // report changes every second
            rq2.maxInterval = 600;           // recommended value
            rq2.reportableChange8bit = 1;    // recommended value

            return sendConfigureReportingRequest(bt, {rq, rq2});
        }
        else if (sensor && sensor->modelId() == QLatin1String("Zen-01")) // Zen
        {
            rq.dataType = deCONZ::Zcl16BitInt;
            rq.attributeId = 0x0000;        // Local Temperature
            rq.minInterval = 1;             // report changes every second
            rq.maxInterval = 600;           // recommended value
            rq.reportableChange16bit = 20;  // value from TEMPERATURE_MEASUREMENT_CLUSTER_ID

            ConfigureReportingRequest rq2;
            rq2.dataType = deCONZ::Zcl16BitInt;
            rq2.attributeId = 0x0011;        // Occupied cooling setpoint
            rq2.minInterval = 1;             // report changes every second
            rq2.maxInterval = 600;
            rq2.reportableChange16bit = 50;

            ConfigureReportingRequest rq3;
            rq3.dataType = deCONZ::Zcl16BitInt;
            rq3.attributeId = 0x0012;        // Occupied heating setpoint
            rq3.minInterval = 1;
            rq3.maxInterval = 600;
            rq3.reportableChange16bit = 50;

            ConfigureReportingRequest rq4;
            rq4.dataType = deCONZ::Zcl16BitBitMap;
            rq4.attributeId = 0x0029;        // Thermostat running state
            rq4.minInterval = 1;
            rq4.maxInterval = 600;
            rq4.reportableChange16bit = 0xffff;

            ConfigureReportingRequest rq5;
            rq5.dataType = deCONZ::Zcl8BitEnum;
            rq5.attributeId = 0x001C;        // Thermostat mode
            rq5.minInterval = 1;
            rq5.maxInterval = 600;
            rq5.reportableChange8bit = 0xff;

            return sendConfigureReportingRequest(bt, {rq, rq2, rq3, rq4, rq5});
        }
        else if ((sensor && sensor->modelId() == QLatin1String("SLR2")) || // Hive
                 (sensor && sensor->modelId() == QLatin1String("SLR1b")) || // Hive
                 (sensor && sensor->modelId().startsWith(QLatin1String("TH112")))) // Sinope
        {
            rq.dataType = deCONZ::Zcl16BitInt;
            rq.attributeId = 0x0000;       // local temperature
            rq.minInterval = 0;
            rq.maxInterval = 300;
            rq.reportableChange16bit = 10;

            ConfigureReportingRequest rq3;
            rq3.dataType = deCONZ::Zcl16BitInt;
            rq3.attributeId = 0x0012;        // Occupied heating setpoint
            rq3.minInterval = 1;
            rq3.maxInterval = 600;
            rq3.reportableChange16bit = 50;

            ConfigureReportingRequest rq4;
            rq4.dataType = deCONZ::Zcl8BitEnum;
            rq4.attributeId = 0x001C;        // Thermostat mode
            rq4.minInterval = 1;
            rq4.maxInterval = 600;
            rq4.reportableChange8bit = 0xff;

            ConfigureReportingRequest rq2;
            rq2.dataType = deCONZ::Zcl16BitBitMap;
            rq2.attributeId = 0x0029;        // Thermostat running state
            rq2.minInterval = 1;
            rq2.maxInterval = 600;
            rq2.reportableChange16bit = 0xffff;

            return sendConfigureReportingRequest(bt, {rq, rq2, rq3, rq4});
        }

        else if ( (sensor && sensor->modelId() == QLatin1String("eTRV0100")) || // Danfoss Ally
                  (sensor && sensor->modelId() == QLatin1String("TRV001")) )
        {
            rq.dataType = deCONZ::Zcl16BitInt;
            rq.attributeId = 0x0000;       // local temperature
            rq.minInterval = 60;
            rq.maxInterval = 3600;
            rq.reportableChange16bit = 50;

            ConfigureReportingRequest rq2;
            rq2.dataType = deCONZ::Zcl8BitUint;
            rq2.attributeId = 0x0008;        // Pi heating demand
            rq2.minInterval = 60;
            rq2.maxInterval = 43200;
            rq2.reportableChange8bit = 1;

            ConfigureReportingRequest rq3;
            rq3.dataType = deCONZ::Zcl16BitInt;
            rq3.attributeId = 0x0012;        // Occupied heating setpoint
            rq3.minInterval = 1;
            rq3.maxInterval = 43200;
            rq3.reportableChange16bit = 1;

            ConfigureReportingRequest rq4;
            rq4.dataType = deCONZ::Zcl8BitEnum;
            rq4.attributeId = 0x4000;        // eTRV Open Window detection
            rq4.minInterval = 60;
            rq4.maxInterval = 43200;
            rq4.reportableChange8bit = 0xff;
            rq4.manufacturerCode = VENDOR_DANFOSS;

            ConfigureReportingRequest rq5;
            rq5.dataType = deCONZ::ZclBoolean;
            rq5.attributeId = 0x4012;        // Mounting mode active
            rq5.minInterval = 1;
            rq5.maxInterval = 43200;
            rq5.reportableChange8bit = 0xff;
            rq5.manufacturerCode = VENDOR_DANFOSS;

            return sendConfigureReportingRequest(bt, {rq, rq2, rq3}) || // Use OR because of manuf. specific attributes
                   sendConfigureReportingRequest(bt, {rq4, rq5});
        }

        else
        {
            rq.dataType = deCONZ::Zcl16BitInt;
            rq.attributeId = 0x0000;       // local temperature
            rq.minInterval = 0;
            rq.maxInterval = 300;
            rq.reportableChange16bit = 10;
            return sendConfigureReportingRequest(bt, {rq});
        }

    }
    else if (bt.binding.clusterId == RELATIVE_HUMIDITY_CLUSTER_ID)
    {
        rq.dataType = deCONZ::Zcl16BitUint;
        rq.attributeId = 0x0000;       // measured value
        rq.minInterval = 10;
        rq.maxInterval = 300;
        rq.reportableChange16bit = 100; // resolution: 1%
        return sendConfigureReportingRequest(bt, {rq});
    }
    else if (bt.binding.clusterId == PRESSURE_MEASUREMENT_CLUSTER_ID)
    {
        rq.dataType = deCONZ::Zcl16BitUint;
        rq.attributeId = 0x0000; // measured value
        rq.minInterval = 10;
        rq.maxInterval = 300;
        rq.reportableChange16bit = 20;
        return sendConfigureReportingRequest(bt, {rq});
    }
    else if (bt.binding.clusterId == BINARY_INPUT_CLUSTER_ID)
    {
        rq.dataType = deCONZ::ZclBoolean;
        rq.attributeId = 0x0055; // present value
        rq.minInterval = 10;
        rq.maxInterval = 300;
        return sendConfigureReportingRequest(bt, {rq});
    }
    else if (bt.binding.clusterId == POWER_CONFIGURATION_CLUSTER_ID)
    {
        Sensor *sensor = dynamic_cast<Sensor *>(bt.restNode);

        // Thoses device use only Attribute 0x0000 for tension and 0x001 for frequency
        if ((sensor->modelId() == QLatin1String("SLP2")) ||
            (sensor->modelId() == QLatin1String("SLP2b")))
        {
            return false;
        }

        rq.dataType = deCONZ::Zcl8BitUint;
        rq.attributeId = 0x0021;   // battery percentage remaining
        if (sensor && (sensor->modelId().startsWith(QLatin1String("SML00")) || // Hue motion sensor
                       sensor->modelId().startsWith(QLatin1String("SPZB"))))   // Eurotronic Spirit
        {
            rq.minInterval = 7200;       // value used by Hue bridge
            rq.maxInterval = 7200;       // value used by Hue bridge
            rq.reportableChange8bit = 0; // value used by Hue bridge
        }
        else if (sensor && sensor->modelId().startsWith(QLatin1String("RWL02"))) // Hue dimmer switch
        {
            rq.minInterval = 300;        // value used by Hue bridge
            rq.maxInterval = 300;        // value used by Hue bridge
            rq.reportableChange8bit = 0; // value used by Hue bridge
        }
        else if (sensor && sensor->modelId().startsWith(QLatin1String("ROM00"))) // Hue smart button
        {
            rq.minInterval = 900;        // value used by Hue bridge
            rq.maxInterval = 900;        // value used by Hue bridge
            rq.reportableChange8bit = 2; // value used by Hue bridge
        }
        else if (sensor && sensor->modelId().startsWith(QLatin1String("Z3-1BRL"))) // Lutron Aurora Friends-of-Hue dimmer switch
        {
            rq.minInterval = 900;        // value used by Hue bridge
            rq.maxInterval = 900;        // value used by Hue bridge
            rq.reportableChange8bit = 4; // value used by Hue bridge
        }
        else if ( (sensor && sensor->modelId() == QLatin1String("eTRV0100")) || // Danfoss Ally
                  (sensor && sensor->modelId() == QLatin1String("TRV001") ))
        {
            rq.minInterval = 3600;         // Vendor defaults
            rq.maxInterval = 43200;        // Vendor defaults
            rq.reportableChange8bit = 2;   // Vendor defaults
        }
        else if (sensor && (sensor->modelId().startsWith(QLatin1String("ED-1001")) || // EcoDim switches
                            sensor->modelId().startsWith(QLatin1String("45127"))))    // Namron switches
        {
            rq.minInterval = 3600;
            rq.maxInterval = 43200;
            rq.reportableChange8bit = 1;
        }
        else if (sensor && (sensor->manufacturer().startsWith(QLatin1String("Climax")) ||
                            sensor->modelId().startsWith(QLatin1String("902010/23"))))
        {
            rq.attributeId = 0x0035; // battery alarm mask
            rq.dataType = deCONZ::Zcl8BitBitMap;
            rq.minInterval = 300;
            rq.maxInterval = 1800;
            rq.reportableChange8bit = 0xFF;
        }
        else if (sensor && (sensor->modelId() == QLatin1String("Motion Sensor-A") ||
                            sensor->modelId() == QLatin1String("tagv4") ||
                            sensor->modelId() == QLatin1String("motionv4") ||
                            sensor->modelId() == QLatin1String("multiv4") ||
                            sensor->modelId() == QLatin1String("RFDL-ZB-MS") ||
                            sensor->modelId() == QLatin1String("Zen-01") ||
                            sensor->modelId() == QLatin1String("Bell") ||
                            sensor->modelId() == QLatin1String("SLT2") ||
                            sensor->modelId().startsWith(QLatin1String("3315"))))
        {
            rq.attributeId = 0x0020;   // battery voltage
            rq.minInterval = 3600;
            rq.maxInterval = 3600;
            rq.reportableChange8bit = 0;
        }
        else if (sensor && (sensor->modelId().startsWith(QLatin1String("Lightify Switch Mini")) ||  // Osram 3 button remote
                            sensor->modelId().startsWith(QLatin1String("Switch 4x EU-LIGHTIFY")) || // Osram 4 button remote
                            sensor->modelId().startsWith(QLatin1String("Switch 4x-LIGHTIFY")) || // Osram 4 button remote
                            sensor->modelId().startsWith(QLatin1String("Switch-LIGHTIFY"))) ) // Osram 4 button remote
        {
            rq.attributeId = 0x0020;
            rq.minInterval = 21600;
            rq.maxInterval = 21600;
            rq.reportableChange8bit = 0;
        }
        else if (sensor && (sensor->modelId().startsWith(QLatin1String("SMSZB-120")) || // Develco smoke sensor
                           sensor->modelId().startsWith(QLatin1String("HESZB-120")) ||  // Develco heat sensor
                           sensor->modelId().startsWith(QLatin1String("MOSZB-130")) ||  // Develco motion sensor
                           sensor->modelId().startsWith(QLatin1String("WISZB-120")) ||  // Develco window sensor
                           sensor->modelId().startsWith(QLatin1String("FLSZB-110")) ||  // Develco water leak sensor
                           sensor->modelId().startsWith(QLatin1String("ZHMS101"))))     // Wattle (Develco) magnetic sensor
        {
            rq.attributeId = 0x0020;   // battery voltage
            rq.minInterval = 43200;    // according to technical manual
            rq.maxInterval = 43200;    // according to technical manual
            rq.reportableChange8bit = 0;
        }
        else
        {
            rq.minInterval = 300;
            rq.maxInterval = 60 * 45;
            rq.reportableChange8bit = 1;
        }

        // add values if not already present
        deCONZ::NumericUnion dummy;
        dummy.u64 = 0;
        if (bt.restNode->getZclValue(POWER_CONFIGURATION_CLUSTER_ID, rq.attributeId, bt.binding.srcEndpoint).attributeId != rq.attributeId)
        {
            bt.restNode->setZclValue(NodeValue::UpdateInvalid, bt.binding.srcEndpoint, POWER_CONFIGURATION_CLUSTER_ID, rq.attributeId, dummy);
        }

        NodeValue &val = bt.restNode->getZclValue(POWER_CONFIGURATION_CLUSTER_ID, rq.attributeId, bt.binding.srcEndpoint);

        if (val.timestampLastReport.isValid() && (val.timestampLastReport.secsTo(now) < val.maxInterval * 1.5))
        {
            return false;
        }

        return sendConfigureReportingRequest(bt, {rq});
    }
    else if (bt.binding.clusterId == ONOFF_CLUSTER_ID)
    {
        rq.dataType = deCONZ::ZclBoolean;
        rq.attributeId = 0x0000; // on/off

        if (checkMacVendor(bt.restNode->address(), VENDOR_DDEL))
        {
            rq.minInterval = 5;
            rq.maxInterval = 180;
        }
        else if (checkMacVendor(bt.restNode->address(), VENDOR_XAL) ||
                 bt.restNode->node()->nodeDescriptor().manufacturerCode() == VENDOR_XAL)
        {
            rq.minInterval = 5;
            rq.maxInterval = 3600;
        }
        else if (manufacturerCode == VENDOR_IKEA)
        {
            rq.minInterval = 0; // same as IKEA gateway
            rq.maxInterval = 0; // same as IKEA gateway
        }
        else // default configuration
        {
            rq.minInterval = 1;
            rq.maxInterval = 300;
        }
        return sendConfigureReportingRequest(bt, {rq});
    }
    else if (bt.binding.clusterId == METERING_CLUSTER_ID)
    {
        Sensor *sensor = dynamic_cast<Sensor *>(bt.restNode);

        rq.dataType = deCONZ::Zcl48BitUint;
        rq.attributeId = 0x0000; // Curent Summation Delivered
        rq.minInterval = 1;
        rq.maxInterval = 300;
        if (sensor && (sensor->modelId() == QLatin1String("SmartPlug") ||      // Heiman
                       sensor->modelId() == QLatin1String("SKHMP30-I1") ||     // GS smart plug
                       sensor->modelId().startsWith(QLatin1String("E13-")) ||  // Sengled PAR38 Bulbs
                       sensor->modelId() == QLatin1String("Connected socket outlet"))) // Niko smart socket
        {
            rq.reportableChange48bit = 10; // 0.001 kWh (1 Wh)
        }
        else if (sensor && (sensor->modelId() == QLatin1String("SZ-ESW01-AU"))) // Sercomm / Telstra smart plug
        {
            rq.reportableChange48bit = 1000; // 0.001 kWh (1 Wh)
        }
        else if (sensor && (sensor->modelId().startsWith(QLatin1String("ROB_200")) ||            // ROBB Smarrt micro dimmer
                            sensor->modelId().startsWith(QLatin1String("Micro Smart Dimmer"))))  // Sunricher Micro Smart Dimmer
        {
            rq.reportableChange48bit = 3600; // 0.001 kWh (1 Wh)
        }
        else
        {
            rq.reportableChange48bit = 1; // 0.001 kWh (1 Wh)
        }

        ConfigureReportingRequest rq2;
        rq2.dataType = deCONZ::Zcl24BitInt;
        rq2.attributeId = 0x0400; // Instantaneous Demand
        rq2.minInterval = 1;
        rq2.maxInterval = 300;
        if (sensor && (sensor->modelId() == QLatin1String("SmartPlug") || // Heiman
                       sensor->modelId() == QLatin1String("902010/25") || // Bitron
                       sensor->modelId() == QLatin1String("SKHMP30-I1") ||// GS smart plug
                       sensor->modelId() == QLatin1String("160-01")))     // Plugwise smart plug
        {
            rq2.reportableChange24bit = 10; // 1 W
        }
        else if (sensor && (sensor->modelId() == QLatin1String("SZ-ESW01-AU"))) // Sercomm / Telstra smart plug
        {
            rq2.reportableChange24bit = 1000; // 1 W
        }
        else
        {
            rq2.reportableChange24bit = 1; // 1 W
        }

        return sendConfigureReportingRequest(bt, {rq, rq2});
    }
    else if (bt.binding.clusterId == ELECTRICAL_MEASUREMENT_CLUSTER_ID)
    {
        Sensor *sensor = dynamic_cast<Sensor *>(bt.restNode);

        rq.dataType = deCONZ::Zcl16BitInt;
        rq.attributeId = 0x050B; // Active power
        rq.minInterval = 1;
        rq.maxInterval = 300;
        if (sensor && (sensor->modelId() == QLatin1String("SmartPlug") ||   // Heiman
                       sensor->modelId() == QLatin1String("SKHMP30-I1") ||  // GS smart plug
                       sensor->modelId() == QLatin1String("SZ-ESW01-AU") || // Sercomm / Telstra smart plug
                       sensor->modelId() == QLatin1String("Connected socket outlet") || // Niko smart socket
                       sensor->modelId().startsWith(QLatin1String("ROB_200")) || // ROBB Smarrt micro dimmer
                       sensor->modelId().startsWith(QLatin1String("Micro Smart Dimmer")) || // Sunricher Micro Smart Dimmer
                       sensor->modelId().startsWith(QLatin1String("lumi.plug.maeu")) || // Xiaomi Aqara ZB3.0 smart plug
                       sensor->modelId().startsWith(QLatin1String("lumi.switch.b1naus01")))) // Xiaomi ZB3.0 Smart Wall Switch
        {
            rq.reportableChange16bit = 10; // 1 W
        }
        else
        {
            rq.reportableChange16bit = 1; // 1 W
        }

        ConfigureReportingRequest rq2;
        rq2.dataType = deCONZ::Zcl16BitUint;
        rq2.attributeId = 0x0505; // RMS Voltage
        rq2.minInterval = 1;
        rq2.maxInterval = 300;
        if (sensor && (sensor->modelId() == QLatin1String("SmartPlug") || // Heiman
                       sensor->modelId() == QLatin1String("SKHMP30-I1"))) // GS smart plug
        {
            rq2.reportableChange16bit = 100; // 1 V
        }
        else if (sensor && sensor->modelId() == QLatin1String("SZ-ESW01-AU")) // Sercomm / Telstra smart plug
        {
            rq2.reportableChange16bit = 125; // 1 V
        }
        else if (sensor && (sensor->modelId().startsWith(QLatin1String("ROB_200")) || // ROBB Smarrt micro dimmer
                            sensor->modelId().startsWith(QLatin1String("Micro Smart Dimmer")) || // Sunricher Micro Smart Dimmer
                            sensor->modelId() == QLatin1String("Connected socket outlet") || // Niko smart socket
                            sensor->modelId().startsWith(QLatin1String("TH112")))) // Sinope Thermostats
        {
            rq2.reportableChange16bit = 10; // 1 V
        }
        else
        {
            rq2.reportableChange16bit = 1; // 1 V
        }

        ConfigureReportingRequest rq3;
        rq3.dataType = deCONZ::Zcl16BitUint;
        rq3.attributeId = 0x0508; // RMS Current
        rq3.minInterval = 1;
        rq3.maxInterval = 300;
        if (sensor && (sensor->modelId() == QLatin1String("SP 120") ||           // innr
                       sensor->modelId() == QLatin1String("DoubleSocket50AU") || // Aurora
                       sensor->modelId() == QLatin1String("SZ-ESW01-AU") ||      // Sercomm / Telstra smart plug
                       sensor->modelId() == QLatin1String("Connected socket outlet") || // Niko smart socket
                       sensor->modelId() == QLatin1String("TS0121")))            // Tuya / Blitzwolf
        {
            rq3.reportableChange16bit = 100; // 0.1 A
        }
        else if (sensor && (sensor->modelId() == QLatin1String("SmartPlug") ||  // Heiman
                            sensor->modelId() == QLatin1String("EMIZB-132") ||  // Develco
                            sensor->modelId() == QLatin1String("SKHMP30-I1")))  // GS smart plug
        {
            rq3.reportableChange16bit = 10; // 0.1 A
        }
        else
        {
            rq3.reportableChange16bit = 1; // 0.1 A
        }

        return sendConfigureReportingRequest(bt, {rq, rq2, rq3});
    }
    else if (bt.binding.clusterId == LEVEL_CLUSTER_ID)
    {
        rq.dataType = deCONZ::Zcl8BitUint;
        rq.attributeId = 0x0000; // current level

        if (checkMacVendor(bt.restNode->address(), VENDOR_DDEL))
        {
            rq.minInterval = 5;
            rq.maxInterval = 180;
            rq.reportableChange8bit = 5;
        }
        else if (manufacturerCode ==  VENDOR_IKEA)
        {
            // same as IKEA gateway
            rq.minInterval = 1;
            rq.maxInterval = 0;
            rq.reportableChange8bit = 0;
        }
        else // default configuration
        {
            rq.minInterval = 1;
            rq.maxInterval = 300;
            rq.reportableChange8bit = 1;
        }
        return sendConfigureReportingRequest(bt, {rq});
    }
    else if (bt.binding.clusterId == WINDOW_COVERING_CLUSTER_ID)
    {
        rq.dataType = deCONZ::Zcl8BitUint;
        rq.attributeId = 0x0008; // Current Position Lift Percentage
        rq.minInterval = 1;
        rq.maxInterval = 300;
        rq.reportableChange8bit = 1;

        return sendConfigureReportingRequest(bt, {rq});
    }
    // Danalock support
    else if (bt.binding.clusterId == DOOR_LOCK_CLUSTER_ID)
    {
        rq.dataType = deCONZ::Zcl8BitEnum;;
        rq.attributeId = 0x0000; // Current Lock Position
        rq.minInterval = 1;
        rq.maxInterval = 300;
        //rq.reportableChange8bit = 1;

        return sendConfigureReportingRequest(bt, {rq});
    }
    else if (bt.binding.clusterId == FAN_CONTROL_CLUSTER_ID)
    {
        rq.dataType = deCONZ::Zcl8BitEnum;
        rq.attributeId = 0x0000; // fan speed
        rq.minInterval = 1;
        rq.maxInterval = 300;

        return sendConfigureReportingRequest(bt, {rq});
    }
    else if (bt.binding.clusterId == COLOR_CLUSTER_ID)
    {
        rq.dataType = deCONZ::Zcl16BitUint;
        rq.attributeId = 0x0007; // color temperature
        rq.minInterval = 1;
        rq.maxInterval = 300;
        rq.reportableChange16bit = 1;

        ConfigureReportingRequest rq2;
        rq2.dataType = deCONZ::Zcl16BitUint;
        rq2.attributeId = 0x0003; // colorX
        rq2.minInterval = 1;
        rq2.maxInterval = 300;
        rq2.reportableChange16bit = 10;

        ConfigureReportingRequest rq3;
        rq3.dataType = deCONZ::Zcl16BitUint;
        rq3.attributeId = 0x0004; // colorY
        rq3.minInterval = 1;
        rq3.maxInterval = 300;
        rq3.reportableChange16bit = 10;

        ConfigureReportingRequest rq4;
        rq4.dataType = deCONZ::Zcl8BitEnum;
        rq4.attributeId = 0x0008; // color mode
        rq4.minInterval = 1;
        rq4.maxInterval = 300;

        if (manufacturerCode == VENDOR_IKEA)
        {
            // same as IKEA gateway
            rq.minInterval = 0;
            rq.maxInterval = 0;
            rq.reportableChange16bit = 0;
            rq2.minInterval = 0;
            rq2.maxInterval = 0;
            rq2.reportableChange16bit = 0;
            rq3.minInterval = 0;
            rq3.maxInterval = 0;
            rq3.reportableChange16bit = 0;
            rq4.minInterval = 0;
            rq4.maxInterval = 0;
        }

        return sendConfigureReportingRequest(bt, {rq, rq2, rq3, rq4});
    }
    else if (bt.binding.clusterId == SAMJIN_CLUSTER_ID)
    {
        Sensor *sensor = dynamic_cast<Sensor*>(bt.restNode);
        if (!sensor)
        {
            return false;
        }

        // based on https://github.com/SmartThingsCommunity/SmartThingsPublic/blob/master/devicetypes/smartthings/smartsense-multi-sensor.src/smartsense-multi-sensor.groovy
        if (sensor->type() == QLatin1String("ZHAVibration"))
        {
            const quint16 manufacturerCode = sensor->manufacturer() == QLatin1String("Samjin") ? VENDOR_SAMJIN
                : sensor->manufacturer() == QLatin1String("SmartThings") ? VENDOR_PHYSICAL : VENDOR_CENTRALITE;
            const quint16 minInterval = manufacturerCode == VENDOR_SAMJIN ? 0 : 1;

            rq.dataType = deCONZ::Zcl8BitBitMap;
            rq.attributeId = 0x0010; // active
            rq.minInterval = manufacturerCode == VENDOR_SAMJIN ? 0 : 10;
            rq.maxInterval = 3600;
            rq.reportableChange8bit = 1;
            rq.manufacturerCode = manufacturerCode;

            ConfigureReportingRequest rq1;
            rq1.dataType = deCONZ::Zcl16BitInt;
            rq1.attributeId = 0x0012; // acceleration x
            rq1.minInterval = minInterval;
            rq1.maxInterval = 300;
            rq1.reportableChange16bit = 1;
            rq1.manufacturerCode = manufacturerCode;

            ConfigureReportingRequest rq2;
            rq2.dataType = deCONZ::Zcl16BitInt;
            rq2.attributeId = 0x0013; // acceleration y
            rq2.minInterval = minInterval;
            rq2.maxInterval = 300;
            rq2.reportableChange16bit = 1;
            rq2.manufacturerCode = manufacturerCode;

            ConfigureReportingRequest rq3;
            rq3.dataType = deCONZ::Zcl16BitInt;
            rq3.attributeId = 0x0014; // acceleration z
            rq3.minInterval = minInterval;
            rq3.maxInterval = 300;
            rq3.reportableChange16bit = 1;
            rq3.manufacturerCode = manufacturerCode;

            return sendConfigureReportingRequest(bt, {rq, rq1, rq2, rq3});
        }
    }
    else if (bt.binding.clusterId == BASIC_CLUSTER_ID && checkMacVendor(bt.restNode->address(), VENDOR_PHILIPS))
    {
        Sensor *sensor = dynamic_cast<Sensor*>(bt.restNode);
        if (!sensor)
        {
            return false;
        }

        // only process for presence sensor: don't issue configuration for temperature and illuminance sensors
        // TODO check if just used for hue motion sensor or also hue dimmer switch?
        if (sensor->type() != QLatin1String("ZHAPresence"))
        {
            return false;
        }

        deCONZ::NumericUnion dummy;
        dummy.u64 = 0;
        // add usertest value if not already present
        if (bt.restNode->getZclValue(BASIC_CLUSTER_ID, 0x0032, bt.binding.srcEndpoint).attributeId != 0x0032)
        {
            bt.restNode->setZclValue(NodeValue::UpdateInvalid, bt.binding.srcEndpoint, BASIC_CLUSTER_ID, 0x0032, dummy);
        }
        // ledindication value if not already present
        if (bt.restNode->getZclValue(BASIC_CLUSTER_ID, 0x0033, bt.binding.srcEndpoint).attributeId != 0x0033)
        {
            bt.restNode->setZclValue(NodeValue::UpdateInvalid, bt.binding.srcEndpoint, BASIC_CLUSTER_ID, 0x0033, dummy);
        }

        NodeValue &val = bt.restNode->getZclValue(BASIC_CLUSTER_ID, 0x0032, bt.binding.srcEndpoint);

        if (val.timestampLastReport.isValid() && (val.timestampLastReport.secsTo(now) < val.maxInterval * 1.5))
        {
            return false;
        }

        // already configured? wait for report ...
        if (val.timestampLastConfigured.isValid() && (val.timestampLastConfigured.secsTo(now) < val.maxInterval * 1.5))
        {
            return false;
        }

        rq.dataType = deCONZ::ZclBoolean;
        rq.attributeId = 0x0032; // usertest
        rq.minInterval = 5;   // value used by Hue bridge
        rq.maxInterval = 7200;   // value used by Hue bridge
        rq.manufacturerCode = VENDOR_PHILIPS;

        ConfigureReportingRequest rq2;
        rq2 = ConfigureReportingRequest();
        rq2.dataType = deCONZ::ZclBoolean;
        rq2.attributeId = 0x0033; // ledindication
        rq2.minInterval = 5; // value used by Hue bridge
        rq2.maxInterval = 7200; // value used by Hue bridge
        rq2.manufacturerCode = VENDOR_PHILIPS;

        return sendConfigureReportingRequest(bt, {rq, rq2});
    }
    else if (bt.binding.clusterId == BASIC_CLUSTER_ID && manufacturerCode == VENDOR_IKEA && lightNode)
    {
        deCONZ::NumericUnion dummy;
        dummy.u64 = 0;
        // 'sw build id' value if not already present
        if (bt.restNode->getZclValue(BASIC_CLUSTER_ID, 0x4000, bt.binding.srcEndpoint).attributeId != 0x4000)
        {
            bt.restNode->setZclValue(NodeValue::UpdateInvalid, bt.binding.srcEndpoint, BASIC_CLUSTER_ID, 0x4000, dummy);
        }

        NodeValue &val = bt.restNode->getZclValue(BASIC_CLUSTER_ID, 0x4000, bt.binding.srcEndpoint);

        if (val.timestampLastReport.isValid() && (val.timestampLastReport.secsTo(now) < val.maxInterval * 1.5))
        {
            return false;
        }

        // already configured? wait for report ...
        if (val.timestampLastConfigured.isValid() && (val.timestampLastConfigured.secsTo(now) < val.maxInterval * 1.5))
        {
            return false;
        }

        rq.dataType = deCONZ::ZclCharacterString;
        rq.attributeId = 0x4000; // sw build id
        rq.minInterval = 0;   // value used by IKEA gateway
        rq.maxInterval = 1800;   // value used by IKEA gateway

        return sendConfigureReportingRequest(bt, {rq});
    }
    else if (bt.binding.clusterId == BASIC_CLUSTER_ID && manufacturerCode == VENDOR_MUELLER && lightNode)
    {
        rq.dataType = deCONZ::Zcl8BitUint;
        rq.attributeId = 0x4005; // Mueller special scene
        rq.minInterval = 1;
        rq.maxInterval = 300;
        rq.reportableChange8bit = 1;
        rq.manufacturerCode = VENDOR_MUELLER;

        return sendConfigureReportingRequest(bt, {rq});
    }
    else if (bt.binding.clusterId == VENDOR_CLUSTER_ID)
    {
        Sensor *sensor = dynamic_cast<Sensor *>(bt.restNode);

        if (sensor && (sensor->modelId().startsWith(QLatin1String("RWL02")) || // Hue dimmer switch
                       sensor->modelId().startsWith(QLatin1String("ROM00")) || // Hue smart button
                       sensor->modelId().startsWith(QLatin1String("Z3-1BRL")))) // Lutron Aurora Friends-of-Hue dimmer switch
        {
            deCONZ::NumericUnion val;
            val.u64 = 0;

            // mark button event binding as resolved
            sensor->setZclValue(NodeValue::UpdateByZclReport, bt.binding.srcEndpoint, VENDOR_CLUSTER_ID, 0x0000, val);
            NodeValue &val2 = bt.restNode->getZclValue(VENDOR_CLUSTER_ID, 0x0000, bt.binding.srcEndpoint);
            if (val2.maxInterval == 0)
            {
                val2.maxInterval = 60 * 60 * 8; // prevent further check for 8 hours
            }
        }
        else if (sensor && sensor->modelId() == QLatin1String("de_spect")) // dresden elektronik spectral sensor
        {
            rq.dataType = deCONZ::Zcl8BitUint;
            rq.attributeId = 0x0000; // sensor enabled
            rq.minInterval = 1;
            rq.maxInterval = 120;
            rq.reportableChange8bit = 1;

            ConfigureReportingRequest rq2;
            rq2 = ConfigureReportingRequest();
            rq2.dataType = deCONZ::Zcl16BitUint;
            rq2.attributeId = 0x0001; // spectral x
            rq2.minInterval = 1;
            rq2.maxInterval = 300;
            rq2.reportableChange16bit = 200;

            ConfigureReportingRequest rq3;
            rq3 = ConfigureReportingRequest();
            rq3.dataType = deCONZ::Zcl16BitUint;
            rq3.attributeId = 0x0002; // spectral x
            rq3.minInterval = 1;
            rq3.maxInterval = 300;
            rq3.reportableChange16bit = 200;

            ConfigureReportingRequest rq4;
            rq4 = ConfigureReportingRequest();
            rq4.dataType = deCONZ::Zcl16BitUint;
            rq4.attributeId = 0x0003; // spectral x
            rq4.minInterval = 1;
            rq4.maxInterval = 300;
            rq4.reportableChange16bit = 200;

            return sendConfigureReportingRequest(bt, {rq, rq2, rq3, rq4});
        }
    }
    return false;
}

/*! Creates binding for attribute reporting to gateway node. */
void DeRestPluginPrivate::checkLightBindingsForAttributeReporting(LightNode *lightNode)
{
    if (!apsCtrl || !lightNode || !lightNode->address().hasExt())
    {
        return;
    }

    // prevent binding action if otau was busy recently
    if (otauLastBusyTimeDelta() < OTA_LOW_PRIORITY_TIME)
    {
        if (lightNode->modelId().startsWith(QLatin1String("FLS-")))
        {
            DBG_Printf(DBG_INFO, "don't check binding for attribute reporting of %s (otau busy)\n", qPrintable(lightNode->name()));
            return;
        }
    }

    BindingTask::Action action = BindingTask::ActionUnbind;

    // whitelist
    if (gwReportingEnabled)
    {
        action = BindingTask::ActionBind;
        if (lightNode->modelId().startsWith(QLatin1String("FLS-NB")))
        {
        }
        else if (lightNode->manufacturer() == QLatin1String("OSRAM"))
        {
        }
        else if (lightNode->manufacturer() == QLatin1String("LEDVANCE"))
        {
        }
        else if (lightNode->manufacturerCode() == VENDOR_JASCO)
        {
        }
        else if (lightNode->manufacturerCode() == VENDOR_UBISYS)
        {
        }
        // Danalock support
        else if (lightNode->manufacturerCode() == VENDOR_DANALOCK)
        {
            DBG_Printf(DBG_INFO, "Binding DanaLock\n");
        }
        // Schlage support
        else if (lightNode->manufacturerCode() == VENDOR_SCHLAGE)
        {
            DBG_Printf(DBG_INFO, "Binding Schlage\n");
        }
        else if (lightNode->manufacturerCode() == VENDOR_IKEA)
        {
        }
        else if (lightNode->manufacturerCode() == VENDOR_EMBER)
        {
        }
        else if (lightNode->manufacturerCode() == VENDOR_LGE)
        {
        }
        else if (lightNode->manufacturerCode() == VENDOR_MUELLER)
        {
        }
        else if (lightNode->manufacturerCode() == VENDOR_KEEN_HOME)
        {
        }
        else if (lightNode->manufacturerCode() == VENDOR_XAL)
        {
        }
        else if (lightNode->manufacturerCode() == VENDOR_SINOPE)
        {
        }
        else if (lightNode->manufacturerCode() == VENDOR_XIAOMI)
        {
        }
        else if (lightNode->modelId().startsWith(QLatin1String("SP ")))
        {
        }
        else if (lightNode->manufacturer().startsWith(QLatin1String("Climax")))
        {
        }
        else if (lightNode->manufacturer().startsWith(QLatin1String("Bitron")))
        {
        }
        else if (lightNode->modelId() == QLatin1String("NL08-0800")) // Nanoleaf Ivy
        {
        }
        else if (lightNode->modelId().startsWith(QLatin1String("ICZB-"))) // iCasa Dimmer and Switch
        {
        }
        else if (lightNode->manufacturer().startsWith(QLatin1String("Develco"))) // Develco devices
        {
        }
        else if (lightNode->modelId().startsWith(QLatin1String("RICI01"))) // LifeControl smart plug
        {
        }
        else if (lightNode->modelId() == QLatin1String("SPLZB-131"))
        {
        }
        else if (lightNode->manufacturer() == QLatin1String("Computime")) //Hive
        {
        }
        else if (lightNode->manufacturer() == QString("欧瑞博") || lightNode->manufacturer() == QLatin1String("ORVIBO"))
        {
        }
        else if (lightNode->manufacturerCode() == VENDOR_LEGRAND) // Legrand switch and plug
        {
        }
        else if (lightNode->manufacturerCode() == VENDOR_NETVOX) // Netvox smart plug
        {
        }
        else if (lightNode->manufacturer() == QLatin1String("Immax"))
        {
        }
        else if (lightNode->manufacturer() == QLatin1String("sengled"))
        {
        }
        else if (lightNode->manufacturer() == QLatin1String("LDS"))
        {
        }
        else if (lightNode->manufacturer() == QLatin1String("Sercomm Corp."))
        {
        }
        else if (lightNode->manufacturer() == QLatin1String("NIKO NV"))
        {
        }
<<<<<<< HEAD
=======
        else if (lightNode->manufacturerCode() == VENDOR_AXIS) // Axis shade
        {
        }
>>>>>>> c968532f
        else if (lightNode->manufacturer() == QLatin1String("Sunricher"))
        {
        }
        else
        {
            return;
        }
    }
    else
    {
        return;
    }

    QList<deCONZ::ZclCluster>::const_iterator i = lightNode->haEndpoint().inClusters().begin();
    QList<deCONZ::ZclCluster>::const_iterator end = lightNode->haEndpoint().inClusters().end();

    int tasksAdded = 0;
    QDateTime now = QDateTime::currentDateTime();

    for (; i != end; ++i)
    {
        switch (i->id())
        {
        case BASIC_CLUSTER_ID:
        case ONOFF_CLUSTER_ID:
        case LEVEL_CLUSTER_ID:
        case COLOR_CLUSTER_ID:
        case WINDOW_COVERING_CLUSTER_ID:
        // Danalock support
        case DOOR_LOCK_CLUSTER_ID:
        case IAS_ZONE_CLUSTER_ID:
        case FAN_CONTROL_CLUSTER_ID:
        {
            bool bindingExists = false;
            for (const NodeValue &val : lightNode->zclValues())
            {
                if (val.clusterId != i->id())
                {
                    continue;
                }

                quint16 maxInterval = val.maxInterval > 0 && val.maxInterval < 65535 ? val.maxInterval : (10 * 60);

                if (val.timestampLastReport.isValid() && val.timestampLastReport.secsTo(now) < (maxInterval * 1.2))
                {
                    bindingExists = true;
                    break;
                }

                if (val.timestampLastConfigured.isValid())
                {
                    bindingExists = true;
                    break;
                }
            }

            // only IKEA lights should report basic cluster attributes
            if (lightNode->manufacturerCode() != VENDOR_IKEA && i->id() == BASIC_CLUSTER_ID)
            {
                continue;
            }

            BindingTask bt;
            if (checkMacVendor(lightNode->address(), VENDOR_DDEL))
            {
                bt.state = BindingTask::StateCheck;
            }
            else
            {
                bt.state = BindingTask::StateIdle;
            }
            bt.action = action;
            bt.restNode = lightNode;
            Binding &bnd = bt.binding;
            bnd.srcAddress = lightNode->address().ext();
            bnd.dstAddrMode = deCONZ::ApsExtAddress;
            bnd.srcEndpoint = lightNode->haEndpoint().endpoint();
            bnd.clusterId = i->id();
            bnd.dstAddress.ext = apsCtrl->getParameter(deCONZ::ParamMacAddress);
            bnd.dstEndpoint = endpoint();

            if (bnd.dstEndpoint > 0) // valid gateway endpoint?
            {
                if (bindingExists)
                {
                    DBG_Printf(DBG_INFO, "binding for cluster 0x%04X of 0x%016llX exists (verified by reporting)\n", i->id(), lightNode->address().ext());
                    sendConfigureReportingRequest(bt);
                }
                else
                {
                    DBG_Printf(DBG_INFO_L2, "create binding for attribute reporting of cluster 0x%04X\n", i->id());
                    queueBindingTask(bt);
                    tasksAdded++;
                }
            }
        }
            break;

        default:
            break;
        }
    }

    if (tasksAdded == 0)
    {
        return;
    }

    if (checkMacVendor(lightNode->address(), VENDOR_DDEL) || lightNode->manufacturerCode() == VENDOR_XAL)
    {
        lightNode->enableRead(READ_BINDING_TABLE);
        lightNode->setNextReadTime(READ_BINDING_TABLE, queryTime);
        queryTime = queryTime.addSecs(5);
        Q_Q(DeRestPlugin);
        q->startZclAttributeTimer(1000);
    }

    if (!bindingTimer->isActive())
    {
        bindingTimer->start();
    }
}


/*! Creates binding for attribute reporting to gateway node.
    \return true - when a binding request got queued.
 */
bool DeRestPluginPrivate::checkSensorBindingsForAttributeReporting(Sensor *sensor)
{
    if (!apsCtrl || !sensor || !sensor->address().hasExt() || !sensor->node() || !sensor->toBool(RConfigReachable))
    {
        return false;
    }

    if (searchSensorsState != SearchSensorsActive &&
        idleTotalCounter < (IDLE_READ_LIMIT + (60 * 15))) // wait for some input before fire bindings
    {
        return false;
    }

    if (sensor->node()->nodeDescriptor().isNull())
    {
        // Whitelist sensors which don't seem to have a valid node descriptor.
        // This is a workaround currently only required for Develco smoke sensor
        // and potentially Bosch motion sensor
        if (sensor->modelId().startsWith(QLatin1String("SMSZB-120")) ||   // Develco smoke sensor
            sensor->modelId().startsWith(QLatin1String("EMIZB-132")) ||   // Develco EMI Norwegian HAN
            sensor->modelId().startsWith(QLatin1String("ISW-ZPR1-WP13"))) // Bosch motion sensor
        {
        }
        else
        {
            return false;
        }
    }

    if (sensor->deletedState() != Sensor::StateNormal)
    {
        return false;
    }

    bool deviceSupported = false;
    // whitelist
        // Climax
    if (sensor->modelId().startsWith(QLatin1String("LM_")) ||
        sensor->modelId().startsWith(QLatin1String("LMHT_")) ||
        sensor->modelId().startsWith(QLatin1String("IR_")) ||
        sensor->modelId().startsWith(QLatin1String("DC_")) ||
        sensor->modelId().startsWith(QLatin1String("PSMD_")) ||
        sensor->modelId().startsWith(QLatin1String("PSMP5_")) ||
        sensor->modelId().startsWith(QLatin1String("PCM_")) ||
        // CentraLite
        sensor->modelId().startsWith(QLatin1String("Motion Sensor-A")) ||
        sensor->modelId().startsWith(QLatin1String("332")) ||
        sensor->modelId().startsWith(QLatin1String("3200-S")) ||
        sensor->modelId().startsWith(QLatin1String("3305-S")) ||
        sensor->modelId().startsWith(QLatin1String("3315")) ||
        sensor->modelId().startsWith(QLatin1String("3320-L")) ||
        sensor->modelId().startsWith(QLatin1String("3323")) ||
        sensor->modelId().startsWith(QLatin1String("3326-L")) ||
        // dresden elektronik
        (sensor->manufacturer() == QLatin1String("dresden elektronik") && sensor->modelId() == QLatin1String("de_spect")) ||
        // GE
        (sensor->manufacturer() == QLatin1String("Jasco Products") && sensor->modelId() == QLatin1String("45856")) ||
        // NYCE
        sensor->modelId() == QLatin1String("3011") ||
        sensor->modelId() == QLatin1String("3014") ||
        sensor->modelId() == QLatin1String("3043") ||
        // Philips
        sensor->modelId().startsWith(QLatin1String("SML00")) ||
        sensor->modelId().startsWith(QLatin1String("RWL02")) ||
        sensor->modelId().startsWith(QLatin1String("ROM00")) ||
        // Lutron Aurora Friends-of-Hue dimmer switch
        sensor->modelId().startsWith(QLatin1String("Z3-1BRL")) ||
        // ubisys
        sensor->modelId().startsWith(QLatin1String("C4")) ||
        sensor->modelId().startsWith(QLatin1String("D1")) ||
        sensor->modelId().startsWith(QLatin1String("S1")) ||
        sensor->modelId().startsWith(QLatin1String("S2")) ||
        // IKEA
        sensor->modelId().startsWith(QLatin1String("TRADFRI")) ||
        sensor->modelId().startsWith(QLatin1String("FYRTUR")) ||
        sensor->modelId().startsWith(QLatin1String("KADRILJ")) ||
        sensor->modelId().startsWith(QLatin1String("SYMFONISK")) ||
        // OSRAM
        sensor->modelId().startsWith(QLatin1String("Lightify Switch Mini")) ||  // Osram 3 button remote
        sensor->modelId().startsWith(QLatin1String("Switch 4x EU-LIGHTIFY")) || // Osram 4 button remote
        sensor->modelId().startsWith(QLatin1String("Switch 4x-LIGHTIFY")) || // Osram 4 button remote
        sensor->modelId().startsWith(QLatin1String("Switch-LIGHTIFY")) || // Osram 4 button remote
        // Keen Home
        sensor->modelId().startsWith(QLatin1String("SV01-")) ||
        // Trust ZPIR-8000
        sensor->modelId().startsWith(QLatin1String("VMS_ADUROLIGHT")) ||
        // Trust ZMST-808
        sensor->modelId().startsWith(QLatin1String("CSW_ADUROLIGHT")) ||
        // iCasa
        sensor->modelId().startsWith(QLatin1String("ICZB-RM")) ||
        // innr
        sensor->modelId().startsWith(QLatin1String("SP ")) ||
        sensor->modelId().startsWith(QLatin1String("RC 110")) ||
        // Eurotronic
        sensor->modelId() == QLatin1String("SPZB0001") ||
        // Heiman
        // I don't think the IAS Zone sensor need to be listed here?
        sensor->modelId().startsWith(QLatin1String("SmartPlug")) ||
        sensor->modelId().startsWith(QLatin1String("CO_")) ||
        sensor->modelId().startsWith(QLatin1String("DOOR_")) ||
        sensor->modelId().startsWith(QLatin1String("PIR_")) ||
        sensor->modelId().startsWith(QLatin1String("GAS")) ||
        sensor->modelId().startsWith(QLatin1String("TH-")) ||
        sensor->modelId().startsWith(QLatin1String("HT-")) ||
        sensor->modelId().startsWith(QLatin1String("SMOK_")) ||
        sensor->modelId().startsWith(QLatin1String("WATER_")) ||
        sensor->modelId().startsWith(QLatin1String("Smoke")) ||
        sensor->modelId().startsWith(QLatin1String("COSensor")) ||
        sensor->modelId().startsWith(QLatin1String("Water")) ||
        sensor->modelId().startsWith(QLatin1String("Door")) ||
        sensor->modelId().startsWith(QLatin1String("WarningDevice")) ||
        sensor->modelId().startsWith(QLatin1String("PIRS")) ||
        sensor->modelId().startsWith(QLatin1String("SKHMP30")) || // GS smart plug
        sensor->modelId().startsWith(QLatin1String("RC_V14")) ||
        sensor->modelId().startsWith(QLatin1String("RC-EM")) ||
        // Konke
        sensor->modelId() == QLatin1String("3AFE140103020000") ||
        sensor->modelId() == QLatin1String("3AFE130104020015") ||
        sensor->modelId() == QLatin1String("3AFE14010402000D") ||
        sensor->modelId() == QLatin1String("3AFE220103020000") ||
        // Nimbus
        sensor->modelId().startsWith(QLatin1String("FLS-NB")) ||
        // Danalock support
        sensor->modelId().startsWith(QLatin1String("V3")) ||
        // Schlage support
        sensor->modelId().startsWith(QLatin1String("BE468")) ||
        // SmartThings
        sensor->modelId().startsWith(QLatin1String("tagv4")) ||
        sensor->modelId().startsWith(QLatin1String("motionv4")) ||
        sensor->modelId() == QLatin1String("button") ||
        (sensor->manufacturer() == QLatin1String("Samjin") && sensor->modelId() == QLatin1String("motion")) ||
        sensor->modelId().startsWith(QLatin1String("multi")) ||
        sensor->modelId() == QLatin1String("water") ||
        (sensor->manufacturer() == QLatin1String("Samjin") && sensor->modelId() == QLatin1String("outlet")) ||
        // Axis
        sensor->modelId() == QLatin1String("Gear") ||
        // Bitron
        sensor->modelId().startsWith(QLatin1String("902010")) ||
        // Develco
        sensor->modelId().startsWith(QLatin1String("SMSZB-120")) || // smoke sensor
        sensor->modelId().startsWith(QLatin1String("HESZB-120")) || // heat sensor
        sensor->modelId().startsWith(QLatin1String("WISZB-120")) || // window sensor
        sensor->modelId().startsWith(QLatin1String("FLSZB-110")) || // water leak sensor
        sensor->modelId().startsWith(QLatin1String("MOSZB-130")) || // motion sensor
        sensor->modelId().startsWith(QLatin1String("ZHMS101")) ||   // Wattle (Develco) magnetic sensor
        sensor->modelId().startsWith(QLatin1String("EMIZB-132")) || // EMI Norwegian HAN
        sensor->modelId().startsWith(QLatin1String("SMRZB-33")) || // Smart Relay DIN
        sensor->modelId() == QLatin1String("SPLZB-131") ||
        // LG
        sensor->modelId() == QLatin1String("LG IP65 HMS") ||
        // Sinope
        sensor->modelId() == QLatin1String("WL4200S") ||
        sensor->modelId().startsWith(QLatin1String("TH112")) ||
        //LifeControl smart plug
        sensor->modelId() == QLatin1String("RICI01") ||
        //LifeControl enviroment sensor
        sensor->modelId() == QLatin1String("VOC_Sensor") ||
        //Legrand
        sensor->modelId() == QLatin1String("Connected outlet") || //Legrand Plug
        sensor->modelId() == QLatin1String("Shutter switch with neutral") || //Legrand shutter switch
        sensor->modelId() == QLatin1String("Dimmer switch w/o neutral") || //Legrand dimmer wired
        sensor->modelId() == QLatin1String("Cable outlet") || //Legrand Cable outlet
        sensor->modelId() == QLatin1String("Remote switch") || //Legrand wireless switch
        sensor->modelId() == QLatin1String("Double gangs remote switch") || //Legrand wireless double switch
        sensor->modelId() == QLatin1String("Shutters central remote switch") || //Legrand wireless shutter switch
        sensor->modelId() == QLatin1String("DIN power consumption module") || //Legrand DIN power consumption module
        sensor->modelId() == QLatin1String("Remote motion sensor") || //Legrand Motion detector
        sensor->modelId() == QLatin1String("Remote toggle switch") || //Legrand switch module
        sensor->modelId() == QLatin1String("Teleruptor") || //Legrand teleruptor
        sensor->modelId() == QLatin1String("Contactor") || //Legrand Contactor
        // Philio
        sensor->modelId() == QLatin1String("PST03A-v2.2.5") || //Philio pst03-a
        // ORVIBO
        sensor->modelId().startsWith(QLatin1String("SN10ZW")) ||
        sensor->modelId().startsWith(QLatin1String("SF2")) ||
        // Netvox
        sensor->modelId().startsWith(QLatin1String("Z809A")) ||
        // Samsung SmartPlug 2019
        sensor->modelId().startsWith(QLatin1String("ZB-ONOFFPlug-D0005")) ||
        // Aurora
        sensor->modelId().startsWith(QLatin1String("DoubleSocket50AU")) ||
        // Bosch
        sensor->modelId().startsWith(QLatin1String("ISW-ZDL1-WP11G")) ||
        sensor->modelId().startsWith(QLatin1String("ISW-ZPR1-WP13")) ||
        sensor->modelId().startsWith(QLatin1String("RFDL-ZB-MS")) ||
        // Salus
        sensor->modelId().contains(QLatin1String("SP600")) ||
        // Zen
        sensor->modelId().contains(QLatin1String("Zen-01")) ||
        // eCozy
        sensor->modelId() == QLatin1String("Thermostat") ||
        // Stelpro
        sensor->modelId().contains(QLatin1String("ST218")) ||
        sensor->modelId().contains(QLatin1String("STZB402")) ||
        // Tuya
        sensor->modelId().startsWith(QLatin1String("TS01")) ||
        sensor->modelId().startsWith(QLatin1String("TS02")) ||
        sensor->modelId().startsWith(QLatin1String("TS03")) ||
        // Tuyatec
        sensor->modelId().startsWith(QLatin1String("RH3040")) ||
        sensor->modelId().startsWith(QLatin1String("RH3001")) ||
        sensor->modelId().startsWith(QLatin1String("RH3052")) ||
        // Xiaomi
        sensor->modelId().startsWith(QLatin1String("lumi.plug.maeu01")) ||
        sensor->modelId().startsWith(QLatin1String("lumi.sen_ill.mgl01")) ||
        sensor->modelId().startsWith(QLatin1String("lumi.switch.b1naus01")) ||
        // iris
        sensor->modelId().startsWith(QLatin1String("1116-S")) ||
        sensor->modelId().startsWith(QLatin1String("1117-S")) ||
        // Hive
        sensor->modelId() == QLatin1String("MOT003") ||
        sensor->modelId() == QLatin1String("DWS003") ||
        //Computime
        sensor->modelId() == QLatin1String("SLP2") ||
        sensor->modelId() == QLatin1String("SLP2b") ||
        sensor->modelId() == QLatin1String("SLR2") ||
        sensor->modelId() == QLatin1String("SLR1b") ||
        sensor->modelId() == QLatin1String("SLT2") ||
        sensor->modelId() == QLatin1String("TRV001") ||
        // Sengled
        sensor->modelId().startsWith(QLatin1String("E13-")) ||
        sensor->modelId().startsWith(QLatin1String("E1D-")) ||
        // Immax
        sensor->modelId() == QLatin1String("Plug-230V-ZB3.0") ||
        sensor->modelId() == QLatin1String("4in1-Sensor-ZB3.0") ||
        // Sercomm
        sensor->modelId().startsWith(QLatin1String("SZ-")) ||
        sensor->modelId() == QLatin1String("Tripper") ||
        // WAXMAN
        sensor->modelId() == QLatin1String("leakSMART Water Sensor V2") ||
        // RGBgenie
        sensor->modelId().startsWith(QLatin1String("RGBgenie ZB-5")) ||
        sensor->modelId().startsWith(QLatin1String("ZGRC-KEY")) ||
        // Embertec
        sensor->modelId().startsWith(QLatin1String("BQZ10-AU")) ||
        // ROBB Smarrt
        sensor->modelId().startsWith(QLatin1String("ROB_200")) ||
        // Sunricher
        sensor->modelId().startsWith(QLatin1String("Micro Smart Dimmer")) ||
        sensor->modelId().startsWith(QLatin1String("45127")) ||
        sensor->modelId().startsWith(QLatin1String("ZG2835")) ||
        // EcoDim
        sensor->modelId().startsWith(QLatin1String("ED-1001")) ||
        // Namron
        sensor->modelId().startsWith(QLatin1String("45127")) ||
        // Plugwise
        sensor->modelId().startsWith(QLatin1String("160-01")) ||
        // Niko
        sensor->modelId() == QLatin1String("Connected socket outlet") ||
        // Sage
        sensor->modelId() == QLatin1String("Bell") ||
        // Sonoff
        sensor->modelId() == QLatin1String("WB01") ||
        sensor->modelId() == QLatin1String("MS01") ||
        sensor->modelId() == QLatin1String("TH01") ||
        sensor->modelId() == QLatin1String("DS01") ||
        // Danfoss
        sensor->modelId() == QLatin1String("eTRV0100")
        )
    {
        deviceSupported = true;
        if (!sensor->node()->nodeDescriptor().receiverOnWhenIdle() ||
            (sensor->node()->nodeDescriptor().manufacturerCode() != VENDOR_DDEL))
        {
            sensor->setMgmtBindSupported(false);
        }
    }

    if (!deviceSupported)
    {
        DBG_Printf(DBG_INFO_L2, "don't create binding for attribute reporting of sensor %s\n", qPrintable(sensor->name()));
        return false;
    }

    // prevent binding action if otau was busy recently
    if (otauLastBusyTimeDelta() < OTA_LOW_PRIORITY_TIME)
    {
        if (sensor->modelId().startsWith(QLatin1String("FLS-")))
        {
            DBG_Printf(DBG_INFO_L2, "don't check binding for attribute reporting of %s (otau busy)\n", qPrintable(sensor->name()));
            return false;
        }
    }

    BindingTask::Action action = BindingTask::ActionUnbind;

    // whitelist by Model ID
    if (gwReportingEnabled)
    {
//        if (sensor->modelId().startsWith(QLatin1String("FLS-NB")))
//        {
//            // temporary disable, delete bindings and use read attributes
//        }
        if (deviceSupported)
        {
            action = BindingTask::ActionBind;
        }
    }

    if (sensor->modelId().startsWith(QLatin1String("Lightify Switch Mini")) ||  // Osram 3 button remote
        sensor->modelId().startsWith(QLatin1String("Switch 4x EU-LIGHTIFY")) || // Osram 4 button remote
        sensor->modelId().startsWith(QLatin1String("Switch 4x-LIGHTIFY")) || // Osram 4 button remote
        sensor->modelId().startsWith(QLatin1String("Switch-LIGHTIFY")) ) // Osram 4 button remote
    {
        // Make bind only for endpoint 01
        if (sensor->fingerPrint().endpoint != 0x01)
        {
            return false;
        }
    }

    bool ret = false;
    bool checkBindingTable = false;
    QDateTime now = QDateTime::currentDateTime();

    // sort server clusters so that 'more important' clusters will be bound as soon as possible
    // 0xfc00, 0x0500, 0x0406, 0x0402, 0x0400, 0x0001

    // for example for Philips motion sensor after joining the occupancy cluster 0x0406 is more
    // important than power configuration cluster 0x0001 and should be bound first

    // for the Philips dimmer switch the 0xfc00 for button events is also the most important
    std::vector<quint16> inClusters = sensor->fingerPrint().inClusters;
    std::sort(sensor->fingerPrint().inClusters.begin(), sensor->fingerPrint().inClusters.end(),
              [](quint16 a, quint16 b) { return a < b; });

    std::vector<quint16>::const_iterator i = inClusters.begin();
    std::vector<quint16>::const_iterator end = inClusters.end();

    for (; i != end; ++i)
    {
        NodeValue val;

        if (*i == ILLUMINANCE_MEASUREMENT_CLUSTER_ID)
        {
            val = sensor->getZclValue(*i, 0x0000); // measured value
        }
        else if (*i == TEMPERATURE_MEASUREMENT_CLUSTER_ID)
        {
            val = sensor->getZclValue(*i, 0x0000); // measured value
        }
        else if (*i == RELATIVE_HUMIDITY_CLUSTER_ID)
        {
            val = sensor->getZclValue(*i, 0x0000); // measured value
        }
        else if (*i == PRESSURE_MEASUREMENT_CLUSTER_ID)
        {
            val = sensor->getZclValue(*i, 0x0000); // measured value
        }
        else if (*i == OCCUPANCY_SENSING_CLUSTER_ID)
        {
            if (sensor->modelId() == QLatin1String("Motion Sensor-A"))
            {
                continue; // use ias zone cluster
            }
            val = sensor->getZclValue(*i, 0x0000); // occupied state
        }
        else if (*i == POWER_CONFIGURATION_CLUSTER_ID)
        {
            if (sensor->modelId().startsWith(QLatin1String("SML00")) && sensor->type() != QLatin1String("ZHAPresence"))
            {
                continue; // process only once
            }
            if (sensor->modelId() == QLatin1String("Remote switch") ||
                sensor->modelId() == QLatin1String("Shutters central remote switch") ||
                sensor->modelId() == QLatin1String("Double gangs remote switch") ||
                sensor->modelId() == QLatin1String("Remote toggle switch") )
            {
                //Those device don't support report attribute
                continue;
            }
            if (sensor->manufacturer().startsWith(QLatin1String("Climax")) ||
                sensor->modelId().startsWith(QLatin1String("902010/23")))
            {
                val = sensor->getZclValue(*i, 0x0035); // battery alarm mask
            }
            else if (sensor->modelId() == QLatin1String("Motion Sensor-A") ||
                     sensor->modelId() == QLatin1String("SMSZB-120") ||
                     sensor->modelId() == QLatin1String("HESZB-120") ||
                     sensor->modelId() == QLatin1String("WISZB-120") ||
                     sensor->modelId() == QLatin1String("MOSZB-130") ||
                     sensor->modelId() == QLatin1String("FLSZB-110") ||
                     sensor->modelId() == QLatin1String("Zen-01") ||
                     sensor->modelId().startsWith(QLatin1String("Lightify Switch Mini")) ||  // Osram 3 button remote
                     sensor->modelId().startsWith(QLatin1String("Switch 4x EU-LIGHTIFY")) || // Osram 4 button remote
                     sensor->modelId().startsWith(QLatin1String("Switch 4x-LIGHTIFY")) || // Osram 4 button remote
                     sensor->modelId().startsWith(QLatin1String("Switch-LIGHTIFY")) || // Osram 4 button remote
                     sensor->modelId() == QLatin1String("Remote switch") ||
                     sensor->modelId() == QLatin1String("Shutters central remote switch") ||
                     sensor->modelId() == QLatin1String("Double gangs remote switch") ||
                     sensor->modelId().startsWith(QLatin1String("ZHMS101")) ||
                     sensor->modelId().endsWith(QLatin1String("86opcn01")) || // Aqara Opple
                     sensor->modelId().startsWith(QLatin1String("1116-S")) ||
                     sensor->modelId().startsWith(QLatin1String("1117-S")) ||
                     sensor->modelId().startsWith(QLatin1String("3323")) ||
                     sensor->modelId().startsWith(QLatin1String("3326-L")) ||
                     sensor->modelId().startsWith(QLatin1String("3305-S")) ||
                     sensor->modelId() == QLatin1String("113D"))
            {
                val = sensor->getZclValue(*i, 0x0020); // battery voltage
            }
            else
            {
                val = sensor->getZclValue(*i, 0x0021); // battery percentage remaining
            }

            if (sensor->modelId() == QLatin1String("TRADFRI remote control") && sensor->swVersion() == QLatin1String("0.9.8.1-5.7.0.0"))
            {
                continue; // too old doesn't support battery percentage remaining attribute
            }

            if (val.timestampLastConfigured.isValid() && val.timestampLastConfigured.secsTo(now) < (val.maxInterval * 1.5))
            {
                continue;
            }

            // assume reporting is working
            if (val.isValid() && val.timestamp.isValid() && val.timestamp.secsTo(now) < (val.maxInterval * 3 / 2))
            {
                continue;
            }
        }
        else if (*i == IAS_ZONE_CLUSTER_ID)
        {
            val = sensor->getZclValue(*i, IAS_ZONE_CLUSTER_ATTR_ZONE_STATUS_ID); // zone status

            if (sensor->manufacturer() == QLatin1String("CentraLite"))
            {
                const ResourceItem *item = sensor->item(RConfigDuration);
                // update max reporting interval according to config.duration
                if (item && item->toNumber() > 15 && item->toNumber() <= UINT16_MAX)
                {
                    val.maxInterval = static_cast<quint16>(item->toNumber());
                    val.maxInterval -= 5; // report before going presence: false
                }
            }
        }
        else if (*i == VENDOR_CLUSTER_ID)
        {
            if (sensor->modelId().startsWith(QLatin1String("RWL02")) || // Hue dimmer switch
                sensor->modelId().startsWith(QLatin1String("ROM00")) || // Hue smart button
                sensor->modelId().startsWith(QLatin1String("Z3-1BRL"))) // Lutron Aurora Friends-of-Hue dimmer switch
            {
                val = sensor->getZclValue(*i, 0x0000); // button event
            }
            if (sensor->modelId() == QLatin1String("de_spect")) // dresden elektronik spectral sensor
            {
                val = sensor->getZclValue(*i, 0x0000, sensor->fingerPrint().endpoint); // sensor enabled per endpoint
            }
        }
        else if (*i == BASIC_CLUSTER_ID)
        {
            if (sensor->modelId().startsWith(QLatin1String("SML00")) && // Hue motion sensor
                sensor->type() == QLatin1String("ZHAPresence"))
            {
                val = sensor->getZclValue(*i, 0x0032); // usertest
                // val = sensor->getZclValue(*i, 0x0033); // ledindication

                if (searchSensorsState != SearchSensorsActive &&
                    idleTotalCounter < (IDLE_READ_LIMIT + (7200))) // wait for max reporting interval before fire bindings
                {
                    continue;
                }

                if (val.timestampLastConfigured.isValid() && val.timestampLastConfigured.secsTo(now) < (val.maxInterval * 1.5))
                {
                    continue;
                }
            }
            else
            {
                continue;
            }
        }
        else if (*i == METERING_CLUSTER_ID)
        {
            val = sensor->getZclValue(*i, 0x0000); // Curent Summation Delivered

        }
        else if (*i == ELECTRICAL_MEASUREMENT_CLUSTER_ID)
        {
            val = sensor->getZclValue(*i, 0x050b); // Active power
        }
        else if (*i == BINARY_INPUT_CLUSTER_ID)
        {
            val = sensor->getZclValue(*i, 0x0055); // Present value
        }
        else if (*i == THERMOSTAT_CLUSTER_ID)
        {
            val = sensor->getZclValue(*i, 0x0000); // Local temperature
        }
        else if (*i == SAMJIN_CLUSTER_ID)
        {
            val = sensor->getZclValue(*i, 0x0012); // Acceleration X
        }

        quint16 maxInterval = (val.maxInterval > 0) ? (val.maxInterval * 3 / 2) : (60 * 45);

        if (val.timestampLastReport.isValid() &&
            val.timestampLastReport.secsTo(now) < maxInterval) // got update in timely manner
        {
            DBG_Printf(DBG_INFO_L2, "binding for attribute reporting of ep: 0x%02X cluster 0x%04X seems to be active\n", val.endpoint, *i);
            continue;
        }

        if (!sensor->node()->nodeDescriptor().receiverOnWhenIdle() && sensor->lastRx().secsTo(now) > 6)
        {
            DBG_Printf(DBG_INFO, "skip binding for attribute reporting of ep: 0x%02X cluster 0x%04X (end-device might sleep)\n", val.endpoint, *i);
            return false;
        }

        quint8 srcEndpoint = sensor->fingerPrint().endpoint;

        {  // some clusters might not be on fingerprint endpoint (power configuration), search in other simple descriptors
            deCONZ::SimpleDescriptor *sd= sensor->node()->getSimpleDescriptor(srcEndpoint);
            if (!sd || !sd->cluster(*i, deCONZ::ServerCluster))
            {
                for (int j = 0; j < sensor->node()->simpleDescriptors().size(); j++)
                {
                    sd = &sensor->node()->simpleDescriptors()[j];

                    if (sd && sd->cluster(*i, deCONZ::ServerCluster))
                    {
                        srcEndpoint = sd->endpoint();
                        break;
                    }
                }
            }
        }

        switch (*i)
        {
        case POWER_CONFIGURATION_CLUSTER_ID:
        case OCCUPANCY_SENSING_CLUSTER_ID:
        case IAS_ZONE_CLUSTER_ID:
        case ILLUMINANCE_MEASUREMENT_CLUSTER_ID:
        case TEMPERATURE_MEASUREMENT_CLUSTER_ID:
        case RELATIVE_HUMIDITY_CLUSTER_ID:
        case PRESSURE_MEASUREMENT_CLUSTER_ID:
        case METERING_CLUSTER_ID:
        case ELECTRICAL_MEASUREMENT_CLUSTER_ID:
        case VENDOR_CLUSTER_ID:
        case BASIC_CLUSTER_ID:
        case BINARY_INPUT_CLUSTER_ID:
        case THERMOSTAT_CLUSTER_ID:
        case APPLIANCE_EVENTS_AND_ALERTS_CLUSTER_ID:
        case SAMJIN_CLUSTER_ID:
        {
            DBG_Printf(DBG_INFO_L2, "0x%016llX (%s) create binding for attribute reporting of cluster 0x%04X on endpoint 0x%02X\n",
                       sensor->address().ext(), qPrintable(sensor->modelId()), (*i), srcEndpoint);

            BindingTask bindingTask;

            if (sensor->mgmtBindSupported())
            {
                bindingTask.state = BindingTask::StateCheck;
                checkBindingTable = true;
            }
            else
            {
                bindingTask.state = BindingTask::StateIdle;
            }

            bindingTask.action = action;
            bindingTask.restNode = sensor;
            bindingTask.timeout = BindingTask::TimeoutEndDevice;
            Binding &bnd = bindingTask.binding;
            bnd.srcAddress = sensor->address().ext();
            bnd.dstAddrMode = deCONZ::ApsExtAddress;
            bnd.srcEndpoint = srcEndpoint;
            bnd.clusterId = *i;
            bnd.dstAddress.ext = apsCtrl->getParameter(deCONZ::ParamMacAddress);
            bnd.dstEndpoint = endpoint();

            if (bnd.dstEndpoint > 0) // valid gateway endpoint?
            {
                ret = queueBindingTask(bindingTask);
            }
        }
            break;

        default:
            break;
        }
    }

    if (checkBindingTable)
    {
        sensor->enableRead(READ_BINDING_TABLE);
        sensor->setNextReadTime(READ_BINDING_TABLE, queryTime);
        queryTime = queryTime.addSecs(5);
        Q_Q(DeRestPlugin);
        q->startZclAttributeTimer(1000);
    }

    if (ret)
    {
        // fast iteration
        bindingTimer->start(0);
    }
    else if (!bindingTimer->isActive())
    {
        bindingTimer->start(1000);
    }

    return ret;
}

/*! Creates binding for group control (switches, motion sensor, ...). */
bool DeRestPluginPrivate::checkSensorBindingsForClientClusters(Sensor *sensor)
{
    if (!apsCtrl || !sensor || !sensor->node() || !sensor->address().hasExt() || !sensor->toBool(RConfigReachable))
    {
        return false;
    }

    if (searchSensorsState != SearchSensorsActive &&
        idleTotalCounter < (IDLE_READ_LIMIT + (60 * 15))) // wait for some input before fire bindings
    {
        return false;
    }

    Q_Q(DeRestPlugin);
    QDateTime now = QDateTime::currentDateTime();
    if (!sensor->node()->nodeDescriptor().receiverOnWhenIdle() && sensor->lastRx().secsTo(now) > 10)
    {
        DBG_Printf(DBG_INFO_L2, "skip check bindings for client clusters (end-device might sleep)\n");
        return false;
    }

    ResourceItem *item = sensor->item(RConfigGroup);

    if (!item || item->toString().isEmpty())
    {
        DBG_Printf(DBG_INFO_L2, "skip check bindings for client clusters (no group)\n");
        return false;
    }

    std::vector<quint8> srcEndpoints;
    QStringList gids = item->toString().split(',', QString::SkipEmptyParts);

    //quint8 srcEndpoint = sensor->fingerPrint().endpoint;
    std::vector<quint16> clusters;

    if (sensor->modelId().startsWith(QLatin1String("RWL02")) || // Hue dimmer switch
        sensor->modelId().startsWith(QLatin1String("ROM00"))) // Hue smart button

    {
        srcEndpoints.push_back(0x01);
        clusters.push_back(ONOFF_CLUSTER_ID);
        clusters.push_back(LEVEL_CLUSTER_ID);
    }
    else if (sensor->modelId().startsWith(QLatin1String("Z3-1BRL"))) // Lutron Aurora FoH dimmer switch
    {
        srcEndpoints.push_back(0x01);
        clusters.push_back(LEVEL_CLUSTER_ID);
    }
    // Busch-Jaeger
    else if (sensor->modelId() == QLatin1String("RB01") ||
             sensor->modelId() == QLatin1String("RM01"))
    {
        quint8 firstEp = 0x0A;

        // the model RM01 might have an relais or dimmer switch on endpoint 0x12
        // in that case the endpoint 0x0A has no function
        if (getLightNodeForAddress(sensor->address(), 0x12))
        {
            firstEp = 0x0B;
        }

        if (sensor->fingerPrint().endpoint == firstEp)
        {
            clusters.push_back(LEVEL_CLUSTER_ID);
        }
        else if (sensor->fingerPrint().endpoint > firstEp)
        {
            clusters.push_back(SCENE_CLUSTER_ID);
        }
        srcEndpoints.push_back(sensor->fingerPrint().endpoint);
        sensor->setMgmtBindSupported(false);
    }
    // GE on/off switch 45856GE
    else if (sensor->manufacturer() == QLatin1String("Jasco Products") && sensor->modelId() == QLatin1String("45856"))
    {
        clusters.push_back(ONOFF_CLUSTER_ID);
        srcEndpoints.push_back(sensor->fingerPrint().endpoint);
    }
    // IKEA Trådfri dimmer
    else if (sensor->modelId() == QLatin1String("TRADFRI wireless dimmer"))
    {
        clusters.push_back(LEVEL_CLUSTER_ID);
        srcEndpoints.push_back(sensor->fingerPrint().endpoint);
    }
    // IKEA Trådfri remote
    else if (sensor->modelId().startsWith(QLatin1String("TRADFRI remote")))
    {
        clusters.push_back(ONOFF_CLUSTER_ID);
        clusters.push_back(LEVEL_CLUSTER_ID);
        clusters.push_back(SCENE_CLUSTER_ID);
        srcEndpoints.push_back(sensor->fingerPrint().endpoint);
    }
    // IKEA Trådfri on/off switch
    // Sonoff SNZB-01
    else if (sensor->modelId().startsWith(QLatin1String("TRADFRI on/off switch")) ||
             sensor->modelId().startsWith(QLatin1String("WB01")))
    {
        clusters.push_back(ONOFF_CLUSTER_ID);
        srcEndpoints.push_back(sensor->fingerPrint().endpoint);
    }
    // IKEA Trådfri open/close remote
    else if (sensor->modelId().startsWith(QLatin1String("TRADFRI open/close remote")))
    {
        clusters.push_back(WINDOW_COVERING_CLUSTER_ID);
        srcEndpoints.push_back(sensor->fingerPrint().endpoint);
    }
    // IKEA Trådfri motion sensor
    else if (sensor->modelId().startsWith(QLatin1String("TRADFRI motion sensor")))
    {
        clusters.push_back(ONOFF_CLUSTER_ID);
        clusters.push_back(LEVEL_CLUSTER_ID);
        srcEndpoints.push_back(sensor->fingerPrint().endpoint);
    }
    // IKEA SYMFONISK sound controller
    // else if (sensor->modelId().startsWith(QLatin1String("SYMFONISK")))
    // {
    //     clusters.push_back(ONOFF_CLUSTER_ID);
    //     clusters.push_back(LEVEL_CLUSTER_ID);
    //     srcEndpoints.push_back(sensor->fingerPrint().endpoint);
    // }
    // OSRAM 3 button remote
    else if (sensor->modelId().startsWith(QLatin1String("Lightify Switch Mini")) )
    {
        clusters.push_back(ONOFF_CLUSTER_ID);
        clusters.push_back(LEVEL_CLUSTER_ID);
        clusters.push_back(COLOR_CLUSTER_ID);

        // We bind all endpoints to a single group, so we need to trick the for loop by
        // creating dummy group entries that point to the first group so all endpoints are bound properly.
        QString gid0 = gids[0];
        gids.append(gid0);
        gids.append(gid0);

        srcEndpoints.push_back(0x01);
        srcEndpoints.push_back(0x02);
        srcEndpoints.push_back(0x03);
    }
    // OSRAM 4 button remote
    else if (sensor->modelId().startsWith(QLatin1String("Switch 4x EU-LIGHTIFY")) ||
             sensor->modelId().startsWith(QLatin1String("Switch 4x-LIGHTIFY")) ||
             sensor->modelId().startsWith(QLatin1String("Switch-LIGHTIFY")) )
    {
        clusters.push_back(ONOFF_CLUSTER_ID);
        clusters.push_back(LEVEL_CLUSTER_ID);
        clusters.push_back(COLOR_CLUSTER_ID);

        // We bind all endpoints to a single group, so we need to trick the for loop by
        // creating dummy group entries that point to the first group so all endpoints are bound properly.
        QString gid0 = gids[0];
        gids.append(gid0);
        gids.append(gid0);
        gids.append(gid0);

        srcEndpoints.push_back(0x01);
        srcEndpoints.push_back(0x02);
        srcEndpoints.push_back(0x03);
        srcEndpoints.push_back(0x04);
    }
    // LEGRAND Remote switch, simple and double
    else if (sensor->modelId() == QLatin1String("Remote switch") ||
             sensor->modelId() == QLatin1String("Double gangs remote switch"))
    {
        clusters.push_back(ONOFF_CLUSTER_ID);
        clusters.push_back(LEVEL_CLUSTER_ID);
        srcEndpoints.push_back(sensor->fingerPrint().endpoint);
    }
    else if (sensor->modelId() == QLatin1String("ZBT-CCTSwitch-D0001"))
    {
        clusters.push_back(ONOFF_CLUSTER_ID);
        clusters.push_back(LEVEL_CLUSTER_ID);
        clusters.push_back(COLOR_CLUSTER_ID);
        srcEndpoints.push_back(sensor->fingerPrint().endpoint);
    }
    // LEGRAND Remote shutter switch
    else if (sensor->modelId() == QLatin1String("Shutters central remote switch"))
    {
        clusters.push_back(WINDOW_COVERING_CLUSTER_ID);
        srcEndpoints.push_back(sensor->fingerPrint().endpoint);
    }
    else if (sensor->modelId() == QLatin1String("Remote toggle switch") || // LEGRAND switch micro module
             sensor->modelId() == QLatin1String("Remote motion sensor"))  //Legrand motion sensor
    {
        clusters.push_back(ONOFF_CLUSTER_ID);
        srcEndpoints.push_back(sensor->fingerPrint().endpoint);
    }
    else if (sensor->modelId().startsWith(QLatin1String("RC 110")))
    {
        clusters.push_back(ONOFF_CLUSTER_ID);
        clusters.push_back(LEVEL_CLUSTER_ID);
        gids.removeFirst(); // Remote doesn't support bindings on first endpoint.
        srcEndpoints.push_back(0x03);
        srcEndpoints.push_back(0x04);
        srcEndpoints.push_back(0x05);
        srcEndpoints.push_back(0x06);
        srcEndpoints.push_back(0x07);
        srcEndpoints.push_back(0x08);
    }
    else if (sensor->modelId().startsWith(QLatin1String("ICZB-RM")) ||
             sensor->modelId().startsWith(QLatin1String("ZGRC-KEY-013")))
    {
        clusters.push_back(ONOFF_CLUSTER_ID);
        clusters.push_back(LEVEL_CLUSTER_ID);
        clusters.push_back(SCENE_CLUSTER_ID);
        srcEndpoints.push_back(0x01);
        srcEndpoints.push_back(0x02);
        srcEndpoints.push_back(0x03);
        srcEndpoints.push_back(0x04);
    }
    else if (sensor->modelId().startsWith(QLatin1String("ED-1001")) ||
             sensor->modelId().startsWith(QLatin1String("45127")))
    {
        clusters.push_back(ONOFF_CLUSTER_ID);
        clusters.push_back(LEVEL_CLUSTER_ID);
        clusters.push_back(SCENE_CLUSTER_ID);
        srcEndpoints.push_back(0x01);
        srcEndpoints.push_back(0x02);
        srcEndpoints.push_back(0x03);
        srcEndpoints.push_back(0x04);
    }
    else if (sensor->modelId().startsWith(QLatin1String("D1")))
    {
        clusters.push_back(ONOFF_CLUSTER_ID);
        clusters.push_back(LEVEL_CLUSTER_ID);
        srcEndpoints.push_back(0x02);
        srcEndpoints.push_back(0x03);
        sensor->setMgmtBindSupported(true);
    }
    else if (sensor->modelId().startsWith(QLatin1String("S1")))
    {
        clusters.push_back(ONOFF_CLUSTER_ID);
        clusters.push_back(LEVEL_CLUSTER_ID);
        srcEndpoints.push_back(0x02);
        if (sensor->modelId().startsWith(QLatin1String("S1-R")))
        {
            srcEndpoints.push_back(0x03);
        }
        sensor->setMgmtBindSupported(true);
    }
    else if (sensor->modelId().startsWith(QLatin1String("S2")))
    {
        clusters.push_back(ONOFF_CLUSTER_ID);
        clusters.push_back(LEVEL_CLUSTER_ID);
        srcEndpoints.push_back(0x03);
        srcEndpoints.push_back(0x04);
        sensor->setMgmtBindSupported(true);
    }
    else if (sensor->modelId().startsWith(QLatin1String("C4")))
    {
        clusters.push_back(ONOFF_CLUSTER_ID);
        clusters.push_back(LEVEL_CLUSTER_ID);
        srcEndpoints.push_back(0x01);
        srcEndpoints.push_back(0x02);
        srcEndpoints.push_back(0x03);
        srcEndpoints.push_back(0x04);
        sensor->setMgmtBindSupported(true);
    }
    // Bitron remote control
    else if (sensor->modelId().startsWith(QLatin1String("902010/23")))
    {
        clusters.push_back(ONOFF_CLUSTER_ID);
        clusters.push_back(LEVEL_CLUSTER_ID);
        srcEndpoints.push_back(sensor->fingerPrint().endpoint);
    }
    // Heiman remote control
    else if (sensor->modelId().startsWith(QLatin1String("RC_V14")) ||
             sensor->modelId().startsWith(QLatin1String("RC-EM")))
    {
        clusters.push_back(IAS_ACE_CLUSTER_ID);
        srcEndpoints.push_back(sensor->fingerPrint().endpoint);
    }
    // RGBgenie remote control
    else if (sensor->modelId().startsWith(QLatin1String("RGBgenie ZB-5")))
    {
        clusters.push_back(ONOFF_CLUSTER_ID);
        clusters.push_back(LEVEL_CLUSTER_ID);
        clusters.push_back(SCENE_CLUSTER_ID);
        srcEndpoints.push_back(sensor->fingerPrint().endpoint);
    }
    // RGBgenie remote control
    else if (sensor->modelId().startsWith(QLatin1String("ZGRC-KEY-012")))
    {
        clusters.push_back(ONOFF_CLUSTER_ID);
        clusters.push_back(LEVEL_CLUSTER_ID);
        srcEndpoints.push_back(0x01);
        srcEndpoints.push_back(0x02);
        srcEndpoints.push_back(0x03);
        srcEndpoints.push_back(0x04);
        srcEndpoints.push_back(0x05);
    }
    // Sage doorbell sensor
    else if (sensor->modelId().startsWith(QLatin1String("Bell")))
    {
        clusters.push_back(ONOFF_CLUSTER_ID);
        clusters.push_back(LEVEL_CLUSTER_ID);
        srcEndpoints.push_back(sensor->fingerPrint().endpoint);
    }
    // Linkind 1 key Remote Control / ZS23000178
    // SR-ZG2835 Zigbee Rotary Switch
    else if (sensor->modelId().startsWith(QLatin1String("ZBT-DIMSwitch")) ||
             sensor->modelId().startsWith(QLatin1String("ZG2835")))
    {
        clusters.push_back(ONOFF_CLUSTER_ID);
        clusters.push_back(LEVEL_CLUSTER_ID);
        srcEndpoints.push_back(sensor->fingerPrint().endpoint);
    }
    else
    {
        return false;
    }

    // prevent binding action if otau was busy recently
    if (otauLastBusyTimeDelta() < OTA_LOW_PRIORITY_TIME)
    {
        return false;
    }

    bool ret = false;
    for (int j = 0; j < (int)srcEndpoints.size() && j < gids.size(); j++)
    {
        QString gid = gids[j];
        quint8 srcEndpoint = srcEndpoints[j];
        Group *group = getGroupForId(gid);

        if (!group)
        {
            continue;
        }

        std::vector<quint16>::const_iterator i = clusters.begin();
        std::vector<quint16>::const_iterator end = clusters.end();

        for (; i != end; ++i)
        {
            DBG_Printf(DBG_ZDP, "0x%016llX [%s] create binding for client cluster 0x%04X on endpoint 0x%02X\n",
                       sensor->address().ext(), qPrintable(sensor->modelId()), (*i), srcEndpoint);

            BindingTask bindingTask;

            bindingTask.state = BindingTask::StateIdle;
            bindingTask.action = BindingTask::ActionBind;
            bindingTask.timeout = BindingTask::TimeoutEndDevice;
            bindingTask.restNode = sensor;
            Binding &bnd = bindingTask.binding;
            bnd.srcAddress = sensor->address().ext();
            bnd.dstAddrMode = deCONZ::ApsGroupAddress;
            bnd.srcEndpoint = srcEndpoint;
            bnd.clusterId = *i;
            bnd.dstAddress.group = group->address();

            if (sensor->mgmtBindSupported())
            {
                bindingTask.state = BindingTask::StateCheck;
            }

            if (queueBindingTask(bindingTask))
            {
                ret = true;
            }

            // group addressing has no destination endpoint
//            bnd.dstEndpoint = endpoint();

//            if (bnd.dstEndpoint > 0) // valid gateway endpoint?
//            {
//                queueBindingTask(bindingTask);
//            }
        }
    }

    if (sensor->mgmtBindSupported())
    {
        if (!sensor->mustRead(READ_BINDING_TABLE))
        {
            sensor->enableRead(READ_BINDING_TABLE);
            sensor->setNextReadTime(READ_BINDING_TABLE, queryTime);
            queryTime = queryTime.addSecs(1);
        }
        q->startZclAttributeTimer(1000);
    }

    if (!bindingTimer->isActive())
    {
        bindingTimer->start();
    }

    return ret;
}

/*! Creates groups for \p sensor if needed. */
void DeRestPluginPrivate::checkSensorGroup(Sensor *sensor)
{
    if (!sensor)
    {
        return;
    }

    Group *group = nullptr;

    {
        std::vector<Group>::iterator i = groups.begin();
        std::vector<Group>::iterator end = groups.end();

        for (; i != end; ++i)
        {
            if (i->address() == 0)
            {
                continue;
            }

            if (i->state() == Group::StateNormal &&
                (i->deviceIsMember(sensor->uniqueId()) || i->deviceIsMember(sensor->id())))
            {
                group = &*i;
                break;
            }
        }
    }

    if (sensor->modelId().startsWith(QLatin1String("RWL02")) || // Hue dimmer switch
        sensor->modelId().startsWith(QLatin1String("ROM00")) || // Hue smart button
        sensor->modelId().startsWith(QLatin1String("Z3-1BRL")) || // Lutron Aurora FoH smart dimmer
        sensor->modelId().startsWith(QLatin1String("TRADFRI on/off switch")) ||
        sensor->modelId().startsWith(QLatin1String("TRADFRI open/close remote")) ||
        sensor->modelId().startsWith(QLatin1String("TRADFRI motion sensor")) ||
        sensor->modelId().startsWith(QLatin1String("TRADFRI remote control")) ||
        sensor->modelId().startsWith(QLatin1String("TRADFRI wireless dimmer")) ||
        // sensor->modelId().startsWith(QLatin1String("SYMFONISK")) ||
        sensor->modelId().startsWith(QLatin1String("902010/23")) || // bitron remote
        sensor->modelId().startsWith(QLatin1String("Bell")) || // Sage doorbell sensor
<<<<<<< HEAD
=======
        sensor->modelId().startsWith(QLatin1String("ZBT-CCTSwitch-D0001")) || //LDS Remote
>>>>>>> c968532f
        sensor->modelId().startsWith(QLatin1String("ZBT-DIMSwitch")) || // Linkind 1 key Remote Control / ZS23000178
        sensor->modelId().startsWith(QLatin1String("WB01")) || // Sonoff SNZB-01
        sensor->modelId().startsWith(QLatin1String("ZG2835"))) // SR-ZG2835 Zigbee Rotary Switch
    {

    }
    else if (sensor->modelId() == QLatin1String("Remote switch") ||
         sensor->modelId() == QLatin1String("Double gangs remote switch") ||
	     sensor->modelId() == QLatin1String("Shutters central remote switch") ||
         sensor->modelId() == QLatin1String("Remote toggle switch") ||
         sensor->modelId() == QLatin1String("Remote motion sensor"))
    {
        //Make group but without uniqueid
    }
    else if (sensor->modelId().startsWith(QLatin1String("Lightify Switch Mini")) ||  // Osram 3 button remote
             sensor->modelId().startsWith(QLatin1String("Switch 4x EU-LIGHTIFY")) || // Osram 4 button remote
             sensor->modelId().startsWith(QLatin1String("Switch 4x-LIGHTIFY")) || // Osram 4 button remote
             sensor->modelId().startsWith(QLatin1String("Switch-LIGHTIFY")) ) // Osram 4 button remote
    {
        quint8 maxEp = 0x03;
        if (sensor->modelId().startsWith(QLatin1String("Switch 4x EU-LIGHTIFY")) ||
            sensor->modelId().startsWith(QLatin1String("Switch 4x-LIGHTIFY")) ||
            sensor->modelId().startsWith(QLatin1String("Switch-LIGHTIFY")) )
        {
            maxEp = 0x04;
        }
        for (quint8 ep = 0x01; !group && ep <= maxEp; ep++)
        {
            Sensor *s = getSensorNodeForAddressAndEndpoint(sensor->address(), ep);
            if (s && s->deletedState() == Sensor::StateNormal && s != sensor)
            {
                ResourceItem *item = s->item(RConfigGroup);
                if (item && item->lastSet().isValid())
                {
                    const QString &gid = item->toString();

                    std::vector<Group>::iterator i = groups.begin();
                    std::vector<Group>::iterator end = groups.end();

                    for (; i != end; ++i)
                    {
                        if (!gid.isEmpty() && i->state() == Group::StateNormal && i->id() == gid)
                        {
                            group = &*i;
                            break;
                        }
                    }
                }
            }
        }
    }
    else if (sensor->modelId() == QLatin1String("RB01") ||
             sensor->modelId() == QLatin1String("RM01"))
    {
        // check if group is created for other endpoint
        for (quint8 ep = 0x0A; !group && ep < 0x0F; ep++)
        {
            Sensor *s = getSensorNodeForAddressAndEndpoint(sensor->address(), ep);
            if (s && s->deletedState() == Sensor::StateNormal && s != sensor)
            {
                ResourceItem *item = s->item(RConfigGroup);
                if (item && item->lastSet().isValid())
                {
                    const QString &gid = item->toString();

                    std::vector<Group>::iterator i = groups.begin();
                    std::vector<Group>::iterator end = groups.end();

                    for (; i != end; ++i)
                    {
                        if (!gid.isEmpty() && i->state() == Group::StateNormal && i->id() == gid)
                        {
                            group = &*i;
                            break;
                        }
                    }
                }
            }
        }
    }
    else
    {
        return;
    }

    ResourceItem *item = sensor->item(RConfigGroup);

    if (!item)
    {
        item = sensor->addItem(DataTypeString, RConfigGroup);
    }
    else if (!group && item->lastSet().isValid())
    {
        const QString &gid = item->toString(); //FIXME: handle list of groups

        std::vector<Group>::iterator i = groups.begin();
        std::vector<Group>::iterator end = groups.end();

        for (; i != end; ++i)
        {
            if (i->address() == 0)
            {
                continue;
            }

            if (!gid.isEmpty() && i->state() == Group::StateNormal && i->id() == gid)
            {
                group = &*i;
                break;
            }
        }
    }

    if (!group)
    {
        group = addGroup();
        group->setName(sensor->name());
        ResourceItem *item2 = group->addItem(DataTypeString, RAttrUniqueId);
        DBG_Assert(item2);
        if (item2)
        {
            const QString uid = generateUniqueId(sensor->address().ext(), 0, 0);
            item2->setValue(uid);
        }
    }

    DBG_Assert(group);
    if (!group)
    {
        return;
    }

    if (group->addDeviceMembership(sensor->id()))
    {

    }

    if (item->toString() != group->id()) // FIXME: handle list of groups
    {
        item->setValue(group->id()); // FIXME: handle list of groups
        sensor->setNeedSaveDatabase(true);
        queSaveDb(DB_SENSORS, DB_SHORT_SAVE_DELAY);
        Event e(RSensors, RConfigGroup, sensor->id(), item);
        enqueueEvent(e);
    }
}

/*! Checks if there are any orphan groups for \p sensor and removes them. */
void DeRestPluginPrivate::checkOldSensorGroups(Sensor *sensor)
{
    if (!sensor)
    {
        return;
    }

    ResourceItem *item = sensor->item(RConfigGroup);

    if (!item || !item->lastSet().isValid() || item->toString().isEmpty())
    {
        return;
    }

    QStringList gids = item->toString().split(',', QString::SkipEmptyParts);

    {
        std::vector<Group>::iterator i = groups.begin();
        std::vector<Group>::iterator end = groups.end();

        for (; i != end; ++i)
        {
            if (gids.contains(i->id())) // current group
            {
                if (i->state() != Group::StateNormal)
                {
                    DBG_Printf(DBG_INFO, "reanimate group %u for sensor %s\n", i->address(), qPrintable(sensor->name()));
                    i->setState(Group::StateNormal);
                    updateGroupEtag(&*i);
                    queSaveDb(DB_GROUPS, DB_SHORT_SAVE_DELAY);
                }
            }
            else if (i->deviceIsMember(sensor->uniqueId()) || i->deviceIsMember(sensor->id()))
            {
                if (!i->removeDeviceMembership(sensor->uniqueId()))
                {
                    i->removeDeviceMembership(sensor->id());
                }

                if (i->address() != 0 && i->state() == Group::StateNormal && !i->hasDeviceMembers())
                {
                    DBG_Printf(DBG_INFO, "delete old group %u of sensor %s\n", i->address(), qPrintable(sensor->name()));
                    i->setState(Group::StateDeleted);
                    updateGroupEtag(&*i);
                    queSaveDb(DB_GROUPS | DB_LIGHTS, DB_SHORT_SAVE_DELAY);

                    // for each node which is part of this group send a remove group request (will be unicast)
                    // note: nodes which are curently switched off will not be removed!
                    std::vector<LightNode>::iterator j = nodes.begin();
                    std::vector<LightNode>::iterator jend = nodes.end();

                    for (; j != jend; ++j)
                    {
                        GroupInfo *groupInfo = getGroupInfo(&*j, i->address());

                        if (groupInfo)
                        {
                            j->setNeedSaveDatabase(true);
                            groupInfo->actions &= ~GroupInfo::ActionAddToGroup; // sanity
                            groupInfo->actions |= GroupInfo::ActionRemoveFromGroup;
                            groupInfo->state = GroupInfo::StateNotInGroup;
                        }
                    }
                }
            }
        }
    }
}

/*! Remove groups which are controlled by device \p id. */
void DeRestPluginPrivate::deleteGroupsWithDeviceMembership(const QString &id)
{
    std::vector<Group>::iterator i = groups.begin();
    std::vector<Group>::iterator end = groups.end();
    for (; i != end; ++i)
    {
        if (i->deviceIsMember(id) && i->state() == Group::StateNormal)
        {
            i->removeDeviceMembership(id);

            updateGroupEtag(&*i);
            queSaveDb(DB_GROUPS | DB_LIGHTS, DB_SHORT_SAVE_DELAY);

            if (i->hasDeviceMembers())
            {
                continue;
            }

            i->setState(Group::StateDeleted);

            // for each node which is part of this group send a remove group request (will be unicast)
            // note: nodes which are curently switched off will not be removed!
            std::vector<LightNode>::iterator j = nodes.begin();
            std::vector<LightNode>::iterator jend = nodes.end();

            for (; j != jend; ++j)
            {
                GroupInfo *groupInfo = getGroupInfo(&*j, i->address());

                if (groupInfo)
                {
                    j->setNeedSaveDatabase(true);
                    groupInfo->actions &= ~GroupInfo::ActionAddToGroup; // sanity
                    groupInfo->actions |= GroupInfo::ActionRemoveFromGroup;
                    groupInfo->state = GroupInfo::StateNotInGroup;
                }
            }
        }
    }
}

/*! Check existing bindings on ubisys devices. */
void DeRestPluginPrivate::processUbisysBinding(Sensor *sensor, const Binding &bnd)
{
    if (!sensor)
    {
        return;
    }

    ResourceItem *item = 0;

    if (sensor->type() == QLatin1String("ZHASwitch") && bnd.dstAddrMode == deCONZ::ApsGroupAddress)
    {
        item = sensor->item(RConfigGroup);

        DBG_Assert(item != 0);
        if (!item)
        {
            return;
        }

        if (bnd.clusterId != ONOFF_CLUSTER_ID && bnd.clusterId != LEVEL_CLUSTER_ID)
        {
            return;
        }

        int pos = -1; // index in config.group: "1,4"

        if (sensor->modelId().startsWith(QLatin1String("D1")))
        {
            DBG_Assert(sensor->fingerPrint().endpoint == 0x02);

            if       (bnd.srcEndpoint == 0x02) { pos = 0; }
            else if  (bnd.srcEndpoint == 0x03) { pos = 1; }

        }
        else if (sensor->modelId().startsWith(QLatin1String("S1")))
        {
            DBG_Assert(sensor->fingerPrint().endpoint == 0x02);

            if       (bnd.srcEndpoint == 0x02) { pos = 0; }
            else if  (bnd.srcEndpoint == 0x03) { pos = 1; } // S1-R only
        }
        else if (sensor->modelId().startsWith(QLatin1String("S2")))
        {
            DBG_Assert(sensor->fingerPrint().endpoint == 0x03);

            if       (bnd.srcEndpoint == 0x03) { pos = 0; }
            else if  (bnd.srcEndpoint == 0x04) { pos = 1; }

        }
        else if (sensor->modelId().startsWith(QLatin1String("C4")))
        {
            DBG_Assert(sensor->fingerPrint().endpoint == 0x01);

            if       (bnd.srcEndpoint == 0x01) { pos = 0; }
            else if  (bnd.srcEndpoint == 0x02) { pos = 1; }
            else if  (bnd.srcEndpoint == 0x03) { pos = 2; }
            else if  (bnd.srcEndpoint == 0x04) { pos = 3; }
        }
        else
        {
            return;
        }

        // remove group bindings which aren't configured via 'config.group'
        QString dstGroup = QString::number(bnd.dstAddress.group);
        QStringList gids = item->toString().split(',');

        if (!gids.contains(dstGroup) || (pos == -1) || (gids.size() < (pos + 1)) || gids[pos] != dstGroup)
        {
            DBG_Printf(DBG_INFO, "0x%016llx remove old group binding group: %u, cluster: 0x%04X\n", bnd.srcAddress, bnd.dstAddress.group, bnd.clusterId);

            BindingTask bindingTask;
            bindingTask.state = BindingTask::StateIdle;
            bindingTask.action = BindingTask::ActionUnbind;
            bindingTask.binding = bnd;
            queueBindingTask(bindingTask);
            if (!bindingTimer->isActive())
            {
                bindingTimer->start();
            }
        }
    }
}

void DeRestPluginPrivate::processUbisysC4Configuration(Sensor *sensor)
{
    DBG_Assert(sensor);
    if (!sensor)
    {
        return;
    }

    DBG_Assert(sensor->node());
    if (!sensor->node())
    {
        return;
    }

    // device management endpoint
    const deCONZ::SimpleDescriptor *sd = sensor->node()->getSimpleDescriptor(0xE8);
    DBG_Assert(sd);
    if (!sd)
    {
        return;
    }

    const deCONZ::ZclCluster *cl = 0;
    for (const auto &c : sd->inClusters())
    {
        if (c.id() == UBISYS_DEVICE_SETUP_CLUSTER_ID)
        {
            cl = &c;
            break;
        }
    }

    DBG_Assert(cl);
    if (!cl)
    {
        return;
    }

    const deCONZ::ZclAttribute *attr1 = 0;
    for (const auto &a : cl->attributes())
    {
        if (a.id() == 0x0001) //
        {
            attr1 = &a;
            break;
        }
    }

    DBG_Assert(cl);
    if (!attr1)
    {
        return;
    }

    ResourceItem *item = 0;

    item = sensor->item(RConfigMode);
    DBG_Assert(item);
    if (!item)
    {
        return;
    }

    deCONZ::ApsDataRequest req;
    req.setProfileId(HA_PROFILE_ID);
    req.setClusterId(UBISYS_DEVICE_SETUP_CLUSTER_ID);
    req.setDstAddressMode(deCONZ::ApsExtAddress);
    req.dstAddress() = sensor->address();
    req.setDstEndpoint(0xE8);
    req.setSrcEndpoint(endpoint());

    deCONZ::ZclFrame zclFrame;
    zclFrame.setSequenceNumber(zclSeq++);
    zclFrame.setCommandId(deCONZ::ZclWriteAttributesStructuredId);
    //zclFrame.setManufacturerCode(VENDOR_UBISYS);

    {
        QDataStream stream(&zclFrame.payload(), QIODevice::ReadWrite);
        stream.setByteOrder(QDataStream::LittleEndian);

        if (item->toString() == QLatin1String("momentary"))
        {
            // write attribute record 1
            stream << (quint16)0x0001; // attribute id
            stream << (quint8)0x01; // selector: indicator 1
            stream << (quint8)0x01; // selector: index #1
            stream << (quint8)0x41; // attribute datatype: octed string
            stream << (quint8)0x06; // length: 6
            stream << (quint8)0x00; // InputAndOptions: 0x00
            stream << (quint8)0x0D; // transition: released -> pressed
            stream << (quint8)0x01; // source endpoint: 0x01
            stream << (quint16)0x0006; // cluster id: on/off
            stream << (quint8)0x02; // ZCL command template: toggle
        }
    }

    QDataStream stream(&req.asdu(), QIODevice::ReadWrite);
    stream.setByteOrder(QDataStream::LittleEndian);
    zclFrame.writeToStream(stream);

    if (apsCtrl->apsdeDataRequest(req) == deCONZ::Success)
    {

    }

}

/*! Process binding related tasks queue every one second. */
void DeRestPluginPrivate::bindingTimerFired()
{
    if (bindingQueue.empty())
    {
        return;
    }

    Q_Q(DeRestPlugin);
    if (!q->pluginActive())
    {
        bindingQueue.clear();
        return;
    }

    int active = 0;
    std::list<BindingTask>::iterator i = bindingQueue.begin();
    std::list<BindingTask>::iterator end = bindingQueue.end();

    for (; i != end; ++i)
    {
        if (i->state == BindingTask::StateIdle)
        {
            if (active >= MAX_ACTIVE_BINDING_TASKS)
            { /* do nothing */ }
            else if (sendBindRequest(*i))
            {
                i->state = BindingTask::StateInProgress;
                break;
            }
            else if (i->retries < 5)
            {
                i->retries++;
            }
            else
            {
                // too harsh?
                DBG_Printf(DBG_INFO_L2, "failed to send bind/unbind request to 0x%016llX cluster 0x%04X. drop\n", i->binding.srcAddress, i->binding.clusterId);
                i->state = BindingTask::StateFinished;
            }
        }
        else if (i->state == BindingTask::StateInProgress)
        {
            i->timeout--;
            if (i->timeout < 0)
            {
                i->retries--;
                if (i->retries > 0)
                {
                    if (i->restNode && !i->restNode->isAvailable())
                    {
                        DBG_Printf(DBG_INFO_L2, "giveup binding srcAddr: %llX (not available)\n", i->binding.srcAddress);
                        i->state = BindingTask::StateFinished;
                    }
                    else
                    {
                        DBG_Printf(DBG_INFO_L2, "binding/unbinding timeout srcAddr: %llX, retry\n", i->binding.srcAddress);
                        i->state = BindingTask::StateIdle;
                        i->timeout = BindingTask::Timeout;
                        if (i->restNode && i->restNode->node() && !i->restNode->node()->nodeDescriptor().receiverOnWhenIdle())
                        {
                            i->timeout = BindingTask::TimeoutEndDevice;
                        }
                    }
                }
                else
                {
                    DBG_Printf(DBG_INFO_L2, "giveup binding srcAddr: %llX\n", i->binding.srcAddress);
                    i->state = BindingTask::StateFinished;
                }
            }
            else
            {
                active++;
            }
        }
        else if (i->state == BindingTask::StateFinished)
        {
            bindingQueue.erase(i);
            break;
        }
        else if (i->state == BindingTask::StateCheck)
        {
            i->timeout--;
            if (i->timeout < 0)
            {
                i->retries--;
                if (i->retries > 0 && i->restNode)
                {
                    if (i->restNode->mgmtBindSupported())
                    {
                        if (!i->restNode->mustRead(READ_BINDING_TABLE))
                        {
                            i->restNode->enableRead(READ_BINDING_TABLE);
                            i->restNode->setNextReadTime(READ_BINDING_TABLE, queryTime);
                            queryTime = queryTime.addSecs(5);
                        }
                        q->startZclAttributeTimer(1000);

                        i->state = BindingTask::StateCheck;
                    }
                    else
                    {
                        i->state = BindingTask::StateIdle;
                    }
                    i->timeout = BindingTask::Timeout;
                    if (i->restNode && i->restNode->node() && !i->restNode->node()->nodeDescriptor().receiverOnWhenIdle())
                    {
                        i->timeout = BindingTask::TimeoutEndDevice;
                    }

                    DBG_Printf(DBG_INFO_L2, "%s check timeout, retries = %d (srcAddr: 0x%016llX cluster: 0x%04X)\n",
                               (i->action == BindingTask::ActionBind ? "bind" : "unbind"), i->retries, i->binding.srcAddress, i->binding.clusterId);

                    bindingQueue.push_back(*i);
                    bindingQueue.pop_front();
                    break;
                }
                else
                {
                    DBG_Printf(DBG_INFO_L2, "giveup binding\n");
                    DBG_Printf(DBG_INFO_L2, "giveup %s (srcAddr: 0x%016llX cluster: 0x%04X)\n",
                               (i->action == BindingTask::ActionBind ? "bind" : "unbind"), i->binding.srcAddress, i->binding.clusterId);
                    i->state = BindingTask::StateFinished;
                }
            }
        }
    }

    if (!bindingQueue.empty())
    {
        bindingTimer->start(1000);
    }
}

/*
QString Binding::toString()
{
    //        QString dbg = QString("srcAddr: 0x%1 srcEp: %2 clusterId: %3")
    //            .arg(i->srcAddress, 16, 16, QChar('0'))
    //            .arg(i->srcEndpoint)
    //            .arg(i->clusterId);

    //        if (i->dstAddrMode == 0x01) // group address
    //        {
    //            dbg.append(QString(" dstGroup: 0x%1").arg(i->dstAddress.group, 2, 16, QChar('0')));
    //        }
    //        else if (i->dstAddrMode == 0x03) // ext address + dst endpoint
    //        {
    //            dbg.append(QString(" dstExt: 0x%1 dstEp: %2").arg(i->dstAddress.ext, 16, 16, QChar('0'))
    //                                                         .arg(i->dstEndpoint));
    //        }

    //        DBG_Printf(DBG_INFO, "Binding %s\n", qPrintable(dbg));
}
*/

/*! Process binding to rule conversion.
    For bindings found via binding table query, check if there exists already
    a rule representing it. If such a rule does not exist it will be created.
*/
void DeRestPluginPrivate::bindingToRuleTimerFired()
{
    if (bindingToRuleQueue.empty())
    {
        return;
    }

    Binding bnd = bindingToRuleQueue.front();
    bindingToRuleQueue.pop_front();

    if (!bindingToRuleQueue.empty())
    {
        bindingToRuleTimer->start();
    }

    if (!apsCtrl)
    {
        return;
    }

    int idx = 0;
    bool found = false;
    const deCONZ::Node *node = 0;
    while (apsCtrl->getNode(idx, &node) == 0)
    {
        if (bnd.srcAddress == node->address().ext())
        {
            found = true;
            break;
        }
        idx++;
    }

    // check if cluster does exist
    if (found && node)
    {
        found = false;
        for (const deCONZ::SimpleDescriptor &sd : node->simpleDescriptors())
        {
            if (sd.endpoint() != bnd.srcEndpoint)
            {
                continue;
            }

            for (const deCONZ::ZclCluster &cl : sd.inClusters())
            {
                if (cl.id() == bnd.clusterId)
                {
                    found = true;
                    break;
                }
            }

            for (const deCONZ::ZclCluster &cl : sd.outClusters())
            {
                if (cl.id() == ILLUMINANCE_MEASUREMENT_CLUSTER_ID && checkMacVendor(node->address(), VENDOR_DDEL))
                {
                    continue; // ignore, binding only allowed for server cluster
                }

                if (cl.id() == bnd.clusterId)
                {
                    found = true;
                    break;
                }
            }

            if (found)
            {
                break;
            }
        }

        if (!found)
        {
            DBG_Printf(DBG_INFO, "remove binding from 0x%016llX cluster 0x%04X due non existing cluster\n", bnd.srcAddress, bnd.clusterId);
            BindingTask bindingTask;
            bindingTask.state = BindingTask::StateIdle;
            bindingTask.action = BindingTask::ActionUnbind;
            bindingTask.binding = bnd;
            queueBindingTask(bindingTask);
            if (!bindingTimer->isActive())
            {
                bindingTimer->start();
            }
            return;
        }
    }

    // binding table maintenance
    // check if destination node exist and remove binding if not
    if (bnd.dstAddrMode == deCONZ::ApsExtAddress)
    {
        idx = 0;
        found = false;
        node = nullptr;
        while (apsCtrl->getNode(idx, &node) == 0)
        {
            if (bnd.dstAddress.ext == node->address().ext())
            {
                found = true;
                break;
            }
            idx++;
        }

        if (!found)
        {
            DBG_Printf(DBG_INFO, "remove binding from 0x%016llX cluster 0x%04X to non existing node 0x%016llX\n", bnd.srcAddress, bnd.clusterId, bnd.dstAddress.ext);
            BindingTask bindingTask;
            bindingTask.state = BindingTask::StateIdle;
            bindingTask.action = BindingTask::ActionUnbind;
            bindingTask.binding = bnd;
            queueBindingTask(bindingTask);
            if (!bindingTimer->isActive())
            {
                bindingTimer->start();
            }
            return;
        }
    }


    std::vector<Sensor>::iterator i = sensors.begin();
    std::vector<Sensor>::iterator end = sensors.end();

    Sensor *sensor = 0;

    for (; i != end; ++i)
    {
        if (bnd.srcAddress != i->address().ext())
        {
            continue;
        }

        if (checkMacVendor(bnd.srcAddress, VENDOR_UBISYS))
        {
            processUbisysBinding(&*i, bnd);
            return;
        }

        if (!i->modelId().startsWith(QLatin1String("FLS-NB")))
        {
            continue;
        }

        if (bnd.srcEndpoint == i->fingerPrint().endpoint)
        {
            // match only valid sensors
            switch (bnd.clusterId)
            {
            case ONOFF_CLUSTER_ID:
            case LEVEL_CLUSTER_ID:
            case SCENE_CLUSTER_ID:
            {
                if (i->type() == "ZHASwitch")
                {
                    sensor = &(*i);
                }
            }
                break;

            case ILLUMINANCE_MEASUREMENT_CLUSTER_ID:
            {
                if (i->type() == "ZHALightLevel")
                {
                    sensor = &(*i);
                }
            }
                break;

            case OCCUPANCY_SENSING_CLUSTER_ID:
            {
                if (i->type() == "ZHAPresence")
                {
                    sensor = &(*i);
                }
            }
                break;

            default:
                break;
            }
        }

        if (sensor)
        {
            break;
        }
    }

    // only proceed if the sensor (binding source) is known
    if (!sensor)
    {
//        deCONZ::Address addr;
//        addr.setExt(bnd.srcAddress);
//        DBG_Printf(DBG_INFO, "Binding to Rule unsupported sensor %s\n", qPrintable(addr.toStringExt()));
        return;
    }

    Rule rule;
    RuleCondition cond;
    RuleAction action;

    if (bnd.dstAddrMode == Binding::ExtendedAddressMode)
    {
        deCONZ::Address addr;
        addr.setExt(bnd.dstAddress.ext);
        LightNode *lightNode = getLightNodeForAddress(addr, bnd.dstEndpoint);

        if (lightNode)
        {
            action.setAddress(QString("/lights/%1/state").arg(lightNode->id()));
        }
        else
        {
            DBG_Printf(DBG_INFO_L2, "Binding to Rule no LightNode found for dstAddress: %s\n",
                       qPrintable(QString("0x%1").arg(bnd.dstAddress.ext, 16,16, QChar('0'))));
            return;
        }

    }
    else if (bnd.dstAddrMode == Binding::GroupAddressMode)
    {
        action.setAddress(QString("/groups/%1/action").arg(bnd.dstAddress.group));
    }
    else
    {
        DBG_Printf(DBG_INFO, "Binding to Rule unsupported dstAddrMode 0x%02X\n", bnd.dstAddrMode);
        return;
    }

    action.setMethod("BIND");

    QVariantMap body;
    QString item;

    if (bnd.clusterId == ONOFF_CLUSTER_ID)
    {
        body["on"] = true;
        item = "buttonevent";
    }
    else if (bnd.clusterId == LEVEL_CLUSTER_ID)
    {
        body["bri"] = (double)1;
        item = "buttonevent";
    }
    else if (bnd.clusterId == ILLUMINANCE_MEASUREMENT_CLUSTER_ID)
    {
        body["illum"] = QString("report");
        item = "illuminance";
    }
    else if (bnd.clusterId == OCCUPANCY_SENSING_CLUSTER_ID)
    {
        body["occ"] = QString("report");
        item = "presence";
    }
    else if (bnd.clusterId == SCENE_CLUSTER_ID)
    {
        body["scene"] = QString("S%1").arg(bnd.srcEndpoint);
        item = "buttonevent";
    }
    else
    {
        return;
    }

    action.setBody(deCONZ::jsonStringFromMap(body));

    cond.setAddress(QString("/sensors/%1/state/%2").arg(sensor->id()).arg(item));
    cond.setOperator("eq");
    cond.setValue(bnd.srcEndpoint);

    // check if a rule for that binding already exists
    bool foundRule = false;

    std::vector<Rule>::const_iterator ri = rules.begin();
    std::vector<Rule>::const_iterator rend = rules.end();

    for (; !foundRule && (ri != rend); ++ri) // rule loop
    {
        std::vector<RuleCondition>::const_iterator ci = ri->conditions().begin();
        std::vector<RuleCondition>::const_iterator cend = ri->conditions().end();
        for (; !foundRule && (ci != cend); ++ci) // rule.conditions loop
        {
            // found matching condition
            if ((ci->address()   == cond.address()) &&
                (ci->ooperator() == cond.ooperator()) &&
                (ci->value()     == cond.value()))
            {
                std::vector<RuleAction>::const_iterator ai = ri->actions().begin();
                std::vector<RuleAction>::const_iterator aend = ri->actions().end();

                for (; !foundRule && (ai != aend); ++ai) // rule.actions loop
                {
                    if ((ai->method() == action.method()) && (ai->address() == action.address()))
                    {
                        // search action body which covers the binding clusterId
                        if (bnd.clusterId == ONOFF_CLUSTER_ID)
                        {
                            if (ai->body().contains("on"))
                            {
                                rule = *ri;
                                foundRule = true;
                            }
                        }
                        else if (bnd.clusterId == ILLUMINANCE_MEASUREMENT_CLUSTER_ID)
                        {
                            if (ai->body().contains("illum"))
                            {
                                rule = *ri;
                                foundRule = true;
                            }
                        }
                        else if (bnd.clusterId == OCCUPANCY_SENSING_CLUSTER_ID)
                        {
                            if (ai->body().contains("occ"))
                            {
                                rule = *ri;
                                foundRule = true;
                            }
                        }
                        else if (bnd.clusterId == LEVEL_CLUSTER_ID)
                        {
                            if (ai->body().contains("bri"))
                            {
                                rule = *ri;
                                foundRule = true;
                            }
                        }
                        else if (bnd.clusterId == SCENE_CLUSTER_ID)
                        {
                            if (ai->body().contains("scene"))
                            {
                                rule = *ri;
                                foundRule = true;
                            }
                        }
                        else
                        {
                            DBG_Printf(DBG_INFO, "Binding to Rule unhandled clusterId 0x%04X\n", bnd.clusterId);
                        }
                    }
                }
            }
        }
    }

    if (DBG_IsEnabled(DBG_INFO_L2))
    {
        DBG_Printf(DBG_INFO_L2, "cond.address: %s\n", qPrintable(cond.address()));
        DBG_Printf(DBG_INFO_L2, "cond.value: %s\n", qPrintable(cond.value().toString()));
        DBG_Printf(DBG_INFO_L2, "action.address: %s\n", qPrintable(action.address()));
        DBG_Printf(DBG_INFO_L2, "action.body: %s\n", qPrintable(action.body()));
    }

    if (!foundRule)
    {
        if (sensor && sensor->item(RConfigOn)->toBool())
        {
            std::vector<RuleAction> actions;
            std::vector<RuleCondition> conditions;

            actions.push_back(action);
            conditions.push_back(cond);

            updateEtag(rule.etag);
            rule.setOwner("deCONZ");
            rule.setCreationtime(QDateTime::currentDateTimeUtc().toString("yyyy-MM-ddTHH:mm:ss"));
            rule.setActions(actions);
            rule.setConditions(conditions);

            // create a new rule id // don't overwrite already existing rules
            rule.setId("1");

            bool ok;
            do {
                ok = true;
                std::vector<Rule>::const_iterator i = rules.begin();
                std::vector<Rule>::const_iterator end = rules.end();

                for (; i != end; ++i)
                {
                    if (i->id() == rule.id())
                    {
                        rule.setId(QString::number(i->id().toInt() + 1));
                        ok = false;
                    }
                }
            } while (!ok);

            rule.setName(QString("Rule %1").arg(rule.id()));
            rules.push_back(rule);

            queSaveDb(DB_RULES, DB_SHORT_SAVE_DELAY);

            DBG_Printf(DBG_INFO, "Rule %s created from Binding\n", qPrintable(rule.id()));
        }
        else if (gwDeleteUnknownRules)
        {

            DBG_Printf(DBG_INFO, "Rule for Binding doesn't exists start unbind 0x%04X\n", bnd.clusterId);
            BindingTask bt;
            bt.state = BindingTask::StateIdle;
            bt.restNode = sensor; // might be 0
            bt.action = BindingTask::ActionUnbind;
            bt.binding = bnd;
            queueBindingTask(bt);
        }
    }
    else
    {
        if (rule.state() == Rule::StateDeleted || rule.status() == "disabled")
        {
            DBG_Printf(DBG_INFO, "Rule for Binding already exists (inactive), start unbind 0x%04X\n", bnd.clusterId);
            BindingTask bt;
            bt.state = BindingTask::StateIdle;
            bt.restNode = sensor; // might be 0
            bt.action = BindingTask::ActionUnbind;
            bt.binding = bnd;
            queueBindingTask(bt);
        }
        else
        {
            DBG_Printf(DBG_INFO_L2, "Rule for Binding 0x%04X already exists\n", bnd.clusterId);
        }
    }

    if (!bindingTimer->isActive())
    {
        bindingTimer->start();
    }
}

/*! Process ongoing binding table queries.
*/
void DeRestPluginPrivate::bindingTableReaderTimerFired()
{
    std::vector<BindingTableReader>::iterator i = bindingTableReaders.begin();

    for (; i != bindingTableReaders.end(); )
    {
        if (i->state == BindingTableReader::StateIdle)
        {
            deCONZ::ApsDataRequest &apsReq = i->apsReq;

            i->apsReq.setDstAddressMode(deCONZ::ApsExtAddress);
            i->apsReq.setProfileId(ZDP_PROFILE_ID);
            i->apsReq.setClusterId(ZDP_MGMT_BIND_REQ_CLID);
            i->apsReq.setDstEndpoint(ZDO_ENDPOINT);
            i->apsReq.setSrcEndpoint(ZDO_ENDPOINT);
            i->apsReq.setTxOptions(0);
            i->apsReq.setRadius(0);

            QDataStream stream(&apsReq.asdu(), QIODevice::WriteOnly);
            stream.setByteOrder(QDataStream::LittleEndian);

            QTime now = QTime::currentTime();
            stream << (uint8_t)now.second(); // seqno
            stream << i->index;

            // send
            if (apsCtrl && apsCtrl->apsdeDataRequest(apsReq) == deCONZ::Success)
            {
                DBG_Printf(DBG_ZDP, "Mgmt_Bind_req id: %d to 0x%016llX send\n", i->apsReq.id(), i->apsReq.dstAddress().ext());
                i->time.start();
                i->state = BindingTableReader::StateWaitConfirm;
                break;
            }
            else
            {
                DBG_Printf(DBG_ZDP, "failed to send Mgmt_Bind_req to 0x%016llX\n", i->apsReq.dstAddress().ext());
                i->state = BindingTableReader::StateFinished;
            }
        }
        else if (i->state == BindingTableReader::StateWaitConfirm)
        {
            if (i->time.elapsed() > BindingTableReader::MaxConfirmTime)
            {
                DBG_Printf(DBG_ZDP, "timeout for Mgmt_Bind_req id %d to 0x%016llX\n", i->apsReq.id(), i->apsReq.dstAddress().ext());
                i->state = BindingTableReader::StateFinished;
            }
        }
        else if (i->state == BindingTableReader::StateWaitResponse)
        {
            const int maxResponseTime = i->isEndDevice ? BindingTableReader::MaxEndDeviceResponseTime
                                                 : BindingTableReader::MaxResponseTime;
            if (i->time.elapsed() > maxResponseTime)
            {
                DBG_Printf(DBG_ZDP, "timeout for response to Mgmt_Bind_req id %d to 0x%016llX\n", i->apsReq.id(), i->apsReq.dstAddress().ext());
                i->state = BindingTableReader::StateFinished;
            }
        }

        if (i->state == BindingTableReader::StateFinished)
        {
            *i = bindingTableReaders.back();
            bindingTableReaders.pop_back();
        }
        else
        {
            ++i;
        }
    }

    if (!bindingTableReaders.empty())
    {
        bindingTableReaderTimer->start();
    }
}<|MERGE_RESOLUTION|>--- conflicted
+++ resolved
@@ -1926,12 +1926,9 @@
         else if (lightNode->manufacturer() == QLatin1String("NIKO NV"))
         {
         }
-<<<<<<< HEAD
-=======
         else if (lightNode->manufacturerCode() == VENDOR_AXIS) // Axis shade
         {
         }
->>>>>>> c968532f
         else if (lightNode->manufacturer() == QLatin1String("Sunricher"))
         {
         }
@@ -3097,10 +3094,7 @@
         // sensor->modelId().startsWith(QLatin1String("SYMFONISK")) ||
         sensor->modelId().startsWith(QLatin1String("902010/23")) || // bitron remote
         sensor->modelId().startsWith(QLatin1String("Bell")) || // Sage doorbell sensor
-<<<<<<< HEAD
-=======
         sensor->modelId().startsWith(QLatin1String("ZBT-CCTSwitch-D0001")) || //LDS Remote
->>>>>>> c968532f
         sensor->modelId().startsWith(QLatin1String("ZBT-DIMSwitch")) || // Linkind 1 key Remote Control / ZS23000178
         sensor->modelId().startsWith(QLatin1String("WB01")) || // Sonoff SNZB-01
         sensor->modelId().startsWith(QLatin1String("ZG2835"))) // SR-ZG2835 Zigbee Rotary Switch
