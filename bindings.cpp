--- conflicted
+++ resolved
@@ -2989,11 +2989,8 @@
         // Drayton
         sensor->modelId() == QLatin1String("iTRV") ||
         // LK Wiser
-<<<<<<< HEAD
         sensor->modelId() == QLatin1String("CCT592011_AS") ||
-=======
         sensor->modelId() == QLatin1String("CCT593011_AS") ||
->>>>>>> dc2c1c17
         // Immax
         sensor->modelId() == QLatin1String("Plug-230V-ZB3.0") ||
         sensor->modelId() == QLatin1String("4in1-Sensor-ZB3.0") ||
