--- conflicted
+++ resolved
@@ -3236,13 +3236,9 @@
     // IKEA Trådfri shortcut button
     // Sonoff SNZB-01
     else if (sensor->modelId().startsWith(QLatin1String("TRADFRI on/off switch")) ||
-<<<<<<< HEAD
+             sensor->modelId().startsWith(QLatin1String("TRADFRI SHORTCUT Button")) ||
              sensor->modelId().startsWith(QLatin1String("WB01")) ||
              sensor->modelId().startsWith(QLatin1String("WB-01")))
-=======
-             sensor->modelId().startsWith(QLatin1String("TRADFRI SHORTCUT Button")) ||
-             sensor->modelId().startsWith(QLatin1String("WB01")))
->>>>>>> ecabe6df
     {
         clusters.push_back(ONOFF_CLUSTER_ID);
         srcEndpoints.push_back(sensor->fingerPrint().endpoint);
