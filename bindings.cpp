/*
 * Copyright (c) 2017-2020 dresden elektronik ingenieurtechnik gmbh.
 * All rights reserved.
 *
 * The software in this package is published under the terms of the BSD
 * style license a copy of which has been included with this distribution in
 * the LICENSE.txt file.
 *
 */

#include "de_web_plugin.h"
#include "de_web_plugin_private.h"

#define MAX_ACTIVE_BINDING_TASKS 3

/*! Constructor. */
Binding::Binding() :
    srcAddress(0),
    srcEndpoint(0),
    clusterId(0),
    dstAddrMode(0),
    dstEndpoint(0)
{
    dstAddress.ext = 0;
}

/*! Returns true if bindings are equal. */
bool Binding::operator==(const Binding &rhs) const
{
    if (rhs.dstAddrMode == dstAddrMode &&
        rhs.srcAddress == srcAddress &&
        rhs.dstAddress.ext == dstAddress.ext &&
        rhs.clusterId == clusterId &&
        rhs.dstEndpoint == dstEndpoint &&
        rhs.srcEndpoint == srcEndpoint)
    {
        return true;
    }
    return false;
}

/*! Returns false if bindings are not equal. */
bool Binding::operator!=(const Binding &rhs) const
{
    return !(*this == rhs);
}

/*! Reads a binding entry from stream. */
bool Binding::readFromStream(QDataStream &stream)
{
    if (stream.atEnd()) return false;
    stream >> srcAddress;
    if (stream.atEnd()) return false;
    stream >> srcEndpoint;
    if (stream.atEnd()) return false;
    stream >> clusterId;
    if (stream.atEnd()) return false;
    stream >> dstAddrMode;

    if (dstAddrMode == GroupAddressMode)
    {
        if (stream.atEnd()) return false;
        stream >> dstAddress.group;
        dstEndpoint = 0; // not present
        return true;
    }
    else if (dstAddrMode == ExtendedAddressMode)
    {
        if (stream.atEnd()) return false;
        stream >> dstAddress.ext;
        if (stream.atEnd()) return false;
        stream >> dstEndpoint;
        return true;
    }

    return false;
}

/*! Writes a binding to stream.
    \param stream the data stream
 */
bool Binding::writeToStream(QDataStream &stream) const
{
    if (!srcAddress || !srcEndpoint)
    {
        return false;
    }

    stream << srcAddress;
    stream << srcEndpoint;
    stream << clusterId;
    stream << dstAddrMode;

    if (dstAddrMode == GroupAddressMode)
    {
        stream << dstAddress.group;
        return true;
    }
    else if ((dstAddrMode == ExtendedAddressMode) && (dstAddress.ext != 0) && (dstEndpoint != 0))
    {
        stream << dstAddress.ext;
        stream << dstEndpoint;
        return true;
    }

    return false;
}

/*! Queue reading ZDP binding table.
    \param node the node from which the binding table shall be read
    \param startIndex the index to start the reading
    \return true if the request is queued
 */
bool DeRestPluginPrivate::readBindingTable(RestNodeBase *node, quint8 startIndex)
{
    DBG_Assert(node != 0);

    if (!node || !node->node())
    {
        return false;
    }

    Resource *r = dynamic_cast<Resource*>(node);

    // whitelist
    if (checkMacVendor(node->address(), VENDOR_DDEL))
    {
    }
    else if (checkMacVendor(node->address(), VENDOR_UBISYS))
    {
    }
    else if (checkMacVendor(node->address(), VENDOR_DEVELCO))
    {
    }
    else if (r && r->item(RAttrModelId)->toString().startsWith(QLatin1String("FLS-")))
    {
    }
    else
    {
        node->clearRead(READ_BINDING_TABLE);
        return false;
    }

    std::vector<BindingTableReader>::iterator i = bindingTableReaders.begin();
    std::vector<BindingTableReader>::iterator end = bindingTableReaders.end();

    for (; i != end; ++i)
    {
        if (i->apsReq.dstAddress().ext() == node->address().ext())
        {
            // already running
            if (i->state == BindingTableReader::StateIdle)
            {
                i->index = startIndex;
                DBG_Assert(bindingTableReaderTimer->isActive());
            }
            return true;
        }
    }

    BindingTableReader btReader;
    btReader.state = BindingTableReader::StateIdle;
    btReader.index = startIndex;
    btReader.isEndDevice = !node->node()->nodeDescriptor().receiverOnWhenIdle();
    btReader.apsReq.dstAddress() = node->address();

    bindingTableReaders.push_back(btReader);

    if (!bindingTableReaderTimer->isActive())
    {
        bindingTableReaderTimer->start();
    }

    return false;
}

/*! Handle bind table confirm.
    \param conf a APSDE-DATA.confirm
    \return true if confirm was processed
 */
bool DeRestPluginPrivate::handleMgmtBindRspConfirm(const deCONZ::ApsDataConfirm &conf)
{
    if (conf.srcEndpoint() != ZDO_ENDPOINT || conf.dstEndpoint() != ZDO_ENDPOINT)
    {
        return false;
    }

    std::vector<BindingTableReader>::iterator i = bindingTableReaders.begin();
    std::vector<BindingTableReader>::iterator end = bindingTableReaders.end();

    for (; i != end; ++i)
    {
        if (i->apsReq.id() == conf.id())
        {
            if (i->state == BindingTableReader::StateWaitConfirm)
            {
                i->time.start();
                i->state = BindingTableReader::StateWaitResponse;
            }
            return true;
        }
    }
    return false;
}

/*! Handle bind table response.
    \param ind a ZDP MgmtBind_rsp
 */
void DeRestPluginPrivate::handleMgmtBindRspIndication(const deCONZ::ApsDataIndication &ind)
{
    if (ind.asdu().size() < 2)
    {
        // at least seq number and status
        return;
    }

    BindingTableReader *btReader = 0;

    {
        std::vector<BindingTableReader>::iterator i = bindingTableReaders.begin();
        std::vector<BindingTableReader>::iterator end = bindingTableReaders.end();

        if (ind.srcAddress().hasExt())
        {
            for (; i != end; ++i)
            {
                if (i->apsReq.dstAddress().ext() == ind.srcAddress().ext())
                {
                    btReader = &(*i);
                    break;
                }
            }
        }
        else if (ind.srcAddress().hasNwk())
        {
            for (; i != end; ++i)
            {
                if (i->apsReq.dstAddress().nwk() == ind.srcAddress().nwk())
                {
                    btReader = &(*i);
                    break;
                }
            }
        }
    }

    RestNodeBase *node = getSensorNodeForAddress(ind.srcAddress());

    if (!node)
    {
        node = getLightNodeForAddress(ind.srcAddress());
    }

    if (!node)
    {
        if (btReader)
        {
            // no more needed
            btReader->state = BindingTableReader::StateFinished;
        }
        return;
    }

    QDataStream stream(ind.asdu());
    stream.setByteOrder(QDataStream::LittleEndian);

    quint8 seqNo;
    quint8 status;

    stream >> seqNo;
    stream >> status;

    if (btReader)
    {
        DBG_Printf(DBG_ZDP, "MgmtBind_rsp id: %d %s seq: %u, status 0x%02X \n", btReader->apsReq.id(),
                   qPrintable(node->address().toStringExt()), seqNo, status);
    }
    else
    {
        DBG_Printf(DBG_ZDP, "MgmtBind_rsp (no BTR) %s seq: %u, status 0x%02X \n", qPrintable(node->address().toStringExt()), seqNo, status);
    }

    if (status != deCONZ::ZdpSuccess)
    {
        if (status == deCONZ::ZdpNotPermitted ||
            status == deCONZ::ZdpNotSupported)
        {
            if (node->mgmtBindSupported())
            {
                DBG_Printf(DBG_ZDP, "MgmtBind_req/rsp %s not supported, deactivate \n", qPrintable(node->address().toStringExt()));
                node->setMgmtBindSupported(false);
            }
        }

        if (btReader)
        {
            // no more needed
            btReader->state = BindingTableReader::StateFinished;
        }
        return;
    }

    quint8 entries;
    quint8 startIndex;
    quint8 listCount;
    bool bend = false;

    stream >> entries;
    stream >> startIndex;
    stream >> listCount;

    if (entries > (startIndex + listCount))
    {
        if (btReader)
        {
            if (btReader->state == BindingTableReader::StateWaitResponse || btReader->state == BindingTableReader::StateWaitConfirm)
            {
                // read more
                btReader->state = BindingTableReader::StateIdle;
                btReader->index = startIndex + listCount;
            }
            else
            {
                DBG_Printf(DBG_ZDP, "unexpected BTR state %d\n", (int)btReader->state);
            }
        }
    }
    else
    {
        bend = true;
        if (btReader)
        {
            btReader->state = BindingTableReader::StateFinished;
        }
    }

    while (listCount && !stream.atEnd())
    {
        Binding bnd;

        if (bnd.readFromStream(stream))
        {
            if (bnd.dstAddrMode == deCONZ::ApsExtAddress)
            {
                DBG_Printf(DBG_ZDP, "found binding 0x%04X, 0x%02X -> 0x%016llX : 0x%02X\n", bnd.clusterId, bnd.srcEndpoint, bnd.dstAddress.ext, bnd.dstEndpoint);
            }
            else if (bnd.dstAddrMode == deCONZ::ApsGroupAddress)
            {
                DBG_Printf(DBG_ZDP, "found binding 0x%04X, 0x%02X -> 0x%04X\n", bnd.clusterId, bnd.srcEndpoint, bnd.dstAddress.group);
            }
            else
            {
                continue;
            }

            if (std::find(bindingToRuleQueue.begin(), bindingToRuleQueue.end(), bnd) == bindingToRuleQueue.end())
            {
                DBG_Printf(DBG_ZDP, "add binding to check rule queue size: %d\n", static_cast<int>(bindingToRuleQueue.size()));
                bindingToRuleQueue.push_back(bnd);
            }
            else
            {
                DBG_Printf(DBG_ZDP, "binding already in binding to rule queue\n");
            }

            std::list<BindingTask>::iterator i = bindingQueue.begin();
            std::list<BindingTask>::iterator end = bindingQueue.end();

            for (;i != end; ++i)
            {
                if (i->binding == bnd)
                {
                    if (i->action == BindingTask::ActionBind && i->state != BindingTask::StateFinished)
                    {
                        DBG_Printf(DBG_ZDP, "binding 0x%04X, 0x%02X already exists, drop task\n", bnd.clusterId, bnd.dstEndpoint);
                        i->state = BindingTask::StateFinished; // already existing
                        sendConfigureReportingRequest(*i); // (re?)configure
                    }
                    else if (i->action == BindingTask::ActionUnbind && i->state == BindingTask::StateCheck)
                    {
                        DBG_Printf(DBG_ZDP, "binding 0x%04X, 0x%02X exists, start unbind task\n", bnd.clusterId, bnd.dstEndpoint);
                        i->state = BindingTask::StateIdle; // exists -> unbind
                    }
                    break;
                }
            }
        }
        else // invalid
        {
            DBG_Printf(DBG_ZDP, "invalid binding entry");
            break;
        }

        listCount--;
    }

    // end, check remaining tasks
    if (bend)
    {
        std::list<BindingTask>::iterator i = bindingQueue.begin();
        std::list<BindingTask>::iterator end = bindingQueue.end();

        for (;i != end; ++i)
        {
            if (i->state == BindingTask::StateCheck &&
                i->binding.srcAddress == ind.srcAddress().ext())
            {
                // if binding was not found, activate binding task
                if (i->action == BindingTask::ActionBind)
                {
                    DBG_Printf(DBG_ZDP, "binding 0x%04X, 0x%02X not found, start bind task\n", i->binding.clusterId, i->binding.dstEndpoint);
                    i->state = BindingTask::StateIdle;
                }
                else if (i->action == BindingTask::ActionUnbind)
                {
                    // nothing to unbind
                    DBG_Printf(DBG_ZDP, "binding 0x%04X, 0x%02X not found, remove unbind task\n", i->binding.clusterId, i->binding.dstEndpoint);
                    i->state = BindingTask::StateFinished; // already existing
                }
            }
        }
    }

    if (!bindingToRuleTimer->isActive() && !bindingToRuleQueue.empty())
    {
        bindingToRuleTimer->start();
    }
}

/*! Handle incoming ZCL configure reporting response.
 */
void DeRestPluginPrivate::handleZclConfigureReportingResponseIndication(const deCONZ::ApsDataIndication &ind, deCONZ::ZclFrame &zclFrame)
{
    QDateTime now = QDateTime::currentDateTime();
    std::vector<RestNodeBase*> allNodes;
    for (Sensor &s : sensors)
    {
        allNodes.push_back(&s);
    }

    for (LightNode &l : nodes)
    {
        allNodes.push_back(&l);
    }

    // send DefaultResponse if not disabled
    if (!(zclFrame.frameControl() & deCONZ::ZclFCDisableDefaultResponse))
    {
        sendZclDefaultResponse(ind, zclFrame, deCONZ::ZclSuccessStatus);
    }

    for (RestNodeBase * restNode : allNodes)
    {
        if (restNode->address().ext() != ind.srcAddress().ext())
        {
            continue;
        }

        DBG_Assert(zclFrame.sequenceNumber() != 0);

        QDataStream stream(zclFrame.payload());
        stream.setByteOrder(QDataStream::LittleEndian);

        if (zclFrame.payload().size() == 1)
        {
            // Response contains a single status for all attributes
            quint8 status;
            stream >> status;

            for (NodeValue &val : restNode->zclValues())
            {
                if (val.zclSeqNum != zclFrame.sequenceNumber())
                {
                    continue;
                }

                if (val.clusterId != ind.clusterId())
                {
                    continue;
                }

                DBG_Printf(DBG_INFO, "ZCL configure reporting rsp seq: %u 0x%016llX for ep: 0x%02X cluster: 0x%04X attr: 0x%04X status: 0x%02X\n", zclFrame.sequenceNumber(), ind.srcAddress().ext(), ind.srcEndpoint(), ind.clusterId(), val.attributeId, status);

                // mark as succefully configured
                if (status == deCONZ::ZclSuccessStatus)
                {
                    val.timestampLastConfigured = now;
                    val.zclSeqNum = 0; // clear
                }
            }
            break;
        }

        while (!stream.atEnd())
        {
            // Response contains status per attribute
            quint8 status;
            quint8 direction;
            quint16 attrId;

            stream >> status;
            stream >> direction;
            stream >> attrId;

            NodeValue &val = restNode->getZclValue(ind.clusterId(), attrId, ind.srcEndpoint());
            if (val.zclSeqNum == zclFrame.sequenceNumber() && val.clusterId == ind.clusterId())
            {
                DBG_Printf(DBG_INFO, "ZCL configure reporting rsp seq: %u 0x%016llX for ep: 0x%02X cluster: 0x%04X attr: 0x%04X status: 0x%02X\n", zclFrame.sequenceNumber(), ind.srcAddress().ext(), ind.srcEndpoint(), ind.clusterId(), val.attributeId, status);

                if (status == deCONZ::ZclSuccessStatus)
                {
                    // mark as succefully configured
                    val.timestampLastConfigured = now;
                    val.zclSeqNum = 0; // clear
                }
            }
        }
    }

    if (searchSensorsState == SearchSensorsActive && fastProbeAddr.hasExt() && bindingQueue.empty())
    {
        for (auto &s : sensors)
        {
            if (s.address().ext() == fastProbeAddr.ext())
            {
                checkSensorBindingsForAttributeReporting(&s);
            }
        }
    }

    bindingTimer->start(0); // fast process of next request
}

/*! Handle bind/unbind response.
    \param ind a ZDP Bind/Unbind_rsp
 */
void DeRestPluginPrivate::handleBindAndUnbindRspIndication(const deCONZ::ApsDataIndication &ind)
{
    QDataStream stream(ind.asdu());
    stream.setByteOrder(QDataStream::LittleEndian);

    quint8 zdpSeqNum;
    quint8 status;

    stream >> zdpSeqNum;
    stream >> status;

    std::list<BindingTask>::iterator i = bindingQueue.begin();
    std::list<BindingTask>::iterator end = bindingQueue.end();

    for (; i != end; ++i)
    {
        if (i->zdpSeqNum == zdpSeqNum)
        {
            const char *what = (ind.clusterId() == ZDP_BIND_RSP_CLID) ? "Bind" : "Unbind";

            if (status == deCONZ::ZdpSuccess)
            {
                DBG_Printf(DBG_INFO, "%s response success for 0x%016llx ep: 0x%02X cluster: 0x%04X\n", what, i->binding.srcAddress, i->binding.srcEndpoint, i->binding.clusterId);
                if (ind.clusterId() == ZDP_BIND_RSP_CLID)
                {
                    if (sendConfigureReportingRequest(*i))
                    {
                        return;
                    }
                }
            }
            else
            {
                DBG_Printf(DBG_INFO, "%s response failed with status 0x%02X for 0x%016llx ep: 0x%02X cluster: 0x%04X\n", what, status, i->binding.srcAddress, i->binding.srcEndpoint, i->binding.clusterId);
            }

            i->state = BindingTask::StateFinished;
            break;
        }
    }

    bindingTimer->start(0); // fast process of next binding requests
}

/*! Sends a ZDP bind request.
    \param bt a binding task
 */
bool DeRestPluginPrivate::sendBindRequest(BindingTask &bt)
{
    DBG_Assert(apsCtrl != nullptr);

    if (!apsCtrl)
    {
        return false;
    }

    for (auto &s : sensors)
    {
        if (s.address().ext() != bt.binding.srcAddress)
        {
            continue;
        }

        if (!s.node() || s.node()->nodeDescriptor().isNull())
        {
            // Whitelist sensors which don't seem to have a valid node descriptor.
            // This is a workaround currently only required for Develco smoke sensor
            // and potentially Bosch motion sensor
            if (s.modelId().startsWith(QLatin1String("SMSZB-120")) ||    // Develco smoke sensor
                s.modelId().startsWith(QLatin1String("EMIZB-132")) ||    // Develco EMI Norwegian HAN
                s.modelId().startsWith(QLatin1String("ISW-ZPR1-WP13")))  // Bosch motion sensor
            {
            }
            else
            {
                return false; // needs to be known
            }
        }

        if (s.node()->nodeDescriptor().receiverOnWhenIdle())
        {
            break; // ok
        }

        if (permitJoinFlag || searchSensorsState == SearchSensorsActive)
        {
            break; // ok
        }

        const QDateTime now = QDateTime::currentDateTime();
        if (s.lastRx().secsTo(now) > 7)
        {
            return false;
        }

        break; // ok
    }

    Binding &bnd = bt.binding;
    deCONZ::ApsDataRequest apsReq;

    // set destination addressing
    apsReq.setDstAddressMode(deCONZ::ApsExtAddress);
    apsReq.setTxOptions(deCONZ::ApsTxAcknowledgedTransmission);
    apsReq.dstAddress().setExt(bnd.srcAddress);
    apsReq.setDstEndpoint(ZDO_ENDPOINT);
    apsReq.setSrcEndpoint(ZDO_ENDPOINT);
    apsReq.setProfileId(ZDP_PROFILE_ID);

    if (bt.action == BindingTask::ActionBind)
    {
        apsReq.setClusterId(ZDP_BIND_REQ_CLID);
    }
    else
    {
        apsReq.setClusterId(ZDP_UNBIND_REQ_CLID);
    }

    // prepare payload
    QDataStream stream(&apsReq.asdu(), QIODevice::WriteOnly);
    stream.setByteOrder(QDataStream::LittleEndian);

    // generate and remember a new ZDP transaction sequence number
    bt.zdpSeqNum = (uint8_t)qrand();

    stream << bt.zdpSeqNum; // ZDP transaction sequence number

    if (!bnd.writeToStream(stream))
    {
        return false;
    }

    if (apsCtrl && (apsCtrl->apsdeDataRequest(apsReq) == deCONZ::Success))
    {
        return true;
    }

    return false;
}

/*! Sends a ZCL configure attribute reporting request.
    \param bt a former binding task
    \param requests list of configure reporting requests which will be combined in a message
 */
bool DeRestPluginPrivate::sendConfigureReportingRequest(BindingTask &bt, const std::vector<ConfigureReportingRequest> &requests)
{
    DBG_Assert(!requests.empty());
    if (requests.empty())
    {
        return false;
    }

    if (zclSeq == 0) // don't use zero, simplify matching
    {
        zclSeq = 1;
    }
    const quint8 zclSeqNum = zclSeq++; // to match in configure reporting response handler
    LightNode *lightNode = dynamic_cast<LightNode*>(bt.restNode);
    QDateTime now = QDateTime::currentDateTime();
    std::vector<ConfigureReportingRequest> out;

    for (const ConfigureReportingRequest &rq : requests)
    {
        NodeValue &val = bt.restNode->getZclValue(bt.binding.clusterId, rq.attributeId, bt.binding.srcEndpoint);
        if (val.clusterId == bt.binding.clusterId)
        {
            // value exists
            if (val.timestampLastReport.isValid() &&
                val.timestampLastReport.secsTo(now) < qMin((rq.maxInterval * 3), 1800))
            {
                DBG_Printf(DBG_INFO, "skip configure report for cluster: 0x%04X attr: 0x%04X of node 0x%016llX (seems to be active)\n",
                           bt.binding.clusterId, rq.attributeId, bt.restNode->address().ext());
            }
            else
            {
                if (!val.timestampLastReport.isValid())
                {
                    // fake first report timestamp to mark succesful binding
                    // and prevent further bind requests before reports arrive
                    val.timestampLastReport = QDateTime::currentDateTime();
                }
                val.zclSeqNum = zclSeqNum;
                val.minInterval = rq.minInterval;
                val.maxInterval = rq.maxInterval;
                out.push_back(rq);
            }
        }
        else if (lightNode)
        {
            // wait for value is created via polling
            DBG_Printf(DBG_INFO, "skip configure report for cluster: 0x%04X attr: 0x%04X of node 0x%016llX (wait reading or unsupported)\n",
                       bt.binding.clusterId, rq.attributeId, bt.restNode->address().ext());
        }
        else // sensors
        {
            // values doesn't exist, create
            deCONZ::NumericUnion dummy;
            dummy.u64 = 0;
            bt.restNode->setZclValue(NodeValue::UpdateByZclReport, bt.binding.srcEndpoint, bt.binding.clusterId, rq.attributeId, dummy);
            val.zclSeqNum = zclSeqNum;
            val.minInterval = rq.minInterval;
            val.maxInterval = rq.maxInterval;
            out.push_back(rq);
        }
    }

    if (out.empty())
    {
        return false;
    }

    deCONZ::ApsDataRequest apsReq;

    // ZDP Header
    apsReq.dstAddress() = bt.restNode->address();
    apsReq.setDstAddressMode(deCONZ::ApsExtAddress);
    apsReq.setDstEndpoint(bt.binding.srcEndpoint);
    apsReq.setSrcEndpoint(endpoint());
    apsReq.setProfileId(HA_PROFILE_ID);
    apsReq.setRadius(0);
    apsReq.setClusterId(bt.binding.clusterId);
    apsReq.setTxOptions(deCONZ::ApsTxAcknowledgedTransmission);

    deCONZ::ZclFrame zclFrame;
    zclFrame.setSequenceNumber(zclSeqNum);
    zclFrame.setCommandId(deCONZ::ZclConfigureReportingId);

    if (requests.front().manufacturerCode)
    {
        zclFrame.setFrameControl(deCONZ::ZclFCProfileCommand |
                                 deCONZ::ZclFCManufacturerSpecific |
                                 deCONZ::ZclFCDirectionClientToServer |
                                 deCONZ::ZclFCDisableDefaultResponse);
        zclFrame.setManufacturerCode(requests.front().manufacturerCode);
    }
    else
    {
        zclFrame.setFrameControl(deCONZ::ZclFCProfileCommand |
                                 deCONZ::ZclFCDirectionClientToServer |
                                 deCONZ::ZclFCDisableDefaultResponse);
    }

    { // payload
        QDataStream stream(&zclFrame.payload(), QIODevice::WriteOnly);
        stream.setByteOrder(QDataStream::LittleEndian);

        for (const ConfigureReportingRequest &rq : out)
        {
            stream << rq.direction;
            stream << rq.attributeId;
            stream << rq.dataType;
            stream << rq.minInterval;
            stream << rq.maxInterval;

            if (rq.reportableChange16bit != 0xFFFF)
            {
                stream << rq.reportableChange16bit;
            }
            else if (rq.reportableChange8bit != 0xFF)
            {
                stream << rq.reportableChange8bit;
            }
            else if (rq.reportableChange24bit != 0xFFFFFF)
            {
                stream << (qint8) (rq.reportableChange24bit & 0xFF);
                stream << (qint8) ((rq.reportableChange24bit >> 8) & 0xFF);
                stream << (qint8) ((rq.reportableChange24bit >> 16) & 0xFF);
            }
            else if (rq.reportableChange48bit != 0xFFFFFFFF)
            {
                stream << (qint8) (rq.reportableChange48bit & 0xFF);
                stream << (qint8) ((rq.reportableChange48bit >> 8) & 0xFF);
                stream << (qint8) ((rq.reportableChange48bit >> 16) & 0xFF);
                stream << (qint8) ((rq.reportableChange48bit >> 24) & 0xFF);
                stream << (qint8) 0x00;
                stream << (qint8) 0x00;
            }
            DBG_Printf(DBG_INFO_L2, "configure reporting rq seq %u for 0x%016llX, attribute 0x%04X/0x%04X\n", zclSeqNum, bt.restNode->address().ext(), bt.binding.clusterId, rq.attributeId);
        }
    }

    { // ZCL frame
        QDataStream stream(&apsReq.asdu(), QIODevice::WriteOnly);
        stream.setByteOrder(QDataStream::LittleEndian);
        zclFrame.writeToStream(stream);
    }


    if (apsCtrl && apsCtrl->apsdeDataRequest(apsReq) == deCONZ::Success)
    {
        queryTime = queryTime.addSecs(1);
        return true;
    }

    return false;
}

/*! Sends a ZCL configure attribute reporting request.
    \param bt a former binding task
 */
bool DeRestPluginPrivate::sendConfigureReportingRequest(BindingTask &bt)
{
    if (!bt.restNode || !bt.restNode->node())
    {
        return false;
    }

    deCONZ::SimpleDescriptor *sd = bt.restNode->node()->getSimpleDescriptor(bt.binding.srcEndpoint);
    if (!sd)
    {
        return false;
    }

    // check if bound cluster is server cluster
    deCONZ:: ZclCluster *cl = sd->cluster(bt.binding.clusterId, deCONZ::ServerCluster);
    if (!cl)
    {
        return false;
    }

    const QDateTime now = QDateTime::currentDateTime();
    ConfigureReportingRequest rq;

    LightNode *lightNode = dynamic_cast<LightNode *>(bt.restNode);
    const quint16 manufacturerCode = lightNode ? lightNode->manufacturerCode() : 0;

    if (bt.binding.clusterId == OCCUPANCY_SENSING_CLUSTER_ID)
    {
        // add values if not already present
        deCONZ::NumericUnion dummy;
        dummy.u64 = 0;
        if (bt.restNode->getZclValue(bt.binding.clusterId, 0x0000, bt.binding.srcEndpoint).clusterId != bt.binding.clusterId)
        {
            bt.restNode->setZclValue(NodeValue::UpdateInvalid, bt.binding.srcEndpoint, bt.binding.clusterId, 0x0000, dummy);
        }

        rq.dataType = deCONZ::Zcl8BitBitMap;
        rq.attributeId = 0x0000; // occupancy
        rq.minInterval = 1;     // value used by Hue bridge
        rq.maxInterval = 300;   // value used by Hue bridge

        int processed = 0;
        if (sendConfigureReportingRequest(bt, {rq}))
        {
            processed++;
        }

        const Sensor *sensor = static_cast<Sensor *>(bt.restNode);
        if (sensor && sensor->modelId().startsWith(QLatin1String("SML00"))) // Hue motion sensor
        {
            if (bt.restNode->getZclValue(bt.binding.clusterId, 0x0030, bt.binding.srcEndpoint).clusterId != bt.binding.clusterId)
            {
                bt.restNode->setZclValue(NodeValue::UpdateInvalid, bt.binding.srcEndpoint, bt.binding.clusterId, 0x0030, dummy);
            }
            ConfigureReportingRequest rq2;
            rq2.dataType = deCONZ::Zcl8BitUint;
            rq2.attributeId = 0x0030;     // sensitivity
            rq2.minInterval = 5;         // value used by Hue bridge
            rq2.maxInterval = 7200;      // value used by Hue bridge
            rq2.reportableChange8bit = 1;  // value used by Hue bridge
            rq2.manufacturerCode = VENDOR_PHILIPS;

            if (sendConfigureReportingRequest(bt, {rq2}))
            {
                processed++;
            }
        }

        return processed > 0;
    }
    else if (bt.binding.clusterId == IAS_ZONE_CLUSTER_ID)
    {
        // zone status reporting only supported by some devices
        if (bt.restNode->node()->nodeDescriptor().manufacturerCode() != VENDOR_CENTRALITE &&
            bt.restNode->node()->nodeDescriptor().manufacturerCode() != VENDOR_SAMJIN)
        {
            return false;
        }

        // add values if not already present
        deCONZ::NumericUnion dummy;
        dummy.u64 = 0;
        if (bt.restNode->getZclValue(bt.binding.clusterId, IAS_ZONE_CLUSTER_ATTR_ZONE_STATUS_ID, bt.binding.srcEndpoint).clusterId != bt.binding.clusterId)
        {
            bt.restNode->setZclValue(NodeValue::UpdateInvalid, bt.binding.srcEndpoint, bt.binding.clusterId, IAS_ZONE_CLUSTER_ATTR_ZONE_STATUS_ID, dummy);
        }

        const Sensor *sensor = dynamic_cast<Sensor *>(bt.restNode);

        if (sensor->type() == QLatin1String("ZHAVibration") && sensor->modelId() == QLatin1String("multi")) // FIXME: check if this also applies to other Samjin sensors
        // if (bt.restNode->node()->nodeDescriptor().manufacturerCode() == VENDOR_SAMJIN)
        {
            // Only configure periodic reports, as events are already sent though zone status change notification commands
            rq.minInterval = 300;
            rq.maxInterval = 300;
        }
        else
        {
            rq.minInterval = 1;
            rq.maxInterval = 300;

            const ResourceItem *item = sensor ? sensor->item(RConfigDuration) : nullptr;

            if (item && item->toNumber() > 15 && item->toNumber() <= UINT16_MAX)
            {
                rq.maxInterval = static_cast<quint16>(item->toNumber());
                rq.maxInterval -= 5; // report before going presence: false
            }
        }

        rq.dataType = deCONZ::Zcl16BitBitMap;
        rq.attributeId = IAS_ZONE_CLUSTER_ATTR_ZONE_STATUS_ID;
        rq.reportableChange16bit = 0xffff;
        return sendConfigureReportingRequest(bt, {rq});
    }
    else if (bt.binding.clusterId == ILLUMINANCE_MEASUREMENT_CLUSTER_ID)
    {
        Sensor *sensor = dynamic_cast<Sensor *>(bt.restNode);

        rq.dataType = deCONZ::Zcl16BitUint;
        rq.attributeId = 0x0000;         // measured value

        if (sensor && sensor->modelId().startsWith(QLatin1String("MOSZB-130"))) // Develco motion sensor
        {
            rq.minInterval = 0;
            rq.maxInterval = 600;
            rq.reportableChange16bit = 0xFFFF;
        }
        else
        {
            rq.minInterval = 5;              // value used by Hue bridge
            rq.maxInterval = 300;            // value used by Hue bridge
            rq.reportableChange16bit = 2000; // value used by Hue bridge
        }
        return sendConfigureReportingRequest(bt, {rq});
    }
    else if (bt.binding.clusterId == TEMPERATURE_MEASUREMENT_CLUSTER_ID)
    {
        Sensor *sensor = dynamic_cast<Sensor *>(bt.restNode);

        rq.dataType = deCONZ::Zcl16BitInt;
        rq.attributeId = 0x0000;       // measured value

        if (sensor && (sensor->modelId().startsWith(QLatin1String("SMSZB-120")) ||   // Develco smoke sensor
                        sensor->modelId().startsWith(QLatin1String("HESZB-120")) ||  // Develco heat sensor
                        sensor->modelId().startsWith(QLatin1String("MOSZB-130")) ||  // Develco motion sensor
                        sensor->modelId().startsWith(QLatin1String("WISZB-120")) ||  // Develco window sensor
                        sensor->modelId().startsWith(QLatin1String("FLSZB-110")) ||  // Develco water leak sensor
                        sensor->modelId().startsWith(QLatin1String("ZHMS101"))))     // Wattle (Develco) magnetic sensor
        {
            rq.minInterval = 60;           // according to technical manual
            rq.maxInterval = 600;          // according to technical manual
            rq.reportableChange16bit = 10; // according to technical manual
        }
        else
        {
            rq.minInterval = 10;           // value used by Hue bridge
            rq.maxInterval = 300;          // value used by Hue bridge
            rq.reportableChange16bit = 20; // value used by Hue bridge
        }

        return sendConfigureReportingRequest(bt, {rq});
    }
    else if (bt.binding.clusterId == THERMOSTAT_CLUSTER_ID)
    {
        Sensor *sensor = dynamic_cast<Sensor *>(bt.restNode);

        if (sensor && sensor->modelId().startsWith(QLatin1String("SPZB"))) // Eurotronic Spirit
        {
            rq.dataType = deCONZ::Zcl16BitInt;
            rq.attributeId = 0x0000;        // Local Temperature
            rq.minInterval = 1;             // report changes every second
            rq.maxInterval = 600;           // recommended value
            rq.reportableChange16bit = 20;  // value from TEMPERATURE_MEASUREMENT_CLUSTER_ID

            ConfigureReportingRequest rq2;
            rq2.dataType = deCONZ::Zcl8BitUint;
            rq2.attributeId = 0x0008;        // Pi Heating Demand (valve position %)
            rq2.minInterval = 1;             // report changes every second
            rq2.maxInterval = 600;           // recommended value
            rq2.reportableChange8bit = 1;    // recommended value

            ConfigureReportingRequest rq3;
            rq3.dataType = deCONZ::Zcl16BitInt;
            rq3.attributeId = 0x0012;        // Occupied Heating Setpoint - unused
            rq3.minInterval = 65535;         // disable
            rq3.maxInterval = 65535;         // disable
            rq3.reportableChange16bit = 0;   // disable

            ConfigureReportingRequest rq4;
            rq4.dataType = deCONZ::Zcl16BitInt;
            rq4.attributeId = 0x0014;        // Unoccupied Heating Setpoint - unused
            rq4.minInterval = 65535;         // disable
            rq4.maxInterval = 65535;         // disable
            rq4.reportableChange16bit = 0;   // disable

            ConfigureReportingRequest rq5;
            rq5.dataType = deCONZ::Zcl16BitInt;
            rq5.attributeId = 0x4003;        // Current Temperature Set point
            rq5.minInterval = 1;             // report changes every second
            rq5.maxInterval = 600;           // recommended value
            rq5.reportableChange16bit = 50;  // recommended value
            rq5.manufacturerCode = VENDOR_JENNIC;

            ConfigureReportingRequest rq6;
            rq6.dataType = deCONZ::Zcl24BitUint;
            rq6.attributeId = 0x4008;        // Host Flags
            rq6.minInterval = 1;             // report changes every second
            rq6.maxInterval = 600;           // recommended value
            rq6.reportableChange24bit = 1;   // recommended value
            rq6.manufacturerCode = VENDOR_JENNIC;

            return sendConfigureReportingRequest(bt, {rq, rq2, rq3, rq4}) ||
                   sendConfigureReportingRequest(bt, {rq5, rq6});
        }
        else if (sensor && sensor->modelId() == QLatin1String("Zen-01")) // Zen
        {
            rq.dataType = deCONZ::Zcl16BitInt;
            rq.attributeId = 0x0000;        // Local Temperature
            rq.minInterval = 1;             // report changes every second
            rq.maxInterval = 600;           // recommended value
            rq.reportableChange16bit = 20;  // value from TEMPERATURE_MEASUREMENT_CLUSTER_ID

            ConfigureReportingRequest rq2;
            rq2.dataType = deCONZ::Zcl16BitInt;
            rq2.attributeId = 0x0011;        // Occupied cooling setpoint
            rq2.minInterval = 1;             // report changes every second
            rq2.maxInterval = 600;
            rq2.reportableChange16bit = 50;

            ConfigureReportingRequest rq3;
            rq3.dataType = deCONZ::Zcl16BitInt;
            rq3.attributeId = 0x0012;        // Occupied heating setpoint
            rq3.minInterval = 1;
            rq3.maxInterval = 600;
            rq3.reportableChange16bit = 50;

            ConfigureReportingRequest rq4;
            rq4.dataType = deCONZ::Zcl16BitBitMap;
            rq4.attributeId = 0x0029;        // Thermostat running state
            rq4.minInterval = 1;
            rq4.maxInterval = 600;
            rq4.reportableChange16bit = 0xffff;

            return sendConfigureReportingRequest(bt, {rq, rq2, rq3, rq4});
        }
        else
        {
            rq.dataType = deCONZ::Zcl16BitInt;
            rq.attributeId = 0x0000;       // local temperature
            rq.minInterval = 0;
            rq.maxInterval = 300;
            rq.reportableChange16bit = 10;
            return sendConfigureReportingRequest(bt, {rq});
        }

    }
    else if (bt.binding.clusterId == RELATIVE_HUMIDITY_CLUSTER_ID)
    {
        rq.dataType = deCONZ::Zcl16BitUint;
        rq.attributeId = 0x0000;       // measured value
        rq.minInterval = 10;
        rq.maxInterval = 300;
        rq.reportableChange16bit = 100; // resolution: 1%
        return sendConfigureReportingRequest(bt, {rq});
    }
    else if (bt.binding.clusterId == PRESSURE_MEASUREMENT_CLUSTER_ID)
    {
        rq.dataType = deCONZ::Zcl16BitUint;
        rq.attributeId = 0x0000; // measured value
        rq.minInterval = 10;
        rq.maxInterval = 300;
        rq.reportableChange16bit = 20;
        return sendConfigureReportingRequest(bt, {rq});
    }
    else if (bt.binding.clusterId == BINARY_INPUT_CLUSTER_ID)
    {
        rq.dataType = deCONZ::ZclBoolean;
        rq.attributeId = 0x0055; // present value
        rq.minInterval = 10;
        rq.maxInterval = 300;
        return sendConfigureReportingRequest(bt, {rq});
    }
    else if (bt.binding.clusterId == POWER_CONFIGURATION_CLUSTER_ID)
    {
        Sensor *sensor = dynamic_cast<Sensor *>(bt.restNode);

        rq.dataType = deCONZ::Zcl8BitUint;
        rq.attributeId = 0x0021;   // battery percentage remaining
        if (sensor && (sensor->modelId().startsWith(QLatin1String("SML00")) || // Hue motion sensor
                       sensor->modelId().startsWith(QLatin1String("SPZB"))))   // Eurotronic Spirit
        {
            rq.minInterval = 7200;       // value used by Hue bridge
            rq.maxInterval = 7200;       // value used by Hue bridge
            rq.reportableChange8bit = 0; // value used by Hue bridge
        }
        else if (sensor && sensor->modelId().startsWith(QLatin1String("RWL02"))) // Hue dimmer switch
        {
            rq.minInterval = 300;        // value used by Hue bridge
            rq.maxInterval = 300;        // value used by Hue bridge
            rq.reportableChange8bit = 0; // value used by Hue bridge
        }
        else if (sensor && sensor->modelId().startsWith(QLatin1String("ROM00"))) // Hue smart button
        {
            rq.minInterval = 900;        // value used by Hue bridge
            rq.maxInterval = 900;        // value used by Hue bridge
            rq.reportableChange8bit = 2; // value used by Hue bridge
        }
        else if (sensor && sensor->modelId().startsWith(QLatin1String("Z3-1BRL"))) // Lutron Aurora Friends-of-Hue dimmer switch
        {
            rq.minInterval = 900;        // value used by Hue bridge
            rq.maxInterval = 900;        // value used by Hue bridge
            rq.reportableChange8bit = 4; // value used by Hue bridge
        }
        else if (sensor && (sensor->manufacturer().startsWith(QLatin1String("Climax")) ||
                            sensor->modelId().startsWith(QLatin1String("902010/23"))))
        {
            rq.attributeId = 0x0035; // battery alarm mask
            rq.dataType = deCONZ::Zcl8BitBitMap;
            rq.minInterval = 300;
            rq.maxInterval = 1800;
            rq.reportableChange8bit = 0xFF;
        }
        else if (sensor && (sensor->modelId() == QLatin1String("Motion Sensor-A") ||
                            sensor->modelId() == QLatin1String("tagv4") ||
                            sensor->modelId() == QLatin1String("motionv4") ||
                            sensor->modelId() == QLatin1String("RFDL-ZB-MS") ||
                            sensor->modelId() == QLatin1String("Zen-01")))
        {
            rq.attributeId = 0x0020;   // battery voltage
            rq.minInterval = 3600;
            rq.maxInterval = 3600;
            rq.reportableChange8bit = 0;
        }
        else if (sensor && (sensor->modelId().startsWith(QLatin1String("SMSZB-120")) || // Develco smoke sensor
                           sensor->modelId().startsWith(QLatin1String("HESZB-120")) ||  // Develco heat sensor
                           sensor->modelId().startsWith(QLatin1String("MOSZB-130")) ||  // Develco motion sensor
                           sensor->modelId().startsWith(QLatin1String("WISZB-120")) ||  // Develco window sensor
                           sensor->modelId().startsWith(QLatin1String("FLSZB-110")) ||  // Develco water leak sensor
                           sensor->modelId().startsWith(QLatin1String("ZHMS101"))))     // Wattle (Develco) magnetic sensor
        {
            rq.attributeId = 0x0020;   // battery voltage
            rq.minInterval = 43200;    // according to technical manual
            rq.maxInterval = 43200;    // according to technical manual
            rq.reportableChange8bit = 0;
        }
        else
        {
            rq.minInterval = 300;
            rq.maxInterval = 60 * 45;
            rq.reportableChange8bit = 1;
        }

        // add values if not already present
        deCONZ::NumericUnion dummy;
        dummy.u64 = 0;
        if (bt.restNode->getZclValue(POWER_CONFIGURATION_CLUSTER_ID, rq.attributeId, bt.binding.srcEndpoint).attributeId != rq.attributeId)
        {
            bt.restNode->setZclValue(NodeValue::UpdateInvalid, bt.binding.srcEndpoint, POWER_CONFIGURATION_CLUSTER_ID, rq.attributeId, dummy);
        }

        NodeValue &val = bt.restNode->getZclValue(POWER_CONFIGURATION_CLUSTER_ID, rq.attributeId, bt.binding.srcEndpoint);

        if (val.timestampLastReport.isValid() && (val.timestampLastReport.secsTo(now) < val.maxInterval * 1.5))
        {
            return false;
        }

        return sendConfigureReportingRequest(bt, {rq});
    }
    else if (bt.binding.clusterId == ONOFF_CLUSTER_ID)
    {
        rq.dataType = deCONZ::ZclBoolean;
        rq.attributeId = 0x0000; // on/off

        if (checkMacVendor(bt.restNode->address(), VENDOR_DDEL))
        {
            rq.minInterval = 5;
            rq.maxInterval = 180;
        }
        else if (checkMacVendor(bt.restNode->address(), VENDOR_XAL) ||
                 bt.restNode->node()->nodeDescriptor().manufacturerCode() == VENDOR_XAL)
        {
            rq.minInterval = 5;
            rq.maxInterval = 3600;
        }
        else if (manufacturerCode == VENDOR_IKEA)
        {
            rq.minInterval = 0; // same as IKEA gateway
            rq.maxInterval = 0; // same as IKEA gateway
        }
        else // default configuration
        {
            rq.minInterval = 1;
            rq.maxInterval = 300;
        }
        return sendConfigureReportingRequest(bt, {rq});
    }
    else if (bt.binding.clusterId == METERING_CLUSTER_ID)
    {
        Sensor *sensor = dynamic_cast<Sensor *>(bt.restNode);

        rq.dataType = deCONZ::Zcl48BitUint;
        rq.attributeId = 0x0000; // Curent Summation Delivered
        rq.minInterval = 1;
        rq.maxInterval = 300;
        if (sensor && (sensor->modelId() == QLatin1String("SmartPlug") ||      // Heiman
                       sensor->modelId() == QLatin1String("SKHMP30-I1") ||     // GS smart plug
                       sensor->modelId().startsWith(QLatin1String("E13-"))))   // Sengled PAR38 Bulbs
        {
            rq.reportableChange48bit = 10; // 0.001 kWh (1 Wh)
        }
        else if (sensor && (sensor->modelId() == QLatin1String("SZ-ESW01-AU"))) // Sercomm / Telstra smart plug
        {
            rq.reportableChange48bit = 1000; // 0.001 kWh (1 Wh)
        }
        else
        {
            rq.reportableChange48bit = 1; // 0.001 kWh (1 Wh)
        }

        ConfigureReportingRequest rq2;
        rq2.dataType = deCONZ::Zcl24BitInt;
        rq2.attributeId = 0x0400; // Instantaneous Demand
        rq2.minInterval = 1;
        rq2.maxInterval = 300;
        if (sensor && (sensor->modelId() == QLatin1String("SmartPlug") || // Heiman
                       sensor->modelId() == QLatin1String("902010/25") || // Bitron
                       sensor->modelId() == QLatin1String("SKHMP30-I1"))) // GS smart plug
        {
            rq2.reportableChange24bit = 10; // 1 W
        }
        else if (sensor && (sensor->modelId() == QLatin1String("SZ-ESW01-AU"))) // Sercomm / Telstra smart plug
        {
            rq2.reportableChange24bit = 1000; // 1 W
        }
        else
        {
            rq2.reportableChange24bit = 1; // 1 W
        }

        return sendConfigureReportingRequest(bt, {rq, rq2});
    }
    else if (bt.binding.clusterId == ELECTRICAL_MEASUREMENT_CLUSTER_ID)
    {
        Sensor *sensor = dynamic_cast<Sensor *>(bt.restNode);

        rq.dataType = deCONZ::Zcl16BitInt;
        rq.attributeId = 0x050B; // Active power
        rq.minInterval = 1;
        rq.maxInterval = 300;
        if (sensor && (sensor->modelId() == QLatin1String("SmartPlug") ||   // Heiman
                       sensor->modelId() == QLatin1String("SKHMP30-I1") ||  // GS smart plug
                       sensor->modelId() == QLatin1String("SZ-ESW01-AU")))  // Sercomm / Telstra smart plug
        {
            rq.reportableChange16bit = 10; // 1 W
        }
        else
        {
            rq.reportableChange16bit = 1; // 1 W
        }

        ConfigureReportingRequest rq2;
        rq2.dataType = deCONZ::Zcl16BitUint;
        rq2.attributeId = 0x0505; // RMS Voltage
        rq2.minInterval = 1;
        rq2.maxInterval = 300;
        if (sensor && (sensor->modelId() == QLatin1String("SmartPlug") || // Heiman
                       sensor->modelId() == QLatin1String("SKHMP30-I1"))) // GS smart plug
        {
            rq2.reportableChange16bit = 100; // 1 V
        }
        else if (sensor && sensor->modelId() == QLatin1String("SZ-ESW01-AU")) // Sercomm / Telstra smart plug
        {
            rq2.reportableChange16bit = 125; // 1 V
        }
        else
        {
            rq2.reportableChange16bit = 1; // 1 V
        }

        ConfigureReportingRequest rq3;
        rq3.dataType = deCONZ::Zcl16BitUint;
        rq3.attributeId = 0x0508; // RMS Current
        rq3.minInterval = 1;
        rq3.maxInterval = 300;
        if (sensor && (sensor->modelId() == QLatin1String("SP 120") ||           // innr
                       sensor->modelId() == QLatin1String("DoubleSocket50AU") || // Aurora
                       sensor->modelId() == QLatin1String("SZ-ESW01-AU")))       // Sercomm / Telstra smart plug
        {
            rq3.reportableChange16bit = 100; // 0.1 A
        }
        else if (sensor && (sensor->modelId() == QLatin1String("SmartPlug") ||  // Heiman
                            sensor->modelId() == QLatin1String("EMIZB-132") ||  // Develco
                            sensor->modelId() == QLatin1String("SKHMP30-I1")))  // GS smart plug
        {
            rq3.reportableChange16bit = 10; // 0.1 A
        }
        else
        {
            rq3.reportableChange16bit = 1; // 0.1 A
        }

        return sendConfigureReportingRequest(bt, {rq, rq2, rq3});
    }
    else if (bt.binding.clusterId == LEVEL_CLUSTER_ID)
    {
        rq.dataType = deCONZ::Zcl8BitUint;
        rq.attributeId = 0x0000; // current level

        if (checkMacVendor(bt.restNode->address(), VENDOR_DDEL))
        {
            rq.minInterval = 5;
            rq.maxInterval = 180;
            rq.reportableChange8bit = 5;
        }
        else if (manufacturerCode ==  VENDOR_IKEA)
        {
            // same as IKEA gateway
            rq.minInterval = 1;
            rq.maxInterval = 0;
            rq.reportableChange8bit = 0;
        }
        else // default configuration
        {
            rq.minInterval = 1;
            rq.maxInterval = 300;
            rq.reportableChange8bit = 1;
        }
        return sendConfigureReportingRequest(bt, {rq});
    }
    else if (bt.binding.clusterId == WINDOW_COVERING_CLUSTER_ID)
    {
        rq.dataType = deCONZ::Zcl8BitUint;
        rq.attributeId = 0x0008; // Current Position Lift Percentage
        rq.minInterval = 1;
        rq.maxInterval = 300;
        rq.reportableChange8bit = 1;

        return sendConfigureReportingRequest(bt, {rq});
    }
    else if (bt.binding.clusterId == FAN_CONTROL_CLUSTER_ID)
    {
        rq.dataType = deCONZ::Zcl8BitEnum;
        rq.attributeId = 0x0000; // fan speed
        rq.minInterval = 1;
        rq.maxInterval = 300;

        return sendConfigureReportingRequest(bt, {rq});
    }
    else if (bt.binding.clusterId == COLOR_CLUSTER_ID)
    {
        rq.dataType = deCONZ::Zcl16BitUint;
        rq.attributeId = 0x0007; // color temperature
        rq.minInterval = 1;
        rq.maxInterval = 300;
        rq.reportableChange16bit = 1;

        ConfigureReportingRequest rq2;
        rq2.dataType = deCONZ::Zcl16BitUint;
        rq2.attributeId = 0x0003; // colorX
        rq2.minInterval = 1;
        rq2.maxInterval = 300;
        rq2.reportableChange16bit = 10;

        ConfigureReportingRequest rq3;
        rq3.dataType = deCONZ::Zcl16BitUint;
        rq3.attributeId = 0x0004; // colorY
        rq3.minInterval = 1;
        rq3.maxInterval = 300;
        rq3.reportableChange16bit = 10;

        ConfigureReportingRequest rq4;
        rq4.dataType = deCONZ::Zcl8BitEnum;
        rq4.attributeId = 0x0008; // color mode
        rq4.minInterval = 1;
        rq4.maxInterval = 300;

        if (manufacturerCode == VENDOR_IKEA)
        {
            // same as IKEA gateway
            rq.minInterval = 0;
            rq.maxInterval = 0;
            rq.reportableChange16bit = 0;
            rq2.minInterval = 0;
            rq2.maxInterval = 0;
            rq2.reportableChange16bit = 0;
            rq3.minInterval = 0;
            rq3.maxInterval = 0;
            rq3.reportableChange16bit = 0;
            rq4.minInterval = 0;
            rq4.maxInterval = 0;
        }

        return sendConfigureReportingRequest(bt, {rq, rq2, rq3, rq4});
    }
    else if (bt.binding.clusterId == SAMJIN_CLUSTER_ID && checkMacVendor(bt.restNode->address(), VENDOR_SAMJIN))
    {
        Sensor *sensor = dynamic_cast<Sensor*>(bt.restNode);
        if (!sensor)
        {
            return false;
        }

        // based on https://github.com/SmartThingsCommunity/SmartThingsPublic/blob/master/devicetypes/smartthings/smartsense-multi-sensor.src/smartsense-multi-sensor.groovy
        if (sensor->type() == QLatin1String("ZHAVibration") && sensor->modelId() == QLatin1String("multi"))
        {
            rq.dataType = deCONZ::Zcl16BitInt;
            rq.attributeId = 0x0012; // acceleration x
            rq.minInterval = 1;
            rq.maxInterval = 300;
            rq.reportableChange16bit = 1;
            rq.manufacturerCode = VENDOR_SAMJIN;

            ConfigureReportingRequest rq2;
            rq2.dataType = deCONZ::Zcl16BitInt;
            rq2.attributeId = 0x0013; // acceleration y
            rq2.minInterval = 1;
            rq2.maxInterval = 300;
            rq2.reportableChange16bit = 1;
            rq2.manufacturerCode = VENDOR_SAMJIN;

            ConfigureReportingRequest rq3;
            rq3.dataType = deCONZ::Zcl16BitInt;
            rq3.attributeId = 0x0014; // acceleration z
            rq3.minInterval = 1;
            rq3.maxInterval = 300;
            rq3.reportableChange16bit = 1;
            rq3.manufacturerCode = VENDOR_SAMJIN;

            return sendConfigureReportingRequest(bt, {rq, rq2, rq3});
        }
    }
    else if (bt.binding.clusterId == BASIC_CLUSTER_ID && checkMacVendor(bt.restNode->address(), VENDOR_PHILIPS))
    {
        Sensor *sensor = dynamic_cast<Sensor*>(bt.restNode);
        if (!sensor)
        {
            return false;
        }

        // only process for presence sensor: don't issue configuration for temperature and illuminance sensors
        // TODO check if just used for hue motion sensor or also hue dimmer switch?
        if (sensor->type() != QLatin1String("ZHAPresence"))
        {
            return false;
        }

        deCONZ::NumericUnion dummy;
        dummy.u64 = 0;
        // add usertest value if not already present
        if (bt.restNode->getZclValue(BASIC_CLUSTER_ID, 0x0032, bt.binding.srcEndpoint).attributeId != 0x0032)
        {
            bt.restNode->setZclValue(NodeValue::UpdateInvalid, bt.binding.srcEndpoint, BASIC_CLUSTER_ID, 0x0032, dummy);
        }
        // ledindication value if not already present
        if (bt.restNode->getZclValue(BASIC_CLUSTER_ID, 0x0033, bt.binding.srcEndpoint).attributeId != 0x0033)
        {
            bt.restNode->setZclValue(NodeValue::UpdateInvalid, bt.binding.srcEndpoint, BASIC_CLUSTER_ID, 0x0033, dummy);
        }

        NodeValue &val = bt.restNode->getZclValue(BASIC_CLUSTER_ID, 0x0032, bt.binding.srcEndpoint);

        if (val.timestampLastReport.isValid() && (val.timestampLastReport.secsTo(now) < val.maxInterval * 1.5))
        {
            return false;
        }

        // already configured? wait for report ...
        if (val.timestampLastConfigured.isValid() && (val.timestampLastConfigured.secsTo(now) < val.maxInterval * 1.5))
        {
            return false;
        }

        rq.dataType = deCONZ::ZclBoolean;
        rq.attributeId = 0x0032; // usertest
        rq.minInterval = 5;   // value used by Hue bridge
        rq.maxInterval = 7200;   // value used by Hue bridge
        rq.manufacturerCode = VENDOR_PHILIPS;

        ConfigureReportingRequest rq2;
        rq2 = ConfigureReportingRequest();
        rq2.dataType = deCONZ::ZclBoolean;
        rq2.attributeId = 0x0033; // ledindication
        rq2.minInterval = 5; // value used by Hue bridge
        rq2.maxInterval = 7200; // value used by Hue bridge
        rq2.manufacturerCode = VENDOR_PHILIPS;

        return sendConfigureReportingRequest(bt, {rq, rq2});
    }
    else if (bt.binding.clusterId == BASIC_CLUSTER_ID && manufacturerCode == VENDOR_IKEA && lightNode)
    {
        deCONZ::NumericUnion dummy;
        dummy.u64 = 0;
        // 'sw build id' value if not already present
        if (bt.restNode->getZclValue(BASIC_CLUSTER_ID, 0x4000, bt.binding.srcEndpoint).attributeId != 0x4000)
        {
            bt.restNode->setZclValue(NodeValue::UpdateInvalid, bt.binding.srcEndpoint, BASIC_CLUSTER_ID, 0x4000, dummy);
        }

        NodeValue &val = bt.restNode->getZclValue(BASIC_CLUSTER_ID, 0x4000, bt.binding.srcEndpoint);

        if (val.timestampLastReport.isValid() && (val.timestampLastReport.secsTo(now) < val.maxInterval * 1.5))
        {
            return false;
        }

        // already configured? wait for report ...
        if (val.timestampLastConfigured.isValid() && (val.timestampLastConfigured.secsTo(now) < val.maxInterval * 1.5))
        {
            return false;
        }

        rq.dataType = deCONZ::ZclCharacterString;
        rq.attributeId = 0x4000; // sw build id
        rq.minInterval = 0;   // value used by IKEA gateway
        rq.maxInterval = 1800;   // value used by IKEA gateway

        return sendConfigureReportingRequest(bt, {rq});
    }
    else if (bt.binding.clusterId == VENDOR_CLUSTER_ID)
    {
        Sensor *sensor = dynamic_cast<Sensor *>(bt.restNode);

        if (sensor && (sensor->modelId().startsWith(QLatin1String("RWL02")) || // Hue dimmer switch
                       sensor->modelId().startsWith(QLatin1String("ROM00")) || // Hue smart button
                       sensor->modelId().startsWith(QLatin1String("Z3-1BRL")))) // Lutron Aurora Friends-of-Hue dimmer switch
        {
            deCONZ::NumericUnion val;
            val.u64 = 0;

            // mark button event binding as resolved
            sensor->setZclValue(NodeValue::UpdateByZclReport, bt.binding.srcEndpoint, VENDOR_CLUSTER_ID, 0x0000, val);
            NodeValue &val2 = bt.restNode->getZclValue(VENDOR_CLUSTER_ID, 0x0000, bt.binding.srcEndpoint);
            if (val2.maxInterval == 0)
            {
                val2.maxInterval = 60 * 60 * 8; // prevent further check for 8 hours
            }
        }
        else if (sensor && sensor->modelId() == QLatin1String("de_spect")) // dresden elektronik spectral sensor
        {
            rq.dataType = deCONZ::Zcl8BitUint;
            rq.attributeId = 0x0000; // sensor enabled
            rq.minInterval = 1;
            rq.maxInterval = 120;
            rq.reportableChange8bit = 1;

            ConfigureReportingRequest rq2;
            rq2 = ConfigureReportingRequest();
            rq2.dataType = deCONZ::Zcl16BitUint;
            rq2.attributeId = 0x0001; // spectral x
            rq2.minInterval = 1;
            rq2.maxInterval = 300;
            rq2.reportableChange16bit = 200;

            ConfigureReportingRequest rq3;
            rq3 = ConfigureReportingRequest();
            rq3.dataType = deCONZ::Zcl16BitUint;
            rq3.attributeId = 0x0002; // spectral x
            rq3.minInterval = 1;
            rq3.maxInterval = 300;
            rq3.reportableChange16bit = 200;

            ConfigureReportingRequest rq4;
            rq4 = ConfigureReportingRequest();
            rq4.dataType = deCONZ::Zcl16BitUint;
            rq4.attributeId = 0x0003; // spectral x
            rq4.minInterval = 1;
            rq4.maxInterval = 300;
            rq4.reportableChange16bit = 200;

            return sendConfigureReportingRequest(bt, {rq, rq2, rq3, rq4});
        }
    }
    return false;
}

/*! Creates binding for attribute reporting to gateway node. */
void DeRestPluginPrivate::checkLightBindingsForAttributeReporting(LightNode *lightNode)
{
    if (!apsCtrl || !lightNode || !lightNode->address().hasExt())
    {
        return;
    }

    // prevent binding action if otau was busy recently
    if (otauLastBusyTimeDelta() < OTA_LOW_PRIORITY_TIME)
    {
        if (lightNode->modelId().startsWith(QLatin1String("FLS-")))
        {
            DBG_Printf(DBG_INFO, "don't check binding for attribute reporting of %s (otau busy)\n", qPrintable(lightNode->name()));
            return;
        }
    }

    BindingTask::Action action = BindingTask::ActionUnbind;

    // whitelist
    if (gwReportingEnabled)
    {
        action = BindingTask::ActionBind;
        if (lightNode->modelId().startsWith(QLatin1String("FLS-NB")))
        {
        }
        else if (lightNode->manufacturer() == QLatin1String("OSRAM"))
        {
        }
        else if (lightNode->manufacturer() == QLatin1String("LEDVANCE"))
        {
        }
        else if (lightNode->manufacturerCode() == VENDOR_JASCO)
        {
        }
        else if (lightNode->manufacturerCode() == VENDOR_UBISYS)
        {
        }
        else if (lightNode->manufacturerCode() == VENDOR_IKEA)
        {
        }
        else if (lightNode->manufacturerCode() == VENDOR_EMBER)
        {
        }
        else if (lightNode->manufacturerCode() == VENDOR_LGE)
        {
        }
        else if (lightNode->manufacturerCode() == VENDOR_KEEN_HOME)
        {
        }
        else if (lightNode->manufacturerCode() == VENDOR_XAL)
        {
        }
        else if (lightNode->manufacturerCode() == VENDOR_SINOPE)
        {
        }
        else if (lightNode->modelId().startsWith(QLatin1String("SP ")))
        {
        }
        else if (lightNode->manufacturer().startsWith(QLatin1String("Climax")))
        {
        }
        else if (lightNode->manufacturer().startsWith(QLatin1String("Bitron")))
        {
        }
        else if (lightNode->modelId() == QLatin1String("NL08-0800")) // Nanoleaf Ivy
        {
        }
        else if (lightNode->modelId().startsWith(QLatin1String("ICZB-"))) // iCasa Dimmer and Switch
        {
        }
        else if (lightNode->manufacturer().startsWith(QLatin1String("Develco"))) // Develco devices
        {
        }
        else if (lightNode->modelId().startsWith(QLatin1String("RICI01"))) // LifeControl smart plug
        {
        }
        else if (lightNode->modelId() == QLatin1String("SPLZB-131"))
        {
        }
        else if (lightNode->manufacturer() == QString("欧瑞博") || lightNode->manufacturer() == QLatin1String("ORVIBO"))
        {
        }
        else if (lightNode->manufacturerCode() == VENDOR_LEGRAND) // Legrand switch and plug
        {
        }
        else if (lightNode->manufacturerCode() == VENDOR_NETVOX) // Netvox smart plug
        {
        }
        else if (lightNode->manufacturer() == QLatin1String("Immax"))
        {
        }
        else if (lightNode->manufacturer() == QLatin1String("sengled"))
        {
        }
        else if (lightNode->manufacturer() == QLatin1String("LDS"))
        {
        }
        else if (lightNode->manufacturer() == QLatin1String("Sercomm Corp."))
        {
        }
        else
        {
            return;
        }
    }
    else
    {
        return;
    }

    QList<deCONZ::ZclCluster>::const_iterator i = lightNode->haEndpoint().inClusters().begin();
    QList<deCONZ::ZclCluster>::const_iterator end = lightNode->haEndpoint().inClusters().end();

    int tasksAdded = 0;
    QDateTime now = QDateTime::currentDateTime();

    for (; i != end; ++i)
    {
        switch (i->id())
        {
        case BASIC_CLUSTER_ID:
        case ONOFF_CLUSTER_ID:
        case LEVEL_CLUSTER_ID:
        case COLOR_CLUSTER_ID:
        case WINDOW_COVERING_CLUSTER_ID:
        case IAS_ZONE_CLUSTER_ID:
        case FAN_CONTROL_CLUSTER_ID:
        {
            bool bindingExists = false;
            for (const NodeValue &val : lightNode->zclValues())
            {
                if (val.clusterId != i->id())
                {
                    continue;
                }

                quint16 maxInterval = val.maxInterval > 0 && val.maxInterval < 65535 ? val.maxInterval : (10 * 60);

                if (val.timestampLastReport.isValid() && val.timestampLastReport.secsTo(now) < (maxInterval * 1.2))
                {
                    bindingExists = true;
                    break;
                }

                if (val.timestampLastConfigured.isValid())
                {
                    bindingExists = true;
                    break;
                }
            }

            // only IKEA lights should report basic cluster attributes
            if (lightNode->manufacturerCode() != VENDOR_IKEA && i->id() == BASIC_CLUSTER_ID)
            {
                continue;
            }

            BindingTask bt;
            if (checkMacVendor(lightNode->address(), VENDOR_DDEL))
            {
                bt.state = BindingTask::StateCheck;
            }
            else
            {
                bt.state = BindingTask::StateIdle;
            }
            bt.action = action;
            bt.restNode = lightNode;
            Binding &bnd = bt.binding;
            bnd.srcAddress = lightNode->address().ext();
            bnd.dstAddrMode = deCONZ::ApsExtAddress;
            bnd.srcEndpoint = lightNode->haEndpoint().endpoint();
            bnd.clusterId = i->id();
            bnd.dstAddress.ext = apsCtrl->getParameter(deCONZ::ParamMacAddress);
            bnd.dstEndpoint = endpoint();

            if (bnd.dstEndpoint > 0) // valid gateway endpoint?
            {
                if (bindingExists)
                {
                    DBG_Printf(DBG_INFO, "binding for cluster 0x%04X of 0x%016llX exists (verified by reporting)\n", i->id(), lightNode->address().ext());
                    sendConfigureReportingRequest(bt);
                }
                else
                {
                    DBG_Printf(DBG_INFO_L2, "create binding for attribute reporting of cluster 0x%04X\n", i->id());
                    queueBindingTask(bt);
                    tasksAdded++;
                }
            }
        }
            break;

        default:
            break;
        }
    }

    if (tasksAdded == 0)
    {
        return;
    }

    if (checkMacVendor(lightNode->address(), VENDOR_DDEL) || lightNode->manufacturerCode() == VENDOR_XAL)
    {
        lightNode->enableRead(READ_BINDING_TABLE);
        lightNode->setNextReadTime(READ_BINDING_TABLE, queryTime);
        queryTime = queryTime.addSecs(5);
        Q_Q(DeRestPlugin);
        q->startZclAttributeTimer(1000);
    }

    if (!bindingTimer->isActive())
    {
        bindingTimer->start();
    }
}


/*! Creates binding for attribute reporting to gateway node.
    \return true - when a binding request got queued.
 */
bool DeRestPluginPrivate::checkSensorBindingsForAttributeReporting(Sensor *sensor)
{
    if (!apsCtrl || !sensor || !sensor->address().hasExt() || !sensor->node() || !sensor->toBool(RConfigReachable))
    {
        return false;
    }

    if (searchSensorsState != SearchSensorsActive &&
        idleTotalCounter < (IDLE_READ_LIMIT + (60 * 15))) // wait for some input before fire bindings
    {
        return false;
    }

    if (sensor->node()->nodeDescriptor().isNull())
    {
        // Whitelist sensors which don't seem to have a valid node descriptor.
        // This is a workaround currently only required for Develco smoke sensor
        // and potentially Bosch motion sensor
        if (sensor->modelId().startsWith(QLatin1String("SMSZB-120")) ||   // Develco smoke sensor
            sensor->modelId().startsWith(QLatin1String("EMIZB-132")) ||   // Develco EMI Norwegian HAN
            sensor->modelId().startsWith(QLatin1String("ISW-ZPR1-WP13"))) // Bosch motion sensor
        {
        }
        else
        {
            return false;
        }
    }

    if (sensor->deletedState() != Sensor::StateNormal)
    {
        return false;
    }

    bool deviceSupported = false;
    // whitelist
        // Climax
    if (sensor->modelId().startsWith(QLatin1String("LM_")) ||
        sensor->modelId().startsWith(QLatin1String("LMHT_")) ||
        sensor->modelId().startsWith(QLatin1String("IR_")) ||
        sensor->modelId().startsWith(QLatin1String("DC_")) ||
        sensor->modelId().startsWith(QLatin1String("PSMD_")) ||
        sensor->modelId().startsWith(QLatin1String("PSMP5_")) ||
        // CentraLite
        sensor->modelId().startsWith(QLatin1String("Motion Sensor-A")) ||
        sensor->modelId().startsWith(QLatin1String("332")) ||
        sensor->modelId().startsWith(QLatin1String("3200-S")) ||
        sensor->modelId().startsWith(QLatin1String("3305-S")) ||
        sensor->modelId().startsWith(QLatin1String("3320-L")) ||
        sensor->modelId().startsWith(QLatin1String("3326-L")) ||
        // dresden elektronik
        (sensor->manufacturer() == QLatin1String("dresden elektronik") && sensor->modelId() == QLatin1String("de_spect")) ||
        // GE
        (sensor->manufacturer() == QLatin1String("Jasco Products") && sensor->modelId() == QLatin1String("45856")) ||
        // NYCE
        sensor->modelId() == QLatin1String("3011") ||
        sensor->modelId() == QLatin1String("3014") ||
        sensor->modelId() == QLatin1String("3043") ||
        // Philips
        sensor->modelId().startsWith(QLatin1String("SML00")) ||
        sensor->modelId().startsWith(QLatin1String("RWL02")) ||
        sensor->modelId().startsWith(QLatin1String("ROM00")) ||
        // Lutron Aurora Friends-of-Hue dimmer switch
        sensor->modelId().startsWith(QLatin1String("Z3-1BRL")) ||
        // ubisys
        sensor->modelId().startsWith(QLatin1String("C4")) ||
        sensor->modelId().startsWith(QLatin1String("D1")) ||
        sensor->modelId().startsWith(QLatin1String("S1")) ||
        sensor->modelId().startsWith(QLatin1String("S2")) ||
        // IKEA
        sensor->modelId().startsWith(QLatin1String("TRADFRI")) ||
        sensor->modelId().startsWith(QLatin1String("FYRTUR")) ||
        sensor->modelId().startsWith(QLatin1String("KADRILJ")) ||
        sensor->modelId().startsWith(QLatin1String("SYMFONISK")) ||
        // Keen Home
        sensor->modelId().startsWith(QLatin1String("SV01-")) ||
        // Trust ZPIR-8000
        sensor->modelId().startsWith(QLatin1String("VMS_ADUROLIGHT")) ||
        // Trust ZMST-808
        sensor->modelId().startsWith(QLatin1String("CSW_ADUROLIGHT")) ||
        // iCasa
        sensor->modelId().startsWith(QLatin1String("ICZB-RM")) ||
        // innr
        sensor->modelId().startsWith(QLatin1String("SP ")) ||
        sensor->modelId().startsWith(QLatin1String("RC 110")) ||
        // Eurotronic
        sensor->modelId() == QLatin1String("SPZB0001") ||
        // Heiman
        // I don't think the IAS Zone sensor need to be listed here?
        sensor->modelId().startsWith(QLatin1String("SmartPlug")) ||
        sensor->modelId().startsWith(QLatin1String("CO_")) ||
        sensor->modelId().startsWith(QLatin1String("DOOR_")) ||
        sensor->modelId().startsWith(QLatin1String("PIR_")) ||
        sensor->modelId().startsWith(QLatin1String("GAS")) ||
        sensor->modelId().startsWith(QLatin1String("TH-")) ||
        sensor->modelId().startsWith(QLatin1String("HT-")) ||
        sensor->modelId().startsWith(QLatin1String("SMOK_")) ||
        sensor->modelId().startsWith(QLatin1String("WATER_")) ||
        sensor->modelId().startsWith(QLatin1String("Smoke")) ||
        sensor->modelId().startsWith(QLatin1String("COSensor")) ||
        sensor->modelId().startsWith(QLatin1String("Water")) ||
        sensor->modelId().startsWith(QLatin1String("Door")) ||
        sensor->modelId().startsWith(QLatin1String("WarningDevice")) ||
        sensor->modelId().startsWith(QLatin1String("SKHMP30")) || // GS smart plug
        sensor->modelId().startsWith(QLatin1String("RC_V14")) ||
        // Konke
        sensor->modelId() == QLatin1String("3AFE140103020000") ||
        sensor->modelId() == QLatin1String("3AFE130104020015") ||
        sensor->modelId() == QLatin1String("3AFE14010402000D") ||
        // Nimbus
        sensor->modelId().startsWith(QLatin1String("FLS-NB")) ||
        // SmartThings
        sensor->modelId().startsWith(QLatin1String("tagv4")) ||
        sensor->modelId().startsWith(QLatin1String("motionv4")) ||
        (sensor->manufacturer() == QLatin1String("Samjin") && sensor->modelId() == QLatin1String("button")) ||
        (sensor->manufacturer() == QLatin1String("Samjin") && sensor->modelId() == QLatin1String("motion")) ||
        (sensor->manufacturer() == QLatin1String("Samjin") && sensor->modelId() == QLatin1String("multi")) ||
        (sensor->manufacturer() == QLatin1String("Samjin") && sensor->modelId() == QLatin1String("water")) ||
        (sensor->manufacturer() == QLatin1String("Samjin") && sensor->modelId() == QLatin1String("outlet")) ||
        // Bitron
        sensor->modelId().startsWith(QLatin1String("902010")) ||
        // Develco
        sensor->modelId().startsWith(QLatin1String("SMSZB-120")) || // smoke sensor
        sensor->modelId().startsWith(QLatin1String("HESZB-120")) || // heat sensor
        sensor->modelId().startsWith(QLatin1String("WISZB-120")) || // window sensor
        sensor->modelId().startsWith(QLatin1String("FLSZB-110")) || // water leak sensor
        sensor->modelId().startsWith(QLatin1String("MOSZB-130")) || // motion sensor
        sensor->modelId().startsWith(QLatin1String("ZHMS101")) ||   // Wattle (Develco) magnetic sensor
        sensor->modelId().startsWith(QLatin1String("EMIZB-132")) || // EMI Norwegian HAN
        sensor->modelId().startsWith(QLatin1String("SMRZB-33")) || // Smart Relay DIN
        sensor->modelId() == QLatin1String("SPLZB-131") ||
        // LG
        sensor->modelId() == QLatin1String("LG IP65 HMS") ||
        // Sinope
        sensor->modelId() == QLatin1String("WL4200S") ||
        //LifeControl smart plug
        sensor->modelId() == QLatin1String("RICI01") ||
        //LifeControl enviroment sensor
        sensor->modelId() == QLatin1String("VOC_Sensor") ||
        //Legrand
        sensor->modelId() == QLatin1String("Connected outlet") || //Legrand Plug
        sensor->modelId() == QLatin1String("Shutter switch with neutral") || //Legrand shutter switch
        sensor->modelId() == QLatin1String("Dimmer switch w/o neutral") || //Legrand dimmer wired
        sensor->modelId() == QLatin1String("Cable outlet") || //Legrand Cable outlet
        sensor->modelId() == QLatin1String("Remote switch") || //Legrand wireless switch
        sensor->modelId() == QLatin1String("Double gangs remote switch") || //Legrand wireless double switch
        sensor->modelId() == QLatin1String("Shutters central remote switch") || //Legrand wireless shutter switch
        sensor->modelId() == QLatin1String("DIN power consumption module") || //Legrand DIN power consumption module
        sensor->modelId() == QLatin1String("Remote motion sensor") || //Legrand Motion detector
        sensor->modelId() == QLatin1String("Remote toggle switch") || //Legrand switch module
        // ORVIBO
        sensor->modelId().startsWith(QLatin1String("SN10ZW")) ||
        sensor->modelId().startsWith(QLatin1String("SF2")) ||
        // Netvox
        sensor->modelId().startsWith(QLatin1String("Z809A")) ||
        // Samsung SmartPlug 2019
        sensor->modelId().startsWith(QLatin1String("ZB-ONOFFPlug-D0005")) ||
        // Aurora
        sensor->modelId().startsWith(QLatin1String("DoubleSocket50AU")) ||
        // Bosch
        sensor->modelId().startsWith(QLatin1String("ISW-ZDL1-WP11G")) ||
        sensor->modelId().startsWith(QLatin1String("ISW-ZPR1-WP13")) ||
        sensor->modelId().startsWith(QLatin1String("RFDL-ZB-MS")) ||
        // Salus
        sensor->modelId().contains(QLatin1String("SP600")) ||
        // Zen
        sensor->modelId().contains(QLatin1String("Zen-01")) ||
        // eCozy
        sensor->modelId() == QLatin1String("Thermostat") ||
        // Stelpro
        sensor->modelId().contains(QLatin1String("ST218")) ||
        // Tuya
        sensor->modelId().startsWith(QLatin1String("TS01")) ||
        sensor->modelId().startsWith(QLatin1String("TS02")) ||
        // Tuyatec
        sensor->modelId().startsWith(QLatin1String("RH3040")) ||
        sensor->modelId().startsWith(QLatin1String("RH3001")) ||
        sensor->modelId().startsWith(QLatin1String("RH3052")) ||
        // Xiaomi
        sensor->modelId().startsWith(QLatin1String("lumi.plug.maeu01")) ||
        // iris
        sensor->modelId().startsWith(QLatin1String("1116-S")) ||
        sensor->modelId().startsWith(QLatin1String("1117-S")) ||
        // Hive
        sensor->modelId() == QLatin1String("MOT003") ||
        // Sengled
        sensor->modelId().startsWith(QLatin1String("E13-")) ||
        // Immax
        sensor->modelId() == QLatin1String("Plug-230V-ZB3.0") ||
        // Sercomm
        sensor->modelId().startsWith(QLatin1String("SZ-")) ||
        // WAXMAN
        sensor->modelId() == QLatin1String("leakSMART Water Sensor V2"))
    {
        deviceSupported = true;
        if (!sensor->node()->nodeDescriptor().receiverOnWhenIdle() ||
            (sensor->node()->nodeDescriptor().manufacturerCode() != VENDOR_DDEL))
        {
            sensor->setMgmtBindSupported(false);
        }
    }

    if (!deviceSupported)
    {
        DBG_Printf(DBG_INFO_L2, "don't create binding for attribute reporting of sensor %s\n", qPrintable(sensor->name()));
        return false;
    }

    // prevent binding action if otau was busy recently
    if (otauLastBusyTimeDelta() < OTA_LOW_PRIORITY_TIME)
    {
        if (sensor->modelId().startsWith(QLatin1String("FLS-")))
        {
            DBG_Printf(DBG_INFO_L2, "don't check binding for attribute reporting of %s (otau busy)\n", qPrintable(sensor->name()));
            return false;
        }
    }

    BindingTask::Action action = BindingTask::ActionUnbind;

    // whitelist by Model ID
    if (gwReportingEnabled)
    {
//        if (sensor->modelId().startsWith(QLatin1String("FLS-NB")))
//        {
//            // temporary disable, delete bindings and use read attributes
//        }
        if (deviceSupported)
        {
            action = BindingTask::ActionBind;
        }
    }

    bool ret = false;
    bool checkBindingTable = false;
    QDateTime now = QDateTime::currentDateTime();

    // sort server clusters so that 'more important' clusters will be bound as soon as possible
    // 0xfc00, 0x0500, 0x0406, 0x0402, 0x0400, 0x0001

    // for example for Philips motion sensor after joining the occupancy cluster 0x0406 is more
    // important than power configuration cluster 0x0001 and should be bound first

    // for the Philips dimmer switch the 0xfc00 for button events is also the most important
    std::vector<quint16> inClusters = sensor->fingerPrint().inClusters;
    std::sort(sensor->fingerPrint().inClusters.begin(), sensor->fingerPrint().inClusters.end(),
              [](quint16 a, quint16 b) { return a < b; });

    std::vector<quint16>::const_iterator i = inClusters.begin();
    std::vector<quint16>::const_iterator end = inClusters.end();

    for (; i != end; ++i)
    {
        NodeValue val;

        if (*i == ILLUMINANCE_MEASUREMENT_CLUSTER_ID)
        {
            val = sensor->getZclValue(*i, 0x0000); // measured value
        }
        else if (*i == TEMPERATURE_MEASUREMENT_CLUSTER_ID)
        {
            val = sensor->getZclValue(*i, 0x0000); // measured value
        }
        else if (*i == RELATIVE_HUMIDITY_CLUSTER_ID)
        {
            val = sensor->getZclValue(*i, 0x0000); // measured value
        }
        else if (*i == PRESSURE_MEASUREMENT_CLUSTER_ID)
        {
            val = sensor->getZclValue(*i, 0x0000); // measured value
        }
        else if (*i == OCCUPANCY_SENSING_CLUSTER_ID)
        {
            if (sensor->modelId() == QLatin1String("Motion Sensor-A"))
            {
                continue; // use ias zone cluster
            }
            val = sensor->getZclValue(*i, 0x0000); // occupied state
        }
        else if (*i == POWER_CONFIGURATION_CLUSTER_ID)
        {
            if (sensor->modelId().startsWith(QLatin1String("SML00")) && sensor->type() != QLatin1String("ZHAPresence"))
            {
                continue; // process only once
            }
            if (sensor->modelId() == QLatin1String("Remote switch") || sensor->modelId() == QLatin1String("Shutters central remote switch") || sensor->modelId() == QLatin1String("Double gangs remote switch") )
            {
                //Those device don't support report attribute
                continue;
            }
            if (sensor->manufacturer().startsWith(QLatin1String("Climax")) ||
                sensor->modelId().startsWith(QLatin1String("902010/23")))
            {
                val = sensor->getZclValue(*i, 0x0035); // battery alarm mask
            }
            else if (sensor->modelId() == QLatin1String("Motion Sensor-A") ||
                     sensor->modelId() == QLatin1String("SMSZB-120") ||
                     sensor->modelId() == QLatin1String("HESZB-120") ||
                     sensor->modelId() == QLatin1String("WISZB-120") ||
                     sensor->modelId() == QLatin1String("MOSZB-130") ||
                     sensor->modelId() == QLatin1String("FLSZB-110") ||
                     sensor->modelId() == QLatin1String("Zen-01") ||
                     sensor->modelId() == QLatin1String("Remote switch") ||
                     sensor->modelId() == QLatin1String("Shutters central remote switch") ||
                     sensor->modelId() == QLatin1String("Double gangs remote switch") ||
                     sensor->modelId().startsWith(QLatin1String("ZHMS101")) ||
                     sensor->modelId().endsWith(QLatin1String("86opcn01")) || // Aqara Opple
                     sensor->modelId().startsWith(QLatin1String("1116-S")) ||
                     sensor->modelId().startsWith(QLatin1String("1117-S")) ||
                     sensor->modelId().startsWith(QLatin1String("3326-L")) ||
                     sensor->modelId().startsWith(QLatin1String("3305-S")) ||
                     sensor->modelId() == QLatin1String("113D"))
            {
                val = sensor->getZclValue(*i, 0x0020); // battery voltage
            }
            else
            {
                val = sensor->getZclValue(*i, 0x0021); // battery percentage remaining
            }

            if (sensor->modelId() == QLatin1String("TRADFRI remote control") && sensor->swVersion() == QLatin1String("0.9.8.1-5.7.0.0"))
            {
                continue; // too old doesn't support battery percentage remaining attribute
            }

            if (val.timestampLastConfigured.isValid() && val.timestampLastConfigured.secsTo(now) < (val.maxInterval * 1.5))
            {
                continue;
            }

            // assume reporting is working
            if (val.isValid() && val.timestamp.isValid() && val.timestamp.secsTo(now) < (val.maxInterval * 3 / 2))
            {
                continue;
            }
        }
        else if (*i == IAS_ZONE_CLUSTER_ID)
        {
            val = sensor->getZclValue(*i, IAS_ZONE_CLUSTER_ATTR_ZONE_STATUS_ID); // zone status

            if (sensor->manufacturer() == QLatin1String("CentraLite"))
            {
                const ResourceItem *item = sensor->item(RConfigDuration);
                // update max reporting interval according to config.duration
                if (item && item->toNumber() > 15 && item->toNumber() <= UINT16_MAX)
                {
                    val.maxInterval = static_cast<quint16>(item->toNumber());
                    val.maxInterval -= 5; // report before going presence: false
                }
            }
        }
        else if (*i == VENDOR_CLUSTER_ID)
        {
            if (sensor->modelId().startsWith(QLatin1String("RWL02")) || // Hue dimmer switch
                sensor->modelId().startsWith(QLatin1String("ROM00")) || // Hue smart button
                sensor->modelId().startsWith(QLatin1String("Z3-1BRL"))) // Lutron Aurora Friends-of-Hue dimmer switch
            {
                val = sensor->getZclValue(*i, 0x0000); // button event
            }
            if (sensor->modelId() == QLatin1String("de_spect")) // dresden elektronik spectral sensor
            {
                val = sensor->getZclValue(*i, 0x0000, sensor->fingerPrint().endpoint); // sensor enabled per endpoint
            }
        }
        else if (*i == BASIC_CLUSTER_ID)
        {
            if (sensor->modelId().startsWith(QLatin1String("SML00")) && // Hue motion sensor
                sensor->type() == QLatin1String("ZHAPresence"))
            {
                val = sensor->getZclValue(*i, 0x0032); // usertest
                // val = sensor->getZclValue(*i, 0x0033); // ledindication

                if (searchSensorsState != SearchSensorsActive &&
                    idleTotalCounter < (IDLE_READ_LIMIT + (7200))) // wait for max reporting interval before fire bindings
                {
                    continue;
                }

                if (val.timestampLastConfigured.isValid() && val.timestampLastConfigured.secsTo(now) < (val.maxInterval * 1.5))
                {
                    continue;
                }
            }
            else
            {
                continue;
            }
        }
        else if (*i == METERING_CLUSTER_ID)
        {
            val = sensor->getZclValue(*i, 0x0000); // Curent Summation Delivered

        }
        else if (*i == ELECTRICAL_MEASUREMENT_CLUSTER_ID)
        {
            val = sensor->getZclValue(*i, 0x050b); // Active power
        }
        else if (*i == BINARY_INPUT_CLUSTER_ID)
        {
            val = sensor->getZclValue(*i, 0x0055); // Present value
        }
        else if (*i == THERMOSTAT_CLUSTER_ID)
        {
            val = sensor->getZclValue(*i, 0x0000); // Local temperature
        }
        else if (*i == SAMJIN_CLUSTER_ID)
        {
            if (sensor->modelId() == QLatin1String("multi"))
            {
                val = sensor->getZclValue(*i, 0x0012); // Acceleration X
            }
            else
            {
                continue;
            }
        }

        quint16 maxInterval = (val.maxInterval > 0) ? (val.maxInterval * 3 / 2) : (60 * 45);

        if (val.timestampLastReport.isValid() &&
            val.timestampLastReport.secsTo(now) < maxInterval) // got update in timely manner
        {
            DBG_Printf(DBG_INFO_L2, "binding for attribute reporting of ep: 0x%02X cluster 0x%04X seems to be active\n", val.endpoint, *i);
            continue;
        }

        if (!sensor->node()->nodeDescriptor().receiverOnWhenIdle() && sensor->lastRx().secsTo(now) > 6)
        {
            DBG_Printf(DBG_INFO, "skip binding for attribute reporting of ep: 0x%02X cluster 0x%04X (end-device might sleep)\n", val.endpoint, *i);
            return false;
        }

        quint8 srcEndpoint = sensor->fingerPrint().endpoint;

        {  // some clusters might not be on fingerprint endpoint (power configuration), search in other simple descriptors
            deCONZ::SimpleDescriptor *sd= sensor->node()->getSimpleDescriptor(srcEndpoint);
            if (!sd || !sd->cluster(*i, deCONZ::ServerCluster))
            {
                for (int j = 0; j < sensor->node()->simpleDescriptors().size(); j++)
                {
                    sd = &sensor->node()->simpleDescriptors()[j];

                    if (sd && sd->cluster(*i, deCONZ::ServerCluster))
                    {
                        srcEndpoint = sd->endpoint();
                        break;
                    }
                }
            }
        }

        switch (*i)
        {
        case POWER_CONFIGURATION_CLUSTER_ID:
        case OCCUPANCY_SENSING_CLUSTER_ID:
        case IAS_ZONE_CLUSTER_ID:
        case ILLUMINANCE_MEASUREMENT_CLUSTER_ID:
        case TEMPERATURE_MEASUREMENT_CLUSTER_ID:
        case RELATIVE_HUMIDITY_CLUSTER_ID:
        case PRESSURE_MEASUREMENT_CLUSTER_ID:
        case METERING_CLUSTER_ID:
        case ELECTRICAL_MEASUREMENT_CLUSTER_ID:
        case VENDOR_CLUSTER_ID:
        case BASIC_CLUSTER_ID:
        case BINARY_INPUT_CLUSTER_ID:
        case THERMOSTAT_CLUSTER_ID:
        case SAMJIN_CLUSTER_ID:
        {
            DBG_Printf(DBG_INFO_L2, "0x%016llX (%s) create binding for attribute reporting of cluster 0x%04X on endpoint 0x%02X\n",
                       sensor->address().ext(), qPrintable(sensor->modelId()), (*i), srcEndpoint);

            BindingTask bindingTask;

            if (sensor->mgmtBindSupported())
            {
                bindingTask.state = BindingTask::StateCheck;
                checkBindingTable = true;
            }
            else
            {
                bindingTask.state = BindingTask::StateIdle;
            }

            bindingTask.action = action;
            bindingTask.restNode = sensor;
            bindingTask.timeout = BindingTask::TimeoutEndDevice;
            Binding &bnd = bindingTask.binding;
            bnd.srcAddress = sensor->address().ext();
            bnd.dstAddrMode = deCONZ::ApsExtAddress;
            bnd.srcEndpoint = srcEndpoint;
            bnd.clusterId = *i;
            bnd.dstAddress.ext = apsCtrl->getParameter(deCONZ::ParamMacAddress);
            bnd.dstEndpoint = endpoint();

            if (bnd.dstEndpoint > 0) // valid gateway endpoint?
            {
                ret = queueBindingTask(bindingTask);
            }
        }
            break;

        default:
            break;
        }
    }

    if (checkBindingTable)
    {
        sensor->enableRead(READ_BINDING_TABLE);
        sensor->setNextReadTime(READ_BINDING_TABLE, queryTime);
        queryTime = queryTime.addSecs(5);
        Q_Q(DeRestPlugin);
        q->startZclAttributeTimer(1000);
    }

    if (ret)
    {
        // fast iteration
        bindingTimer->start(0);
    }
    else if (!bindingTimer->isActive())
    {
        bindingTimer->start(1000);
    }

    return ret;
}

/*! Creates binding for group control (switches, motion sensor, ...). */
bool DeRestPluginPrivate::checkSensorBindingsForClientClusters(Sensor *sensor)
{
    if (!apsCtrl || !sensor || !sensor->node() || !sensor->address().hasExt() || !sensor->toBool(RConfigReachable))
    {
        return false;
    }

    if (searchSensorsState != SearchSensorsActive &&
        idleTotalCounter < (IDLE_READ_LIMIT + (60 * 15))) // wait for some input before fire bindings
    {
        return false;
    }

    Q_Q(DeRestPlugin);
    QDateTime now = QDateTime::currentDateTime();
    if (!sensor->node()->nodeDescriptor().receiverOnWhenIdle() && sensor->lastRx().secsTo(now) > 10)
    {
        DBG_Printf(DBG_INFO_L2, "skip check bindings for client clusters (end-device might sleep)\n");
        return false;
    }

    ResourceItem *item = sensor->item(RConfigGroup);

    if (!item || item->toString().isEmpty())
    {
        DBG_Printf(DBG_INFO_L2, "skip check bindings for client clusters (no group)\n");
        return false;
    }

    std::vector<quint8> srcEndpoints;
    QStringList gids = item->toString().split(',', QString::SkipEmptyParts);

    //quint8 srcEndpoint = sensor->fingerPrint().endpoint;
    std::vector<quint16> clusters;

    if (sensor->modelId().startsWith(QLatin1String("RWL02")) || // Hue dimmer switch
        sensor->modelId().startsWith(QLatin1String("ROM00"))) // Hue smart button

    {
        srcEndpoints.push_back(0x01);
        clusters.push_back(ONOFF_CLUSTER_ID);
        clusters.push_back(LEVEL_CLUSTER_ID);
    }
    else if (sensor->modelId().startsWith(QLatin1String("Z3-1BRL"))) // Lutron Aurora FoH dimmer switch
    {
        srcEndpoints.push_back(0x01);
        clusters.push_back(LEVEL_CLUSTER_ID);
    }
    // Busch-Jaeger
    else if (sensor->modelId() == QLatin1String("RB01") ||
             sensor->modelId() == QLatin1String("RM01"))
    {
        quint8 firstEp = 0x0A;

        // the model RM01 might have an relais or dimmer switch on endpoint 0x12
        // in that case the endpoint 0x0A has no function
        if (getLightNodeForAddress(sensor->address(), 0x12))
        {
            firstEp = 0x0B;
        }

        if (sensor->fingerPrint().endpoint == firstEp)
        {
            clusters.push_back(LEVEL_CLUSTER_ID);
        }
        else if (sensor->fingerPrint().endpoint > firstEp)
        {
            clusters.push_back(SCENE_CLUSTER_ID);
        }
        srcEndpoints.push_back(sensor->fingerPrint().endpoint);
        sensor->setMgmtBindSupported(false);
    }
    // GE on/off switch 45856GE
    else if (sensor->manufacturer() == QLatin1String("Jasco Products") && sensor->modelId() == QLatin1String("45856"))
    {
        clusters.push_back(ONOFF_CLUSTER_ID);
        srcEndpoints.push_back(sensor->fingerPrint().endpoint);
    }
    // IKEA Trådfri dimmer
    else if (sensor->modelId() == QLatin1String("TRADFRI wireless dimmer"))
    {
        clusters.push_back(LEVEL_CLUSTER_ID);
        srcEndpoints.push_back(sensor->fingerPrint().endpoint);
    }
    // IKEA Trådfri remote
    else if (sensor->modelId().startsWith(QLatin1String("TRADFRI remote")))
    {
        clusters.push_back(ONOFF_CLUSTER_ID);
        clusters.push_back(LEVEL_CLUSTER_ID);
        clusters.push_back(SCENE_CLUSTER_ID);
        srcEndpoints.push_back(sensor->fingerPrint().endpoint);
    }
    // IKEA Trådfri on/off switch
    else if (sensor->modelId().startsWith(QLatin1String("TRADFRI on/off switch")))
    {
        clusters.push_back(ONOFF_CLUSTER_ID);
        srcEndpoints.push_back(sensor->fingerPrint().endpoint);
    }
    // IKEA Trådfri open/close remote
    else if (sensor->modelId().startsWith(QLatin1String("TRADFRI open/close remote")))
    {
        clusters.push_back(WINDOW_COVERING_CLUSTER_ID);
        srcEndpoints.push_back(sensor->fingerPrint().endpoint);
    }
    // IKEA Trådfri motion sensor
    else if (sensor->modelId().startsWith(QLatin1String("TRADFRI motion sensor")))
    {
        clusters.push_back(ONOFF_CLUSTER_ID);
        clusters.push_back(LEVEL_CLUSTER_ID);
        srcEndpoints.push_back(sensor->fingerPrint().endpoint);
    }
    // IKEA SYMFONISK sound controller
<<<<<<< HEAD
    // else if (sensor->modelId().startsWith(QLatin1String("SYMFONISK")))
    // {
    //     clusters.push_back(ONOFF_CLUSTER_ID);
    //     clusters.push_back(LEVEL_CLUSTER_ID);
    //     srcEndpoints.push_back(sensor->fingerPrint().endpoint);
    // }
    // LEGRAND Remote switch
    else if (sensor->modelId() == QLatin1String("Remote switch"))
=======
    else if (sensor->modelId().startsWith(QLatin1String("SYMFONISK")))
    {
        clusters.push_back(ONOFF_CLUSTER_ID);
        clusters.push_back(LEVEL_CLUSTER_ID);
        srcEndpoints.push_back(sensor->fingerPrint().endpoint);
    }
    // LEGRAND Remote switch, simple and double
    else if (sensor->modelId() == QLatin1String("Remote switch") ||
             sensor->modelId() == QLatin1String("Double gangs remote switch"))
>>>>>>> e3b5799c
    {
        clusters.push_back(ONOFF_CLUSTER_ID);
        clusters.push_back(LEVEL_CLUSTER_ID);
        srcEndpoints.push_back(sensor->fingerPrint().endpoint);
    }
    // LEGRAND Remote shutter switch
    else if (sensor->modelId() == QLatin1String("Shutters central remote switch"))
    {
        clusters.push_back(WINDOW_COVERING_CLUSTER_ID);
        srcEndpoints.push_back(sensor->fingerPrint().endpoint);
    }
    else if (sensor->modelId() == QLatin1String("Remote toggle switch") || // LEGRAND switch micro module
             sensor->modelId() == QLatin1String("Remote motion sensor"))  //Legrand motion sensor
    {
        clusters.push_back(ONOFF_CLUSTER_ID);
        srcEndpoints.push_back(sensor->fingerPrint().endpoint);
    }
    else if (sensor->modelId().startsWith(QLatin1String("RC 110")))
    {
        clusters.push_back(ONOFF_CLUSTER_ID);
        clusters.push_back(LEVEL_CLUSTER_ID);
        gids.removeFirst(); // Remote doesn't support bindings on first endpoint.
        srcEndpoints.push_back(0x03);
        srcEndpoints.push_back(0x04);
        srcEndpoints.push_back(0x05);
        srcEndpoints.push_back(0x06);
        srcEndpoints.push_back(0x07);
        srcEndpoints.push_back(0x08);
    }
    else if (sensor->modelId().startsWith(QLatin1String("ICZB-RM")))
    {
        clusters.push_back(ONOFF_CLUSTER_ID);
        clusters.push_back(LEVEL_CLUSTER_ID);
        clusters.push_back(SCENE_CLUSTER_ID);
        srcEndpoints.push_back(0x01);
        srcEndpoints.push_back(0x02);
        srcEndpoints.push_back(0x03);
        srcEndpoints.push_back(0x04);
    }
    else if (sensor->modelId().startsWith(QLatin1String("D1")))
    {
        clusters.push_back(ONOFF_CLUSTER_ID);
        clusters.push_back(LEVEL_CLUSTER_ID);
        srcEndpoints.push_back(0x02);
        srcEndpoints.push_back(0x03);
        sensor->setMgmtBindSupported(true);
    }
    else if (sensor->modelId().startsWith(QLatin1String("S1")))
    {
        clusters.push_back(ONOFF_CLUSTER_ID);
        clusters.push_back(LEVEL_CLUSTER_ID);
        srcEndpoints.push_back(0x02);
        if (sensor->modelId().startsWith(QLatin1String("S1-R")))
        {
            srcEndpoints.push_back(0x03);
        }
        sensor->setMgmtBindSupported(true);
    }
    else if (sensor->modelId().startsWith(QLatin1String("S2")))
    {
        clusters.push_back(ONOFF_CLUSTER_ID);
        clusters.push_back(LEVEL_CLUSTER_ID);
        srcEndpoints.push_back(0x03);
        srcEndpoints.push_back(0x04);
        sensor->setMgmtBindSupported(true);
    }
    else if (sensor->modelId().startsWith(QLatin1String("C4")))
    {
        clusters.push_back(ONOFF_CLUSTER_ID);
        clusters.push_back(LEVEL_CLUSTER_ID);
        srcEndpoints.push_back(0x01);
        srcEndpoints.push_back(0x02);
        srcEndpoints.push_back(0x03);
        srcEndpoints.push_back(0x04);
        sensor->setMgmtBindSupported(true);
    }
    // LifeControl Enviroment Sensor
    else if (sensor->modelId().startsWith(QLatin1String("VOC_Sensor")))
    {
        clusters.push_back(TEMPERATURE_MEASUREMENT_CLUSTER_ID);
        srcEndpoints.push_back(0x00);
        srcEndpoints.push_back(0x01);
        sensor->setMgmtBindSupported(true);
    }
    // Bitron remote control
    else if (sensor->modelId().startsWith(QLatin1String("902010/23")))
    {
        clusters.push_back(ONOFF_CLUSTER_ID);
        clusters.push_back(LEVEL_CLUSTER_ID);
        srcEndpoints.push_back(sensor->fingerPrint().endpoint);
    }
    else
    {
        return false;
    }

    // prevent binding action if otau was busy recently
    if (otauLastBusyTimeDelta() < OTA_LOW_PRIORITY_TIME)
    {
        return false;
    }

    bool ret = false;
    for (int j = 0; j < (int)srcEndpoints.size() && j < gids.size(); j++)
    {
        QString gid = gids[j];
        quint8 srcEndpoint = srcEndpoints[j];
        Group *group = getGroupForId(gid);

        if (!group)
        {
            continue;
        }

        std::vector<quint16>::const_iterator i = clusters.begin();
        std::vector<quint16>::const_iterator end = clusters.end();

        for (; i != end; ++i)
        {
            DBG_Printf(DBG_ZDP, "0x%016llX [%s] create binding for client cluster 0x%04X on endpoint 0x%02X\n",
                       sensor->address().ext(), qPrintable(sensor->modelId()), (*i), srcEndpoint);

            BindingTask bindingTask;

            bindingTask.state = BindingTask::StateIdle;
            bindingTask.action = BindingTask::ActionBind;
            bindingTask.timeout = BindingTask::TimeoutEndDevice;
            bindingTask.restNode = sensor;
            Binding &bnd = bindingTask.binding;
            bnd.srcAddress = sensor->address().ext();
            bnd.dstAddrMode = deCONZ::ApsGroupAddress;
            bnd.srcEndpoint = srcEndpoint;
            bnd.clusterId = *i;
            bnd.dstAddress.group = group->address();

            if (sensor->mgmtBindSupported())
            {
                bindingTask.state = BindingTask::StateCheck;
            }

            if (queueBindingTask(bindingTask))
            {
                ret = true;
            }

            // group addressing has no destination endpoint
//            bnd.dstEndpoint = endpoint();

//            if (bnd.dstEndpoint > 0) // valid gateway endpoint?
//            {
//                queueBindingTask(bindingTask);
//            }
        }
    }

    if (sensor->mgmtBindSupported())
    {
        if (!sensor->mustRead(READ_BINDING_TABLE))
        {
            sensor->enableRead(READ_BINDING_TABLE);
            sensor->setNextReadTime(READ_BINDING_TABLE, queryTime);
            queryTime = queryTime.addSecs(1);
        }
        q->startZclAttributeTimer(1000);
    }

    if (!bindingTimer->isActive())
    {
        bindingTimer->start();
    }

    return ret;
}

/*! Creates groups for \p sensor if needed. */
void DeRestPluginPrivate::checkSensorGroup(Sensor *sensor)
{
    if (!sensor)
    {
        return;
    }

    Group *group = nullptr;

    {
        std::vector<Group>::iterator i = groups.begin();
        std::vector<Group>::iterator end = groups.end();

        for (; i != end; ++i)
        {
            if (i->address() == 0)
            {
                continue;
            }

            if (i->state() == Group::StateNormal &&
                (i->deviceIsMember(sensor->uniqueId()) || i->deviceIsMember(sensor->id())))
            {
                group = &*i;
                break;
            }
        }
    }

    if (sensor->modelId().startsWith(QLatin1String("RWL02")) || // Hue dimmer switch
        sensor->modelId().startsWith(QLatin1String("ROM00")) || // Hue smart button
        sensor->modelId().startsWith(QLatin1String("Z3-1BRL")) || // Lutron Aurora FoH smart dimmer
        sensor->modelId().startsWith(QLatin1String("TRADFRI on/off switch")) ||
        sensor->modelId().startsWith(QLatin1String("TRADFRI open/close remote")) ||
        sensor->modelId().startsWith(QLatin1String("TRADFRI motion sensor")) ||
        sensor->modelId().startsWith(QLatin1String("TRADFRI remote control")) ||
        sensor->modelId().startsWith(QLatin1String("TRADFRI wireless dimmer")) ||
        // sensor->modelId().startsWith(QLatin1String("SYMFONISK")) ||
        sensor->modelId().startsWith(QLatin1String("902010/23"))) // bitron remote
    {

    }
    else if (sensor->modelId() == QLatin1String("Remote switch") ||
         sensor->modelId() == QLatin1String("Double gangs remote switch") ||
	     sensor->modelId() == QLatin1String("Shutters central remote switch") ||
         sensor->modelId() == QLatin1String("Remote toggle switch") ||
         sensor->modelId() == QLatin1String("Remote motion sensor"))
    {
        //Make group but without uniqueid
    }
    else if (sensor->modelId() == QLatin1String("RB01") ||
             sensor->modelId() == QLatin1String("RM01"))
    {
        // check if group is created for other endpoint
        for (quint8 ep = 0x0A; !group && ep < 0x0F; ep++)
        {
            Sensor *s = getSensorNodeForAddressAndEndpoint(sensor->address(), ep);
            if (s && s->deletedState() == Sensor::StateNormal && s != sensor)
            {
                ResourceItem *item = s->item(RConfigGroup);
                if (item && item->lastSet().isValid())
                {
                    const QString &gid = item->toString();

                    std::vector<Group>::iterator i = groups.begin();
                    std::vector<Group>::iterator end = groups.end();

                    for (; i != end; ++i)
                    {
                        if (!gid.isEmpty() && i->state() == Group::StateNormal && i->id() == gid)
                        {
                            group = &*i;
                            break;
                        }
                    }
                }
            }
        }
    }
    else
    {
        return;
    }

    ResourceItem *item = sensor->item(RConfigGroup);

    if (!item)
    {
        item = sensor->addItem(DataTypeString, RConfigGroup);
    }
    else if (!group && item->lastSet().isValid())
    {
        const QString &gid = item->toString(); //FIXME: handle list of groups

        std::vector<Group>::iterator i = groups.begin();
        std::vector<Group>::iterator end = groups.end();

        for (; i != end; ++i)
        {
            if (i->address() == 0)
            {
                continue;
            }

            if (!gid.isEmpty() && i->state() == Group::StateNormal && i->id() == gid)
            {
                group = &*i;
                break;
            }
        }
    }

    if (!group)
    {
        group = addGroup();
        group->setName(sensor->name());
        ResourceItem *item2 = group->addItem(DataTypeString, RAttrUniqueId);
        DBG_Assert(item2);
        if (item2)
        {
            const QString uid = generateUniqueId(sensor->address().ext(), 0, 0);
            item2->setValue(uid);
        }
    }

    DBG_Assert(group);
    if (!group)
    {
        return;
    }

    if (group->addDeviceMembership(sensor->id()))
    {

    }

    if (item->toString() != group->id()) // FIXME: handle list of groups
    {
        item->setValue(group->id()); // FIXME: handle list of groups
        sensor->setNeedSaveDatabase(true);
        queSaveDb(DB_SENSORS, DB_SHORT_SAVE_DELAY);
        Event e(RSensors, RConfigGroup, sensor->id(), item);
        enqueueEvent(e);
    }
}

/*! Checks if there are any orphan groups for \p sensor and removes them. */
void DeRestPluginPrivate::checkOldSensorGroups(Sensor *sensor)
{
    if (!sensor)
    {
        return;
    }

    ResourceItem *item = sensor->item(RConfigGroup);

    if (!item || !item->lastSet().isValid() || item->toString().isEmpty())
    {
        return;
    }

    QStringList gids = item->toString().split(',', QString::SkipEmptyParts);

    {
        std::vector<Group>::iterator i = groups.begin();
        std::vector<Group>::iterator end = groups.end();

        for (; i != end; ++i)
        {
            if (gids.contains(i->id())) // current group
            {
                if (i->state() != Group::StateNormal)
                {
                    DBG_Printf(DBG_INFO, "reanimate group %u for sensor %s\n", i->address(), qPrintable(sensor->name()));
                    i->setState(Group::StateNormal);
                    updateGroupEtag(&*i);
                    queSaveDb(DB_GROUPS, DB_SHORT_SAVE_DELAY);
                }
            }
            else if (i->deviceIsMember(sensor->uniqueId()) || i->deviceIsMember(sensor->id()))
            {
                if (!i->removeDeviceMembership(sensor->uniqueId()))
                {
                    i->removeDeviceMembership(sensor->id());
                }

                if (i->state() == Group::StateNormal && !i->hasDeviceMembers())
                {
                    DBG_Printf(DBG_INFO, "delete old group %u of sensor %s\n", i->address(), qPrintable(sensor->name()));
                    i->setState(Group::StateDeleted);
                    updateGroupEtag(&*i);
                    queSaveDb(DB_GROUPS | DB_LIGHTS, DB_SHORT_SAVE_DELAY);

                    // for each node which is part of this group send a remove group request (will be unicast)
                    // note: nodes which are curently switched off will not be removed!
                    std::vector<LightNode>::iterator j = nodes.begin();
                    std::vector<LightNode>::iterator jend = nodes.end();

                    for (; j != jend; ++j)
                    {
                        GroupInfo *groupInfo = getGroupInfo(&*j, i->address());

                        if (groupInfo)
                        {
                            j->setNeedSaveDatabase(true);
                            groupInfo->actions &= ~GroupInfo::ActionAddToGroup; // sanity
                            groupInfo->actions |= GroupInfo::ActionRemoveFromGroup;
                            groupInfo->state = GroupInfo::StateNotInGroup;
                        }
                    }
                }
            }
        }
    }
}

/*! Remove groups which are controlled by device \p id. */
void DeRestPluginPrivate::deleteGroupsWithDeviceMembership(const QString &id)
{
    std::vector<Group>::iterator i = groups.begin();
    std::vector<Group>::iterator end = groups.end();
    for (; i != end; ++i)
    {
        if (i->deviceIsMember(id) && i->state() == Group::StateNormal)
        {
            i->removeDeviceMembership(id);

            updateGroupEtag(&*i);
            queSaveDb(DB_GROUPS | DB_LIGHTS, DB_SHORT_SAVE_DELAY);

            if (i->hasDeviceMembers())
            {
                continue;
            }

            i->setState(Group::StateDeleted);

            // for each node which is part of this group send a remove group request (will be unicast)
            // note: nodes which are curently switched off will not be removed!
            std::vector<LightNode>::iterator j = nodes.begin();
            std::vector<LightNode>::iterator jend = nodes.end();

            for (; j != jend; ++j)
            {
                GroupInfo *groupInfo = getGroupInfo(&*j, i->address());

                if (groupInfo)
                {
                    j->setNeedSaveDatabase(true);
                    groupInfo->actions &= ~GroupInfo::ActionAddToGroup; // sanity
                    groupInfo->actions |= GroupInfo::ActionRemoveFromGroup;
                    groupInfo->state = GroupInfo::StateNotInGroup;
                }
            }
        }
    }
}

/*! Check existing bindings on ubisys devices. */
void DeRestPluginPrivate::processUbisysBinding(Sensor *sensor, const Binding &bnd)
{
    if (!sensor)
    {
        return;
    }

    ResourceItem *item = 0;

    if (sensor->type() == QLatin1String("ZHASwitch") && bnd.dstAddrMode == deCONZ::ApsGroupAddress)
    {
        item = sensor->item(RConfigGroup);

        DBG_Assert(item != 0);
        if (!item)
        {
            return;
        }

        if (bnd.clusterId != ONOFF_CLUSTER_ID && bnd.clusterId != LEVEL_CLUSTER_ID)
        {
            return;
        }

        int pos = -1; // index in config.group: "1,4"

        if (sensor->modelId().startsWith(QLatin1String("D1")))
        {
            DBG_Assert(sensor->fingerPrint().endpoint == 0x02);

            if       (bnd.srcEndpoint == 0x02) { pos = 0; }
            else if  (bnd.srcEndpoint == 0x03) { pos = 1; }

        }
        else if (sensor->modelId().startsWith(QLatin1String("S1")))
        {
            DBG_Assert(sensor->fingerPrint().endpoint == 0x02);

            if       (bnd.srcEndpoint == 0x02) { pos = 0; }
            else if  (bnd.srcEndpoint == 0x03) { pos = 1; } // S1-R only
        }
        else if (sensor->modelId().startsWith(QLatin1String("S2")))
        {
            DBG_Assert(sensor->fingerPrint().endpoint == 0x03);

            if       (bnd.srcEndpoint == 0x03) { pos = 0; }
            else if  (bnd.srcEndpoint == 0x04) { pos = 1; }

        }
        else if (sensor->modelId().startsWith(QLatin1String("C4")))
        {
            DBG_Assert(sensor->fingerPrint().endpoint == 0x01);

            if       (bnd.srcEndpoint == 0x01) { pos = 0; }
            else if  (bnd.srcEndpoint == 0x02) { pos = 1; }
            else if  (bnd.srcEndpoint == 0x03) { pos = 2; }
            else if  (bnd.srcEndpoint == 0x04) { pos = 3; }
        }
        else
        {
            return;
        }

        // remove group bindings which aren't configured via 'config.group'
        QString dstGroup = QString::number(bnd.dstAddress.group);
        QStringList gids = item->toString().split(',');

        if (!gids.contains(dstGroup) || (pos == -1) || (gids.size() < (pos + 1)) || gids[pos] != dstGroup)
        {
            DBG_Printf(DBG_INFO, "0x%016llx remove old group binding group: %u, cluster: 0x%04X\n", bnd.srcAddress, bnd.dstAddress.group, bnd.clusterId);

            BindingTask bindingTask;
            bindingTask.state = BindingTask::StateIdle;
            bindingTask.action = BindingTask::ActionUnbind;
            bindingTask.binding = bnd;
            queueBindingTask(bindingTask);
            if (!bindingTimer->isActive())
            {
                bindingTimer->start();
            }
        }
    }
}

void DeRestPluginPrivate::processUbisysC4Configuration(Sensor *sensor)
{
    DBG_Assert(sensor);
    if (!sensor)
    {
        return;
    }

    DBG_Assert(sensor->node());
    if (!sensor->node())
    {
        return;
    }

    // device management endpoint
    const deCONZ::SimpleDescriptor *sd = sensor->node()->getSimpleDescriptor(0xE8);
    DBG_Assert(sd);
    if (!sd)
    {
        return;
    }

    const deCONZ::ZclCluster *cl = 0;
    for (const auto &c : sd->inClusters())
    {
        if (c.id() == UBISYS_DEVICE_SETUP_CLUSTER_ID)
        {
            cl = &c;
            break;
        }
    }

    DBG_Assert(cl);
    if (!cl)
    {
        return;
    }

    const deCONZ::ZclAttribute *attr1 = 0;
    for (const auto &a : cl->attributes())
    {
        if (a.id() == 0x0001) //
        {
            attr1 = &a;
            break;
        }
    }

    DBG_Assert(cl);
    if (!attr1)
    {
        return;
    }

    ResourceItem *item = 0;

    item = sensor->item(RConfigMode);
    DBG_Assert(item);
    if (!item)
    {
        return;
    }

    deCONZ::ApsDataRequest req;
    req.setProfileId(HA_PROFILE_ID);
    req.setClusterId(UBISYS_DEVICE_SETUP_CLUSTER_ID);
    req.setDstAddressMode(deCONZ::ApsExtAddress);
    req.dstAddress() = sensor->address();
    req.setDstEndpoint(0xE8);
    req.setSrcEndpoint(endpoint());

    deCONZ::ZclFrame zclFrame;
    zclFrame.setSequenceNumber(zclSeq++);
    zclFrame.setCommandId(deCONZ::ZclWriteAttributesStructuredId);
    //zclFrame.setManufacturerCode(VENDOR_UBISYS);

    {
        QDataStream stream(&zclFrame.payload(), QIODevice::ReadWrite);
        stream.setByteOrder(QDataStream::LittleEndian);

        if (item->toString() == QLatin1String("momentary"))
        {
            // write attribute record 1
            stream << (quint16)0x0001; // attribute id
            stream << (quint8)0x01; // selector: indicator 1
            stream << (quint8)0x01; // selector: index #1
            stream << (quint8)0x41; // attribute datatype: octed string
            stream << (quint8)0x06; // length: 6
            stream << (quint8)0x00; // InputAndOptions: 0x00
            stream << (quint8)0x0D; // transition: released -> pressed
            stream << (quint8)0x01; // source endpoint: 0x01
            stream << (quint16)0x0006; // cluster id: on/off
            stream << (quint8)0x02; // ZCL command template: toggle
        }
    }

    QDataStream stream(&req.asdu(), QIODevice::ReadWrite);
    stream.setByteOrder(QDataStream::LittleEndian);
    zclFrame.writeToStream(stream);

    if (apsCtrl->apsdeDataRequest(req) == deCONZ::Success)
    {

    }

}

/*! Process binding related tasks queue every one second. */
void DeRestPluginPrivate::bindingTimerFired()
{
    if (bindingQueue.empty())
    {
        return;
    }

    Q_Q(DeRestPlugin);
    if (!q->pluginActive())
    {
        bindingQueue.clear();
        return;
    }

    int active = 0;
    std::list<BindingTask>::iterator i = bindingQueue.begin();
    std::list<BindingTask>::iterator end = bindingQueue.end();

    for (; i != end; ++i)
    {
        if (i->state == BindingTask::StateIdle)
        {
            if (active >= MAX_ACTIVE_BINDING_TASKS)
            { /* do nothing */ }
            else if (sendBindRequest(*i))
            {
                i->state = BindingTask::StateInProgress;
                break;
            }
            else if (i->retries < 5)
            {
                i->retries++;
            }
            else
            {
                // too harsh?
                DBG_Printf(DBG_INFO_L2, "failed to send bind/unbind request to 0x%016llX cluster 0x%04X. drop\n", i->binding.srcAddress, i->binding.clusterId);
                i->state = BindingTask::StateFinished;
            }
        }
        else if (i->state == BindingTask::StateInProgress)
        {
            i->timeout--;
            if (i->timeout < 0)
            {
                i->retries--;
                if (i->retries > 0)
                {
                    if (i->restNode && !i->restNode->isAvailable())
                    {
                        DBG_Printf(DBG_INFO_L2, "giveup binding srcAddr: %llX (not available)\n", i->binding.srcAddress);
                        i->state = BindingTask::StateFinished;
                    }
                    else
                    {
                        DBG_Printf(DBG_INFO_L2, "binding/unbinding timeout srcAddr: %llX, retry\n", i->binding.srcAddress);
                        i->state = BindingTask::StateIdle;
                        i->timeout = BindingTask::Timeout;
                        if (i->restNode && i->restNode->node() && !i->restNode->node()->nodeDescriptor().receiverOnWhenIdle())
                        {
                            i->timeout = BindingTask::TimeoutEndDevice;
                        }
                    }
                }
                else
                {
                    DBG_Printf(DBG_INFO_L2, "giveup binding srcAddr: %llX\n", i->binding.srcAddress);
                    i->state = BindingTask::StateFinished;
                }
            }
            else
            {
                active++;
            }
        }
        else if (i->state == BindingTask::StateFinished)
        {
            bindingQueue.erase(i);
            break;
        }
        else if (i->state == BindingTask::StateCheck)
        {
            i->timeout--;
            if (i->timeout < 0)
            {
                i->retries--;
                if (i->retries > 0 && i->restNode)
                {
                    if (i->restNode->mgmtBindSupported())
                    {
                        if (!i->restNode->mustRead(READ_BINDING_TABLE))
                        {
                            i->restNode->enableRead(READ_BINDING_TABLE);
                            i->restNode->setNextReadTime(READ_BINDING_TABLE, queryTime);
                            queryTime = queryTime.addSecs(5);
                        }
                        q->startZclAttributeTimer(1000);

                        i->state = BindingTask::StateCheck;
                    }
                    else
                    {
                        i->state = BindingTask::StateIdle;
                    }
                    i->timeout = BindingTask::Timeout;
                    if (i->restNode && i->restNode->node() && !i->restNode->node()->nodeDescriptor().receiverOnWhenIdle())
                    {
                        i->timeout = BindingTask::TimeoutEndDevice;
                    }

                    DBG_Printf(DBG_INFO_L2, "%s check timeout, retries = %d (srcAddr: 0x%016llX cluster: 0x%04X)\n",
                               (i->action == BindingTask::ActionBind ? "bind" : "unbind"), i->retries, i->binding.srcAddress, i->binding.clusterId);

                    bindingQueue.push_back(*i);
                    bindingQueue.pop_front();
                    break;
                }
                else
                {
                    DBG_Printf(DBG_INFO_L2, "giveup binding\n");
                    DBG_Printf(DBG_INFO_L2, "giveup %s (srcAddr: 0x%016llX cluster: 0x%04X)\n",
                               (i->action == BindingTask::ActionBind ? "bind" : "unbind"), i->binding.srcAddress, i->binding.clusterId);
                    i->state = BindingTask::StateFinished;
                }
            }
        }
    }

    if (!bindingQueue.empty())
    {
        bindingTimer->start(1000);
    }
}

/*
QString Binding::toString()
{
    //        QString dbg = QString("srcAddr: 0x%1 srcEp: %2 clusterId: %3")
    //            .arg(i->srcAddress, 16, 16, QChar('0'))
    //            .arg(i->srcEndpoint)
    //            .arg(i->clusterId);

    //        if (i->dstAddrMode == 0x01) // group address
    //        {
    //            dbg.append(QString(" dstGroup: 0x%1").arg(i->dstAddress.group, 2, 16, QChar('0')));
    //        }
    //        else if (i->dstAddrMode == 0x03) // ext address + dst endpoint
    //        {
    //            dbg.append(QString(" dstExt: 0x%1 dstEp: %2").arg(i->dstAddress.ext, 16, 16, QChar('0'))
    //                                                         .arg(i->dstEndpoint));
    //        }

    //        DBG_Printf(DBG_INFO, "Binding %s\n", qPrintable(dbg));
}
*/

/*! Process binding to rule conversion.
    For bindings found via binding table query, check if there exists already
    a rule representing it. If such a rule does not exist it will be created.
*/
void DeRestPluginPrivate::bindingToRuleTimerFired()
{
    if (bindingToRuleQueue.empty())
    {
        return;
    }

    Binding bnd = bindingToRuleQueue.front();
    bindingToRuleQueue.pop_front();

    if (!bindingToRuleQueue.empty())
    {
        bindingToRuleTimer->start();
    }

    if (!apsCtrl)
    {
        return;
    }

    int idx = 0;
    bool found = false;
    const deCONZ::Node *node = 0;
    while (apsCtrl->getNode(idx, &node) == 0)
    {
        if (bnd.srcAddress == node->address().ext())
        {
            found = true;
            break;
        }
        idx++;
    }

    // check if cluster does exist
    if (found && node)
    {
        found = false;
        for (const deCONZ::SimpleDescriptor &sd : node->simpleDescriptors())
        {
            if (sd.endpoint() != bnd.srcEndpoint)
            {
                continue;
            }

            for (const deCONZ::ZclCluster &cl : sd.inClusters())
            {
                if (cl.id() == bnd.clusterId)
                {
                    found = true;
                    break;
                }
            }

            for (const deCONZ::ZclCluster &cl : sd.outClusters())
            {
                if (cl.id() == ILLUMINANCE_MEASUREMENT_CLUSTER_ID && checkMacVendor(node->address(), VENDOR_DDEL))
                {
                    continue; // ignore, binding only allowed for server cluster
                }

                if (cl.id() == bnd.clusterId)
                {
                    found = true;
                    break;
                }
            }

            if (found)
            {
                break;
            }
        }

        if (!found)
        {
            DBG_Printf(DBG_INFO, "remove binding from 0x%016llX cluster 0x%04X due non existing cluster\n", bnd.srcAddress, bnd.clusterId);
            BindingTask bindingTask;
            bindingTask.state = BindingTask::StateIdle;
            bindingTask.action = BindingTask::ActionUnbind;
            bindingTask.binding = bnd;
            queueBindingTask(bindingTask);
            if (!bindingTimer->isActive())
            {
                bindingTimer->start();
            }
            return;
        }
    }

    // binding table maintenance
    // check if destination node exist and remove binding if not
    if (bnd.dstAddrMode == deCONZ::ApsExtAddress)
    {
        idx = 0;
        found = false;
        node = nullptr;
        while (apsCtrl->getNode(idx, &node) == 0)
        {
            if (bnd.dstAddress.ext == node->address().ext())
            {
                found = true;
                break;
            }
            idx++;
        }

        if (!found)
        {
            DBG_Printf(DBG_INFO, "remove binding from 0x%016llX cluster 0x%04X to non existing node 0x%016llX\n", bnd.srcAddress, bnd.clusterId, bnd.dstAddress.ext);
            BindingTask bindingTask;
            bindingTask.state = BindingTask::StateIdle;
            bindingTask.action = BindingTask::ActionUnbind;
            bindingTask.binding = bnd;
            queueBindingTask(bindingTask);
            if (!bindingTimer->isActive())
            {
                bindingTimer->start();
            }
            return;
        }
    }


    std::vector<Sensor>::iterator i = sensors.begin();
    std::vector<Sensor>::iterator end = sensors.end();

    Sensor *sensor = 0;

    for (; i != end; ++i)
    {
        if (bnd.srcAddress != i->address().ext())
        {
            continue;
        }

        if (checkMacVendor(bnd.srcAddress, VENDOR_UBISYS))
        {
            processUbisysBinding(&*i, bnd);
            return;
        }

        if (!i->modelId().startsWith(QLatin1String("FLS-NB")))
        {
            continue;
        }

        if (bnd.srcEndpoint == i->fingerPrint().endpoint)
        {
            // match only valid sensors
            switch (bnd.clusterId)
            {
            case ONOFF_CLUSTER_ID:
            case LEVEL_CLUSTER_ID:
            case SCENE_CLUSTER_ID:
            {
                if (i->type() == "ZHASwitch")
                {
                    sensor = &(*i);
                }
            }
                break;

            case ILLUMINANCE_MEASUREMENT_CLUSTER_ID:
            {
                if (i->type() == "ZHALightLevel")
                {
                    sensor = &(*i);
                }
            }
                break;

            case OCCUPANCY_SENSING_CLUSTER_ID:
            {
                if (i->type() == "ZHAPresence")
                {
                    sensor = &(*i);
                }
            }
                break;

            default:
                break;
            }
        }

        if (sensor)
        {
            break;
        }
    }

    // only proceed if the sensor (binding source) is known
    if (!sensor)
    {
//        deCONZ::Address addr;
//        addr.setExt(bnd.srcAddress);
//        DBG_Printf(DBG_INFO, "Binding to Rule unsupported sensor %s\n", qPrintable(addr.toStringExt()));
        return;
    }

    Rule rule;
    RuleCondition cond;
    RuleAction action;

    if (bnd.dstAddrMode == Binding::ExtendedAddressMode)
    {
        deCONZ::Address addr;
        addr.setExt(bnd.dstAddress.ext);
        LightNode *lightNode = getLightNodeForAddress(addr, bnd.dstEndpoint);

        if (lightNode)
        {
            action.setAddress(QString("/lights/%1/state").arg(lightNode->id()));
        }
        else
        {
            DBG_Printf(DBG_INFO_L2, "Binding to Rule no LightNode found for dstAddress: %s\n",
                       qPrintable(QString("0x%1").arg(bnd.dstAddress.ext, 16,16, QChar('0'))));
            return;
        }

    }
    else if (bnd.dstAddrMode == Binding::GroupAddressMode)
    {
        action.setAddress(QString("/groups/%1/action").arg(bnd.dstAddress.group));
    }
    else
    {
        DBG_Printf(DBG_INFO, "Binding to Rule unsupported dstAddrMode 0x%02X\n", bnd.dstAddrMode);
        return;
    }

    action.setMethod("BIND");

    QVariantMap body;
    QString item;

    if (bnd.clusterId == ONOFF_CLUSTER_ID)
    {
        body["on"] = true;
        item = "buttonevent";
    }
    else if (bnd.clusterId == LEVEL_CLUSTER_ID)
    {
        body["bri"] = (double)1;
        item = "buttonevent";
    }
    else if (bnd.clusterId == ILLUMINANCE_MEASUREMENT_CLUSTER_ID)
    {
        body["illum"] = QString("report");
        item = "illuminance";
    }
    else if (bnd.clusterId == OCCUPANCY_SENSING_CLUSTER_ID)
    {
        body["occ"] = QString("report");
        item = "presence";
    }
    else if (bnd.clusterId == SCENE_CLUSTER_ID)
    {
        body["scene"] = QString("S%1").arg(bnd.srcEndpoint);
        item = "buttonevent";
    }
    else
    {
        return;
    }

    action.setBody(deCONZ::jsonStringFromMap(body));

    cond.setAddress(QString("/sensors/%1/state/%2").arg(sensor->id()).arg(item));
    cond.setOperator("eq");
    cond.setValue(bnd.srcEndpoint);

    // check if a rule for that binding already exists
    bool foundRule = false;

    std::vector<Rule>::const_iterator ri = rules.begin();
    std::vector<Rule>::const_iterator rend = rules.end();

    for (; !foundRule && (ri != rend); ++ri) // rule loop
    {
        std::vector<RuleCondition>::const_iterator ci = ri->conditions().begin();
        std::vector<RuleCondition>::const_iterator cend = ri->conditions().end();
        for (; !foundRule && (ci != cend); ++ci) // rule.conditions loop
        {
            // found matching condition
            if ((ci->address()   == cond.address()) &&
                (ci->ooperator() == cond.ooperator()) &&
                (ci->value()     == cond.value()))
            {
                std::vector<RuleAction>::const_iterator ai = ri->actions().begin();
                std::vector<RuleAction>::const_iterator aend = ri->actions().end();

                for (; !foundRule && (ai != aend); ++ai) // rule.actions loop
                {
                    if ((ai->method() == action.method()) && (ai->address() == action.address()))
                    {
                        // search action body which covers the binding clusterId
                        if (bnd.clusterId == ONOFF_CLUSTER_ID)
                        {
                            if (ai->body().contains("on"))
                            {
                                rule = *ri;
                                foundRule = true;
                            }
                        }
                        else if (bnd.clusterId == ILLUMINANCE_MEASUREMENT_CLUSTER_ID)
                        {
                            if (ai->body().contains("illum"))
                            {
                                rule = *ri;
                                foundRule = true;
                            }
                        }
                        else if (bnd.clusterId == OCCUPANCY_SENSING_CLUSTER_ID)
                        {
                            if (ai->body().contains("occ"))
                            {
                                rule = *ri;
                                foundRule = true;
                            }
                        }
                        else if (bnd.clusterId == LEVEL_CLUSTER_ID)
                        {
                            if (ai->body().contains("bri"))
                            {
                                rule = *ri;
                                foundRule = true;
                            }
                        }
                        else if (bnd.clusterId == SCENE_CLUSTER_ID)
                        {
                            if (ai->body().contains("scene"))
                            {
                                rule = *ri;
                                foundRule = true;
                            }
                        }
                        else
                        {
                            DBG_Printf(DBG_INFO, "Binding to Rule unhandled clusterId 0x%04X\n", bnd.clusterId);
                        }
                    }
                }
            }
        }
    }

    if (DBG_IsEnabled(DBG_INFO_L2))
    {
        DBG_Printf(DBG_INFO_L2, "cond.address: %s\n", qPrintable(cond.address()));
        DBG_Printf(DBG_INFO_L2, "cond.value: %s\n", qPrintable(cond.value().toString()));
        DBG_Printf(DBG_INFO_L2, "action.address: %s\n", qPrintable(action.address()));
        DBG_Printf(DBG_INFO_L2, "action.body: %s\n", qPrintable(action.body()));
    }

    if (!foundRule)
    {
        if (sensor && sensor->item(RConfigOn)->toBool())
        {
            std::vector<RuleAction> actions;
            std::vector<RuleCondition> conditions;

            actions.push_back(action);
            conditions.push_back(cond);

            updateEtag(rule.etag);
            rule.setOwner("deCONZ");
            rule.setCreationtime(QDateTime::currentDateTimeUtc().toString("yyyy-MM-ddTHH:mm:ss"));
            rule.setActions(actions);
            rule.setConditions(conditions);

            // create a new rule id // don't overwrite already existing rules
            rule.setId("1");

            bool ok;
            do {
                ok = true;
                std::vector<Rule>::const_iterator i = rules.begin();
                std::vector<Rule>::const_iterator end = rules.end();

                for (; i != end; ++i)
                {
                    if (i->id() == rule.id())
                    {
                        rule.setId(QString::number(i->id().toInt() + 1));
                        ok = false;
                    }
                }
            } while (!ok);

            rule.setName(QString("Rule %1").arg(rule.id()));
            rules.push_back(rule);

            queSaveDb(DB_RULES, DB_SHORT_SAVE_DELAY);

            DBG_Printf(DBG_INFO, "Rule %s created from Binding\n", qPrintable(rule.id()));
        }
        else if (gwDeleteUnknownRules)
        {

            DBG_Printf(DBG_INFO, "Rule for Binding doesn't exists start unbind 0x%04X\n", bnd.clusterId);
            BindingTask bt;
            bt.state = BindingTask::StateIdle;
            bt.restNode = sensor; // might be 0
            bt.action = BindingTask::ActionUnbind;
            bt.binding = bnd;
            queueBindingTask(bt);
        }
    }
    else
    {
        if (rule.state() == Rule::StateDeleted || rule.status() == "disabled")
        {
            DBG_Printf(DBG_INFO, "Rule for Binding already exists (inactive), start unbind 0x%04X\n", bnd.clusterId);
            BindingTask bt;
            bt.state = BindingTask::StateIdle;
            bt.restNode = sensor; // might be 0
            bt.action = BindingTask::ActionUnbind;
            bt.binding = bnd;
            queueBindingTask(bt);
        }
        else
        {
            DBG_Printf(DBG_INFO_L2, "Rule for Binding 0x%04X already exists\n", bnd.clusterId);
        }
    }

    if (!bindingTimer->isActive())
    {
        bindingTimer->start();
    }
}

/*! Process ongoing binding table queries.
*/
void DeRestPluginPrivate::bindingTableReaderTimerFired()
{
    std::vector<BindingTableReader>::iterator i = bindingTableReaders.begin();

    for (; i != bindingTableReaders.end(); )
    {
        if (i->state == BindingTableReader::StateIdle)
        {
            deCONZ::ApsDataRequest &apsReq = i->apsReq;

            i->apsReq.setDstAddressMode(deCONZ::ApsExtAddress);
            i->apsReq.setProfileId(ZDP_PROFILE_ID);
            i->apsReq.setClusterId(ZDP_MGMT_BIND_REQ_CLID);
            i->apsReq.setDstEndpoint(ZDO_ENDPOINT);
            i->apsReq.setSrcEndpoint(ZDO_ENDPOINT);
            i->apsReq.setTxOptions(0);
            i->apsReq.setRadius(0);

            QDataStream stream(&apsReq.asdu(), QIODevice::WriteOnly);
            stream.setByteOrder(QDataStream::LittleEndian);

            QTime now = QTime::currentTime();
            stream << (uint8_t)now.second(); // seqno
            stream << i->index;

            // send
            if (apsCtrl && apsCtrl->apsdeDataRequest(apsReq) == deCONZ::Success)
            {
                DBG_Printf(DBG_ZDP, "Mgmt_Bind_req id: %d to 0x%016llX send\n", i->apsReq.id(), i->apsReq.dstAddress().ext());
                i->time.start();
                i->state = BindingTableReader::StateWaitConfirm;
                break;
            }
            else
            {
                DBG_Printf(DBG_ZDP, "failed to send Mgmt_Bind_req to 0x%016llX\n", i->apsReq.dstAddress().ext());
                i->state = BindingTableReader::StateFinished;
            }
        }
        else if (i->state == BindingTableReader::StateWaitConfirm)
        {
            if (i->time.elapsed() > BindingTableReader::MaxConfirmTime)
            {
                DBG_Printf(DBG_ZDP, "timeout for Mgmt_Bind_req id %d to 0x%016llX\n", i->apsReq.id(), i->apsReq.dstAddress().ext());
                i->state = BindingTableReader::StateFinished;
            }
        }
        else if (i->state == BindingTableReader::StateWaitResponse)
        {
            const int maxResponseTime = i->isEndDevice ? BindingTableReader::MaxEndDeviceResponseTime
                                                 : BindingTableReader::MaxResponseTime;
            if (i->time.elapsed() > maxResponseTime)
            {
                DBG_Printf(DBG_ZDP, "timeout for response to Mgmt_Bind_req id %d to 0x%016llX\n", i->apsReq.id(), i->apsReq.dstAddress().ext());
                i->state = BindingTableReader::StateFinished;
            }
        }

        if (i->state == BindingTableReader::StateFinished)
        {
            *i = bindingTableReaders.back();
            bindingTableReaders.pop_back();
        }
        else
        {
            ++i;
        }
    }

    if (!bindingTableReaders.empty())
    {
        bindingTableReaderTimer->start();
    }
}<|MERGE_RESOLUTION|>--- conflicted
+++ resolved
@@ -2476,26 +2476,15 @@
         srcEndpoints.push_back(sensor->fingerPrint().endpoint);
     }
     // IKEA SYMFONISK sound controller
-<<<<<<< HEAD
     // else if (sensor->modelId().startsWith(QLatin1String("SYMFONISK")))
     // {
     //     clusters.push_back(ONOFF_CLUSTER_ID);
     //     clusters.push_back(LEVEL_CLUSTER_ID);
     //     srcEndpoints.push_back(sensor->fingerPrint().endpoint);
     // }
-    // LEGRAND Remote switch
-    else if (sensor->modelId() == QLatin1String("Remote switch"))
-=======
-    else if (sensor->modelId().startsWith(QLatin1String("SYMFONISK")))
-    {
-        clusters.push_back(ONOFF_CLUSTER_ID);
-        clusters.push_back(LEVEL_CLUSTER_ID);
-        srcEndpoints.push_back(sensor->fingerPrint().endpoint);
-    }
     // LEGRAND Remote switch, simple and double
     else if (sensor->modelId() == QLatin1String("Remote switch") ||
              sensor->modelId() == QLatin1String("Double gangs remote switch"))
->>>>>>> e3b5799c
     {
         clusters.push_back(ONOFF_CLUSTER_ID);
         clusters.push_back(LEVEL_CLUSTER_ID);
