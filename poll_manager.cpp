--- conflicted
+++ resolved
@@ -278,11 +278,8 @@
     if (suffix == RStateOn)
     {
         item = r->item(RAttrModelId);
-<<<<<<< HEAD
+
         if (UseTuyaCluster(lightNode->manufacturer()))
-=======
-        if (item && item->toString() == QLatin1String("TS0601"))
->>>>>>> 474ac118
         {
             //Thoses devices haven't cluster 0006, and use Cluster specific
         }
