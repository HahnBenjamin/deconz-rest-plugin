/*
 * Copyright (c) 2021 dresden elektronik ingenieurtechnik gmbh.
 * All rights reserved.
 *
 * The software in this package is published under the terms of the BSD
 * style license a copy of which has been included with this distribution in
 * the LICENSE.txt file.
 *
 */

#include <regex>
#include <deconz/dbg_trace.h>

#include "product_match.h"
#include "resource.h"

/*! The product map is a helper to map Basic Cluster manufacturer name and modelid
   to human readable product identifiers like marketing string or the model no. as printed on the product package.

   In case of Tuya multiple entries may refer to the same device, so in matching code
   it's best to match against the \c productId.

   Example:

   if (R_GetProductId(sensor) == QLatin1String("SEA801-ZIGBEE TRV"))
   {
   }

   Note: this will later on be replaced with the data from DDF files.
*/
struct ProductMap
{
    const char *zmanufacturerName;
    const char *zmodelId;
    const char *manufacturer;
    // a common product identifier even if multipe branded versions exist
    const char *commonProductId;
};

static const ProductMap products[] =
{
    // Prefix signification
    // --------------------
    // Tuya_THD : thermostat device using Tuya cluster
    // Tuya_COVD : covering device using Tuya cluster
    // Tuya_RPT : Repeater
    // Tuya_SEN : Sensor

    // Tuya Thermostat / TRV
    {"_TYST11_zuhszj9s", "uhszj9s", "HiHome", "Tuya_THD WZB-TRVL TRV"},
    {"_TYST11_KGbxAXL2", "GbxAXL2", "Saswell", "Tuya_THD SEA801-ZIGBEE TRV"},
    {"_TYST11_c88teujp", "88teujp", "Saswell", "Tuya_THD SEA801-ZIGBEE TRV"},
    {"_TZE200_c88teujp", "TS0601", "Saswell", "Tuya_THD SEA801-ZIGBEE TRV"},
    {"_TYST11_ckud7u2l", "kud7u2l", "Tuya", "Tuya_THD HY369 TRV"},
    {"_TZE200_ckud7u2l", "TS0601", "Tuya", "Tuya_THD HY369 TRV"},
    {"_TZE200_ywdxldoj", "TS0601", "MOES/tuya", "Tuya_THD HY368 TRV"},
    {"_TZE200_fhn3negr", "TS0601", "MOES/tuya", "Tuya_THD MOES TRV"},
    {"_TZE200_aoclfnxz", "TS0601", "Moes", "Tuya_THD BTH-002 Thermostat"},
    {"_TYST11_jeaxp72v", "eaxp72v", "Essentials", "Tuya_THD Essentials TRV"},
    {"_TYST11_kfvq6avy", "fvq6avy", "Revolt", "Tuya_THD NX-4911-675 TRV"},
    {"_TZE200_kfvq6avy", "TS0601", "Revolt", "Tuya_THD NX-4911-675 TRV"},
    {"_TYST11_zivfvd7h", "ivfvd7h", "Siterwell", "Tuya_THD GS361A-H04 TRV"},
    {"_TZE200_zivfvd7h", "TS0601", "Siterwell", "Tuya_THD GS361A-H04 TRV"},
    {"_TYST11_yw7cahqs", "w7cahqs", "Hama", "Tuya_THD Smart radiator TRV"},
    {"_TZE200_yw7cahqs", "TS0601", "Hama", "Tuya_THD Smart radiator TRV"},
    {"_TZE200_cwnjrr72", "TS0601", "MOES", "Tuya_THD HY368 TRV"},

    // Tuya Covering
    {"_TYST11_wmcdj3aq", "mcdj3aq", "Zemismart", "Tuya_COVD ZM25TQ"},
    {"_TZE200_wmcdj3aq", "TS0601", "Zemismart", "Tuya_COVD ZM25TQ"},
    {"_TZE200_fzo2pocs", "TS0601", "Zemismart", "Tuya_COVD ZM25TQ"},
    {"_TYST11_xu1rkty3", "u1rkty3", "Smart Home", "Tuya_COVD DT82LEMA-1.2N"},
    {"_TZE200_xuzcvlku", "TS0601", "Zemismart", "Tuya_COVD M515EGB"},
    {"_TZE200_rddyvrci", "TS0601", "Moes", "Tuya_COVD AM43-0.45/40-ES-EZ(TY)"},
    {"_TZE200_zah67ekd", "TS0601", "MoesHouse / Livolo", "Tuya_COVD AM43-0.45-40"},
    {"_TZE200_nogaemzt", "TS0601", "Tuya", "Tuya_COVD YS-MT750"},
    {"_TZE200_zpzndjez", "TS0601", "Tuya", "Tuya_COVD DS82"},
    {"_TZE200_cowvfni3", "TS0601", "Zemismart", "Tuya_COVD ZM79E-DT"},
    {"_TZE200_5zbp6j0u", "TS0601", "Tuya/Zemismart", "Tuya_COVD DT82LEMA-1.2N"},
    {"_TZE200_fdtjuw7u", "TS0601", "Yushun", "Tuya_COVD YS-MT750"},
    {"_TZE200_bqcqqjpb", "TS0601", "Yushun", "Tuya_COVD YS-MT750"},
    {"_TZE200_nueqqe6k", "TS0601", "Zemismart", "Tuya_COVD M515EGB"},
    {"_TZE200_iossyxra", "TS0601", "Zemismart", "Tuya_COVD Roller Shade"},

    // Tuya covering not using tuya cluster but need reversing
    {"_TZ3000_egq7y6pr", "TS130F", "Lonsonho", "11830304 Switch"},
    {"_TZ3000_xzqbrqk1", "TS130F", "Lonsonho", "Zigbee curtain switch"}, // https://github.com/dresden-elektronik/deconz-rest-plugin/issues/3757#issuecomment-776201454
    {"_TZ3000_ltiqubue", "TS130F", "Tuya", "Zigbee curtain switch"},
    {"_TZ3000_vd43bbfq", "TS130F", "Tuya", "QS-Zigbee-C01 Module"}, // Curtain module QS-Zigbee-C01
<<<<<<< HEAD
    {"_TZ3000_kpve0q1p", "TS130F", "Tuya", "Covering Switch ESW-2ZAD-EU"},
=======
    {"_TZ3000_fccpjz5z", "TS130F", "Tuya", "QS-Zigbee-C01 Module"}, // Curtain module QS-Zigbee-C01
>>>>>>> e7d3853c

    // Other
    {"_TYST11_d0yu2xgi", "0yu2xgi", "NEO/Tuya", "NAS-AB02B0 Siren"},
    {"_TZE200_d0yu2xgi", "TS0601", "NEO/Tuya", "NAS-AB02B0 Siren"},
    {"_TZ3000_m0vaazab", "TS0207", "Tuya", "Tuya_RPT Repeater"},
    
    // Sensor
    {"_TZ3210_rxqls8v0", "TS0202", "Fantem", "Tuya_SEN Multi-sensor"},
    {"_TZ3210_zmy9hjay", "TS0202", "Fantem", "Tuya_SEN Multi-sensor"},
    {"_TZE200_aycxwiau", "TS0601", "Woox", "Tuya_OTH R7049 Smoke Alarm"},

     // Switch
    {"_TZE200_la2c2uo9", "TS0601", "Moes", "Tuya_DIMSWITCH MS-105Z"},
    {"_TZE200_dfxkcots", "TS0601", "Earda", "Tuya_DIMSWITCH Earda Dimmer"},
    {"_TZE200_9i9dt8is", "TS0601", "Earda", "Tuya_DIMSWITCH EDM-1ZAA-EU"},

    {nullptr, nullptr, nullptr, nullptr}
};

/*! Returns the product identifier for a matching Basic Cluster manufacturer name. */
static QLatin1String productIdForManufacturerName(const QString &manufacturerName, const ProductMap *mapIter)
{
    Q_ASSERT(mapIter);

    for (; mapIter->commonProductId != nullptr; mapIter++)
    {
        if (manufacturerName == QLatin1String(mapIter->zmanufacturerName))
        {
            return QLatin1String(mapIter->commonProductId);
        }
    }

    return QLatin1String("");
}

/*! Returns the product identifier for a resource. */
const QString R_GetProductId(Resource *resource)
{
    DBG_Assert(resource);


    if (!resource)
    {
        return { };
    }

    auto *productId = resource->item(RAttrProductId);

    if (productId)
    {
        return productId->toString();
    }

    const auto *manufacturerName = resource->item(RAttrManufacturerName);
    const auto *modelId = resource->item(RAttrModelId);

    // Need manufacturerName
    if (!manufacturerName)
    {
        return { };
    }

    //Tuya don't need modelId
    if (isTuyaManufacturerName(manufacturerName->toString()))
    {
        // for Tuya devices match against manufacturer name
        const auto productIdStr = productIdForManufacturerName(manufacturerName->toString(), products);
        if (productIdStr.size() > 0)
        {
            productId = resource->addItem(DataTypeString, RAttrProductId);
            DBG_Assert(productId);
            productId->setValue(QString(productIdStr));
            productId->setIsPublic(false); // not ready for public
            return productId->toString();
        }
        else
        {
            // Fallback
            // manufacturer name is the most unique identifier for Tuya
            if (DBG_IsEnabled(DBG_INFO_L2))
            {
                DBG_Printf(DBG_INFO_L2, "No Tuya productId entry found for manufacturername: %s\n", qPrintable(manufacturerName->toString()));
            }

            return manufacturerName->toString();
        }
    }

    if (modelId)
    {
        return modelId->toString();
    }

    return { };
}

/*! Returns true if the \p manufacturer name referes to a Tuya device. */
bool isTuyaManufacturerName(const QString &manufacturer)
{
    return manufacturer.startsWith(QLatin1String("_T")) && // quick check for performance
           std::regex_match(qPrintable(manufacturer), std::regex("_T[A-Z][A-Z0-9]{4}_[a-z0-9]{8}"));
}

// Tests for Tuya manufacturer name
/*
 Q_ASSERT(isTuyaManufacturerName("_TZ3000_bi6lpsew"));
 Q_ASSERT(isTuyaManufacturerName("_TYZB02_key8kk7r"));
 Q_ASSERT(isTuyaManufacturerName("_TYST11_ckud7u2l"));
 Q_ASSERT(isTuyaManufacturerName("_TYZB02_keyjqthh"));
 Q_ASSERT(!isTuyaManufacturerName("lumi.sensor_switch.aq2"));
*/



static const lidlDevice lidlDevices[] = { // Sorted by zigbeeManufacturerName
    { "_TYZB01_bngwdjsr", "TS1001",  "LIDL Livarno Lux", "HG06323" }, // Remote Control
    { "_TZ1800_ejwkn2h2", "TY0203",  "LIDL Silvercrest", "HG06336" }, // Contact sensor
    { "_TZ1800_fcdjzz3s", "TY0202",  "LIDL Silvercrest", "HG06335" }, // Motion sensor
    { "_TZ1800_ladpngdx", "TS0211",  "LIDL Silvercrest", "HG06668" }, // Door bell
    { "_TZ3000_1obwwnmq", "TS011F",  "LIDL Silvercrest", "HG06338" }, // Smart USB Extension Lead (EU)
    { "_TZ3000_49qchf10", "TS0502A", "LIDL Livarno Lux", "HG06492C" }, // CT Light (E27)
    { "_TZ3000_9cpuaca6", "TS0505A", "LIDL Livarno Lux", "14148906L" }, // Stimmungsleuchte
    { "_TZ3000_dbou1ap4", "TS0505A", "LIDL Livarno Lux", "HG06106C" }, // RGB Light (E27)
    { "_TZ3000_el5kt5im", "TS0502A", "LIDL Livarno Lux", "HG06492A" }, // CT Light (GU10)
    { "_TZ3000_gek6snaj", "TS0505A", "LIDL Livarno Lux", "14149506L" }, // Lichtleiste
    { "_TZ3000_kdi2o9m6", "TS011F",  "LIDL Silvercrest", "HG06337" }, // Smart plug (EU)
    { "_TZ3000_kdpxju99", "TS0505A", "LIDL Livarno Lux", "HG06106A" }, // RGB Light (GU10)
    { "_TZ3000_oborybow", "TS0502A", "LIDL Livarno Lux", "HG06492B" }, // CT Light (E14)
    { "_TZ3000_odygigth", "TS0505A", "LIDL Livarno Lux", "HG06106B" }, // RGB Light (E14)
    { "_TZ3000_riwp3k79", "TS0505A", "LIDL Livarno Lux", "HG06104A" }, // LED Light Strip
    { "_TZE200_s8gkrkxk", "TS0601",  "LIDL Livarno Lux", "HG06467" }, // Smart LED String Lights (EU)
    { nullptr, nullptr, nullptr, nullptr }
};

const lidlDevice *getLidlDevice(const QString &zigbeeManufacturerName)
{
    const lidlDevice *device = lidlDevices;

    while (device->zigbeeManufacturerName != nullptr)
    {
        if (zigbeeManufacturerName == QLatin1String(device->zigbeeManufacturerName))
        {
            return device;
        }
        device++;
    }
    return nullptr;
}

bool isLidlDevice(const QString &zigbeeModelIdentifier, const QString &manufacturername)
{
    const lidlDevice *device = lidlDevices;

    while (device->zigbeeManufacturerName != nullptr)
    {
        if (zigbeeModelIdentifier == QLatin1String(device->zigbeeModelIdentifier) &&
            manufacturername == QLatin1String(device->manufacturername))
        {
            return true;
        }
        device++;
    }
    return false;
}

uint productHash(const Resource *r)
{
    if (!r || !r->item(RAttrManufacturerName) || !r->item(RAttrModelId))
    {
        return 0;
    }

    if (isTuyaManufacturerName(r->item(RAttrManufacturerName)->toString()))
    {
        // for Tuya devices use manufacturer name as modelid
        return qHash(r->item(RAttrManufacturerName)->toString());
    }
    else
    {
        return qHash(r->item(RAttrModelId)->toString());
    }
}<|MERGE_RESOLUTION|>--- conflicted
+++ resolved
@@ -87,11 +87,8 @@
     {"_TZ3000_xzqbrqk1", "TS130F", "Lonsonho", "Zigbee curtain switch"}, // https://github.com/dresden-elektronik/deconz-rest-plugin/issues/3757#issuecomment-776201454
     {"_TZ3000_ltiqubue", "TS130F", "Tuya", "Zigbee curtain switch"},
     {"_TZ3000_vd43bbfq", "TS130F", "Tuya", "QS-Zigbee-C01 Module"}, // Curtain module QS-Zigbee-C01
-<<<<<<< HEAD
     {"_TZ3000_kpve0q1p", "TS130F", "Tuya", "Covering Switch ESW-2ZAD-EU"},
-=======
     {"_TZ3000_fccpjz5z", "TS130F", "Tuya", "QS-Zigbee-C01 Module"}, // Curtain module QS-Zigbee-C01
->>>>>>> e7d3853c
 
     // Other
     {"_TYST11_d0yu2xgi", "0yu2xgi", "NEO/Tuya", "NAS-AB02B0 Siren"},
