--- conflicted
+++ resolved
@@ -850,7 +850,7 @@
     { Sensor::ModeScenes,           0x01, 0x0300, 0x0a,  0x1D,    S_BUTTON_3 + S_BUTTON_ACTION_SHORT_RELEASED, "Temperature short" },
     { Sensor::ModeScenes,           0x01, 0x0300, 0x4B,  0x00,    S_BUTTON_3 + S_BUTTON_ACTION_HOLD,           "Temperature Long press" },
     { Sensor::ModeScenes,           0x01, 0x0300, 0x4B,  0x01,    S_BUTTON_3 + S_BUTTON_ACTION_HOLD,           "Temperature Long press 2" },
-    
+
     //Button4
     { Sensor::ModeScenes,           0x01, 0x0008, 0x04,  0xFE,    S_BUTTON_4 + S_BUTTON_ACTION_SHORT_RELEASED, "Button 4" },
 
@@ -1553,13 +1553,10 @@
         {
             if (modelid == QLatin1String("Bell")) { m_buttonMap = sageMap; }
         }
-<<<<<<< HEAD
-=======
         else if (manufacturer == QLatin1String("LDS"))
         {
             if (modelid == QLatin1String("ZBT-CCTSwitch-D0001")) { m_buttonMap = LDSRemoteMap; }
         }
->>>>>>> c968532f
         else if (manufacturer == QLatin1String("lk"))
         {
             if (modelid == QLatin1String("ZBT-DIMSwitch")) { m_buttonMap = ikeaOnOffMap; }
