--- conflicted
+++ resolved
@@ -1241,15 +1241,13 @@
             if      (modelid.startsWith(QLatin1String("ZGRC-KEY"))) { m_buttonMap = sunricherCCTMap; }
             else if (modelid.startsWith(QLatin1String("ZG2833K"))) { m_buttonMap = sunricherMap; }
         }
-<<<<<<< HEAD
+        else if (manufacturer == QLatin1String("Bitron Home"))
+        {
+            if (modelid.startsWith(QLatin1String("902010/23"))) { m_buttonMap = bitronRemoteMap; }
+        }
         else if (manufacturer == QLatin1String("Namron AS"))
         {
             if (modelid.startsWith(QLatin1String("4512703"))) { m_buttonMap = sunricherMap; }
-=======
-        else if (manufacturer == QLatin1String("Bitron Home"))
-        {
-            if (modelid.startsWith(QLatin1String("902010/23"))) { m_buttonMap = bitronRemoteMap; }
->>>>>>> 171a1971
         }
     }
 
