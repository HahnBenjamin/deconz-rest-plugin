/*
 * Copyright (c) 2013-2020 dresden elektronik ingenieurtechnik gmbh.
 * All rights reserved.
 *
 * The software in this package is published under the terms of the BSD
 * style license a copy of which has been included with this distribution in
 * the LICENSE.txt file.
 *
 */

#include "sensor.h"
#include "json.h"

/*! Returns a fingerprint as JSON string. */
QString SensorFingerprint::toString() const
{
    if (endpoint == 0xFF || profileId == 0xFFFF)
    {
        return QString();
    }

    QVariantMap map;
    map["ep"] = (double)endpoint;
    map["p"] = (double)profileId;
    map["d"] = (double)deviceId;

    if (!inClusters.empty())
    {
        QVariantList ls;
        for (uint  i = 0; i < inClusters.size(); i++)
        {
            ls.append((double)inClusters[i]);
        }
        map["in"] = ls;
    }

    if (!outClusters.empty())
    {
        QVariantList ls;
        for (uint  i = 0; i < outClusters.size(); i++)
        {
            ls.append((double)outClusters[i]);
        }
        map["out"] = ls;
    }

    return deCONZ::jsonStringFromMap(map);
}

/*! Parses a fingerprint from JSON string.
    \returns true on success
*/
bool SensorFingerprint::readFromJsonString(const QString &json)
{
    if (json.isEmpty())
    {
        return false;
    }

    bool ok = false;
    QVariant var = Json::parse(json, ok);

    if (!ok)
    {
        return false;
    }

    QVariantMap map = var.toMap();

    if (map.contains("ep") && map.contains("p") && map.contains("d"))
    {
        endpoint = map["ep"].toUInt(&ok);
        if (!ok) { return false; }
        profileId = map["p"].toUInt(&ok);
        if (!ok) { return false; }
        deviceId = map["d"].toUInt(&ok);
        if (!ok) { return false; }

        inClusters.clear();
        outClusters.clear();

        if (map.contains("in") && map["in"].type() == QVariant::List)
        {
            QVariantList ls = map["in"].toList();
            QVariantList::const_iterator i = ls.constBegin();
            QVariantList::const_iterator end = ls.constEnd();
            for (; i != end; ++i)
            {
                quint16 clusterId = i->toUInt(&ok);
                if (ok)
                {
                    inClusters.push_back(clusterId);
                }
            }
        }

        if (map.contains("out") && map["out"].type() == QVariant::List)
        {
            QVariantList ls = map["out"].toList();
            QVariantList::const_iterator i = ls.constBegin();
            QVariantList::const_iterator end = ls.constEnd();
            for (; i != end; ++i)
            {
                quint16 clusterId = i->toUInt(&ok);
                if (ok)
                {
                    outClusters.push_back(clusterId);
                }
            }
        }

        return true;
    }

    return false;
}

/*! Returns true if server cluster is part of the finger print.
 */
bool SensorFingerprint::hasInCluster(quint16 clusterId) const
{
    for (size_t i = 0; i < inClusters.size(); i++)
    {
        if (inClusters[i] == clusterId)
        {
            return true;
        }
    }

    return false;
}

/*! Returns true if server cluster is part of the finger print.
 */
bool SensorFingerprint::hasOutCluster(quint16 clusterId) const
{
    for (size_t i = 0; i < outClusters.size(); i++)
    {
        if (outClusters[i] == clusterId)
        {
            return true;
        }
    }

    return false;
}

/*! Constructor. */
Sensor::Sensor() :
    Resource(RSensors),
    m_deletedstate(Sensor::StateNormal),
    m_mode(ModeTwoGroups),
    m_resetRetryCount(0),
    m_rxCounter(0)
{
    QDateTime now = QDateTime::currentDateTime();
    lastStatePush = now;
    lastConfigPush = now;
    durationDue = QDateTime();

    // common sensor items
    addItem(DataTypeString, RAttrName);
    addItem(DataTypeString, RAttrManufacturerName);
    addItem(DataTypeString, RAttrModelId);
    addItem(DataTypeString, RAttrType);
    addItem(DataTypeString, RAttrSwVersion);
    addItem(DataTypeString, RAttrId);
    addItem(DataTypeString, RAttrUniqueId);
    addItem(DataTypeBool, RConfigOn);
    addItem(DataTypeBool, RConfigReachable);
    addItem(DataTypeTime, RStateLastUpdated);

    previousDirection = 0xFF;
    previousCt = 0xFFFF;
    previousSequenceNumber = 0xFF;
    previousCommandId = 0xFF;
}

/*! Returns the sensor deleted state.
 */
Sensor::DeletedState Sensor::deletedState() const
{
    return m_deletedstate;
}

/*! Sets the sensor deleted state.
    \param deletedState the sensor deleted state
 */
void Sensor::setDeletedState(DeletedState deletedstate)
{
    m_deletedstate = deletedstate;
}

/*! Returns true if the sensor is reachable.
 */
bool Sensor::isAvailable() const
{
    const ResourceItem *i = item(RConfigReachable);
    if (i)
    {
        return i->toBool();
    }
    return true;
}

/*! Returns the sensor name.
 */
const QString &Sensor::name() const
{
   return item(RAttrName)->toString();
}

/*! Sets the sensor name.
    \param name the sensor name
 */
void Sensor::setName(const QString &name)
{
    item(RAttrName)->setValue(name);
}

/*! Returns the sensor mode.
 */
Sensor::SensorMode Sensor::mode() const
{
   return m_mode;
}

/*! Sets the sensor mode (Lighting Switch).
 * 1 = Secenes
 * 2 = Groups
 * 3 = Color Temperature
    \param mode the sensor mode
 */
void Sensor::setMode(SensorMode mode)
{
    m_mode = mode;
}

/*! Returns the sensor type.
 */
const QString &Sensor::type() const
{
    return item(RAttrType)->toString();
}

/*! Sets the sensor type.
    \param type the sensor type
 */
void Sensor::setType(const QString &type)
{
    item(RAttrType)->setValue(type);
}

/*! Returns the sensor modelId.
 */
const QString &Sensor::modelId() const
{
    return item(RAttrModelId)->toString();
}

/*! Sets the sensor modelId.
    \param mid the sensor modelId
 */
void Sensor::setModelId(const QString &mid)
{
    item(RAttrModelId)->setValue(mid.trimmed());
}

/*! Returns the resetRetryCount.
 */
uint8_t Sensor::resetRetryCount() const
{
    return m_resetRetryCount;
}

/*! Sets the resetRetryCount.
    \param resetRetryCount the resetRetryCount
 */
void Sensor::setResetRetryCount(uint8_t resetRetryCount)
{
    m_resetRetryCount = resetRetryCount;
}

/*! Returns the zdpResetSeq number.
 */
uint8_t Sensor::zdpResetSeq() const
{
    return m_zdpResetSeq;
}

/*! Sets the zdpResetSeq number.
    \param resetRetryCount the resetRetryCount
 */
void Sensor::setZdpResetSeq(uint8_t zdpResetSeq)
{
    m_zdpResetSeq = zdpResetSeq;
}

void Sensor::updateStateTimestamp()
{
    ResourceItem *i = item(RStateLastUpdated);
    if (i)
    {
        i->setValue(QDateTime::currentDateTimeUtc());
        m_rxCounter++;
    }
}

/*! Increments the number of received commands during this session. */
void Sensor::incrementRxCounter()
{
    m_rxCounter++;
}

/*! Returns number of received commands during this session. */
int Sensor::rxCounter() const
{
    return m_rxCounter;
}

/*! Returns the sensor manufacturer.
 */
const QString &Sensor::manufacturer() const
{
    return item(RAttrManufacturerName)->toString();
}

/*! Sets the sensor manufacturer.
    \param manufacturer the sensor manufacturer
 */
void Sensor::setManufacturer(const QString &manufacturer)
{
    item(RAttrManufacturerName)->setValue(manufacturer.trimmed());
}

/*! Returns the sensor software version.
    Not supported for ZGP Sensortype
 */
const QString &Sensor::swVersion() const
{
    return item(RAttrSwVersion)->toString();
}

/*! Sets the sensor software version.
    \param swVersion the sensor software version
 */
void Sensor::setSwVersion(const QString &swversion)
{
    item(RAttrSwVersion)->setValue(swversion.trimmed());
}

/*! Transfers state into JSONString.
 */
QString Sensor::stateToString()
{
    QVariantMap map;

    for (int i = 0; i < itemCount(); i++)
    {
        ResourceItem *item = itemForIndex(i);
        const ResourceItemDescriptor &rid = item->descriptor();

        if (strncmp(rid.suffix, "state/", 6) == 0)
        {
            const char *key = item->descriptor().suffix + 6;
            map[key] = item->toVariant();
        }
    }

    return Json::serialize(map);
}

/*! Transfers config into JSONString.
 */
QString Sensor::configToString()
{
    QVariantMap map;

    for (int i = 0; i < itemCount(); i++)
    {
        ResourceItem *item = itemForIndex(i);
        const ResourceItemDescriptor &rid = item->descriptor();

        if (strncmp(rid.suffix, "config/", 7) == 0)
        {
            const char *key = item->descriptor().suffix + 7;
            map[key] = item->toVariant();
        }
    }

    return Json::serialize(map);
}

/*! Parse the sensor state from a JSON string. */
void Sensor::jsonToState(const QString &json)
{
    bool ok;
    QVariant var = Json::parse(json, ok);

    if (!ok)
    {
        return;
    }

    QVariantMap map = var.toMap();

    if (map.contains("lastset"))
    {
        QString lastset = map["lastset"].toString();
        QString format = QLatin1String("yyyy-MM-ddTHH:mm:ssZ");
        QDateTime ls = QDateTime::fromString(lastset, format);
        ls.setTimeSpec(Qt::UTC);
        map["lastset"] = ls;
    }

    // use old time stamp before deCONZ was started
    QDateTime dt = QDateTime::currentDateTime().addSecs(-120);
    if (map.contains("lastupdated"))
    {
        QString lastupdated = map["lastupdated"].toString();
        QString format = lastupdated.length() == 19 ? QLatin1String("yyyy-MM-ddTHH:mm:ss") : QLatin1String("yyyy-MM-ddTHH:mm:ss.zzz");
        QDateTime lu = QDateTime::fromString(lastupdated, format);
        if (lu < dt)
        {
            dt = lu;
        }
        lu.setTimeSpec(Qt::UTC);
        map["lastupdated"] = lu;
    }

    if (map.contains("localtime"))
    {
        QString localtime = map["localtime"].toString();
        QString format = QLatin1String("yyyy-MM-ddTHH:mm:ss");
        QDateTime lt = QDateTime::fromString(localtime, format);
        map["localtime"] = lt;
    }

    if (map.contains("utc"))
    {
        QString utc = map["utc"].toString();
        QString format = QLatin1String("yyyy-MM-ddTHH:mm:ssZ");
        QDateTime u = QDateTime::fromString(utc, format);
        u.setTimeSpec(Qt::UTC);
        map["utc"] = u;
    }

    for (int i = 0; i < itemCount(); i++)
    {
        ResourceItem *item = itemForIndex(i);
        const ResourceItemDescriptor &rid = item->descriptor();

        if (strncmp(rid.suffix, "state/", 6) == 0)
        {
            const char *key = item->descriptor().suffix + 6;

            if (map.contains(QLatin1String(key)))
            {
                item->setValue(map[key]);
                item->setTimeStamps(dt);
            }
        }
    }
}

/*! Parse the sensor config from a JSON string. */
void Sensor::jsonToConfig(const QString &json)
{
    bool ok;

    QVariant var = Json::parse(json, ok);

    if (!ok)
    {
        return;
    }
    QVariantMap map = var.toMap();

    if (map.contains("lastchange_time"))
    {
        QString lastchange_time = map["lastchange_time"].toString();
        QString format = QLatin1String("yyyy-MM-ddTHH:mm:ssZ");
        QDateTime lct = QDateTime::fromString(lastchange_time, format);
        lct.setTimeSpec(Qt::UTC);
        map["lastchange_time"] = lct;
    }

    QDateTime dt = QDateTime::currentDateTime().addSecs(-120);

    for (int i = 0; i < itemCount(); i++)
    {
        ResourceItem *item = itemForIndex(i);
        const ResourceItemDescriptor &rid = item->descriptor();

        if (type().startsWith(QLatin1String("CLIP")))
        {}
        else if (item->descriptor().suffix == RConfigReachable)
        { // set only from live data
            item->setValue(false);
            continue;
        }

        if (strncmp(rid.suffix, "config/", 7) == 0 && rid.suffix != RConfigPending)
        {
            const char *key = item->descriptor().suffix + 7;

            if (map.contains(QLatin1String(key)))
            {
                QVariant val = map[key];

                if (val.isNull())
                {
                    if (rid.suffix == RConfigOn)
                    {
                        map[key] = true; // default value
                        setNeedSaveDatabase(true);
                    }
                    else
                    {
                        continue;
                    }
                }

                item->setValue(map[key]);
                item->setTimeStamps(dt);
            }
        }
    }
}

/*! Returns the sensor fingerprint. */
SensorFingerprint &Sensor::fingerPrint()
{
    return m_fingerPrint;
}

/*! Returns the sensor fingerprint. */
const SensorFingerprint &Sensor::fingerPrint() const
{
    return m_fingerPrint;
}

const std::vector<Sensor::ButtonMap> Sensor::buttonMap(const QMap<QString, std::vector<Sensor::ButtonMap>> &buttonMapData, QMap<QString, QString> &buttonMapForModelId)
{
    if (m_buttonMap.empty())
    {
        const QString &modelid = item(RAttrModelId)->toString();
        const QString &manufacturer = item(RAttrManufacturerName)->toString();

        for (auto i = buttonMapForModelId.constBegin(); i != buttonMapForModelId.constEnd(); ++i)
        {
            if (modelid.startsWith(QString(i.key())))
            {
                m_buttonMap = buttonMapData.value(i.value());
            }
        }
<<<<<<< HEAD
        // Workaround for Tuya without usable modelid
        if (manufacturer == QLatin1String("_TZ3000_bi6lpsew")) // can't use model id but manufacture name is device specific
=======
        else if ((manufacturer == QLatin1String("_TZ3000_bi6lpsew")) ||  // can't use model id but manufacture name is device specific
                 (manufacturer == QLatin1String("_TZ3400_keyjhapk")) ||
                 (manufacturer == QLatin1String("_TYZB02_key8kk7r")) ||
                 (manufacturer == QLatin1String("_TZ3400_keyjqthh")) ||
                 (manufacturer == QLatin1String("_TYZB02_keyjqthh")))
>>>>>>> cad27260
        {
            m_buttonMap = buttonMapData.value("Tuya3gangMap");
        }
    }

    return m_buttonMap;
}
<|MERGE_RESOLUTION|>--- conflicted
+++ resolved
@@ -554,20 +554,16 @@
                 m_buttonMap = buttonMapData.value(i.value());
             }
         }
-<<<<<<< HEAD
         // Workaround for Tuya without usable modelid
-        if (manufacturer == QLatin1String("_TZ3000_bi6lpsew")) // can't use model id but manufacture name is device specific
-=======
-        else if ((manufacturer == QLatin1String("_TZ3000_bi6lpsew")) ||  // can't use model id but manufacture name is device specific
+        if ((manufacturer == QLatin1String("_TZ3000_bi6lpsew")) ||  // can't use model id but manufacture name is device specific
                  (manufacturer == QLatin1String("_TZ3400_keyjhapk")) ||
                  (manufacturer == QLatin1String("_TYZB02_key8kk7r")) ||
                  (manufacturer == QLatin1String("_TZ3400_keyjqthh")) ||
                  (manufacturer == QLatin1String("_TYZB02_keyjqthh")))
->>>>>>> cad27260
         {
             m_buttonMap = buttonMapData.value("Tuya3gangMap");
         }
     }
 
     return m_buttonMap;
-}
+}